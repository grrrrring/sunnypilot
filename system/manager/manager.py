#!/usr/bin/env python3
import datetime
import os
import signal
import sys
import traceback

from cereal import log
import cereal.messaging as messaging
import openpilot.system.sentry as sentry
from openpilot.common.params import Params, ParamKeyType
from openpilot.common.text_window import TextWindow
from openpilot.system.hardware import HARDWARE
from openpilot.system.manager.helpers import unblock_stdout, write_onroad_params, save_bootlog
from openpilot.system.manager.process import ensure_running
from openpilot.system.manager.process_config import managed_processes
from openpilot.system.athena.registration import register, UNREGISTERED_DONGLE_ID
from openpilot.common.swaglog import cloudlog, add_file_handler
from openpilot.system.version import get_build_metadata, terms_version, training_version
from openpilot.system.hardware.hw import Paths


def manager_init() -> None:
  save_bootlog()

  build_metadata = get_build_metadata()

  params = Params()
  params.clear_all(ParamKeyType.CLEAR_ON_MANAGER_START)
  params.clear_all(ParamKeyType.CLEAR_ON_ONROAD_TRANSITION)
  params.clear_all(ParamKeyType.CLEAR_ON_OFFROAD_TRANSITION)
  if build_metadata.release_channel:
    params.clear_all(ParamKeyType.DEVELOPMENT_ONLY)

  default_params: list[tuple[str, str | bytes]] = [
    ("CompletedTrainingVersion", "0"),
    ("DisengageOnAccelerator", "0"),
    ("GsmMetered", "1"),
    ("HasAcceptedTerms", "0"),
    ("LanguageSetting", "main_en"),
    ("OpenpilotEnabledToggle", "1"),
    ("LongitudinalPersonality", str(log.LongitudinalPersonality.standard)),
  ]

  sunnypilot_default_params: list[tuple[str, str | bytes]] = [
    ("Mads", "1"),
<<<<<<< HEAD
    ("MadsCruiseMain", "1"),
    ("MadsDisengageLateralOnBrake", "0"),
    ("MadsUnifiedEngagementMode", "1"),

    ("ToyotaAutoHold", "0"),
    ("ToyotaEnhancedBsm", "0"),
    ("ToyotaTSS2Long", "0"),
=======
    ("MadsMainCruiseAllowed", "1"),  # TODO-SP: if we ever change the default to 0, it will have implications on users without LFA/LKAS button.
    ("MadsDisengageLateralOnBrake", "0"),
    ("MadsUnifiedEngagementMode", "1"),
    ("HyundaiLongitudinalMainCruiseToggleable", "1"),
>>>>>>> 3dee7cac
  ]

  if params.get_bool("RecordFrontLock"):
    params.put_bool("RecordFront", True)

  # set unset params
  for k, v in (default_params + sunnypilot_default_params):
    if params.get(k) is None:
      params.put(k, v)

  # Create folders needed for msgq
  try:
    os.mkdir(Paths.shm_path())
  except FileExistsError:
    pass
  except PermissionError:
    print(f"WARNING: failed to make {Paths.shm_path()}")

  # set version params
  params.put("Version", build_metadata.openpilot.version)
  params.put("TermsVersion", terms_version)
  params.put("TrainingVersion", training_version)
  params.put("GitCommit", build_metadata.openpilot.git_commit)
  params.put("GitCommitDate", build_metadata.openpilot.git_commit_date)
  params.put("GitBranch", build_metadata.channel)
  params.put("GitRemote", build_metadata.openpilot.git_origin)
  params.put_bool("IsTestedBranch", build_metadata.tested_channel)
  params.put_bool("IsReleaseBranch", build_metadata.release_channel)

  # set dongle id
  reg_res = register(show_spinner=True)
  if reg_res:
    dongle_id = reg_res
  else:
    serial = params.get("HardwareSerial")
    raise Exception(f"Registration failed for device {serial}")
  os.environ['DONGLE_ID'] = dongle_id  # Needed for swaglog
  os.environ['GIT_ORIGIN'] = build_metadata.openpilot.git_normalized_origin # Needed for swaglog
  os.environ['GIT_BRANCH'] = build_metadata.channel # Needed for swaglog
  os.environ['GIT_COMMIT'] = build_metadata.openpilot.git_commit # Needed for swaglog

  if not build_metadata.openpilot.is_dirty:
    os.environ['CLEAN'] = '1'

  # init logging
  sentry.init(sentry.SentryProject.SELFDRIVE)
  cloudlog.bind_global(dongle_id=dongle_id,
                       version=build_metadata.openpilot.version,
                       origin=build_metadata.openpilot.git_normalized_origin,
                       branch=build_metadata.channel,
                       commit=build_metadata.openpilot.git_commit,
                       dirty=build_metadata.openpilot.is_dirty,
                       device=HARDWARE.get_device_type())

  # preimport all processes
  for p in managed_processes.values():
    p.prepare()


def manager_cleanup() -> None:
  # send signals to kill all procs
  for p in managed_processes.values():
    p.stop(block=False)

  # ensure all are killed
  for p in managed_processes.values():
    p.stop(block=True)

  cloudlog.info("everything is dead")


def manager_thread() -> None:
  cloudlog.bind(daemon="manager")
  cloudlog.info("manager start")
  cloudlog.info({"environ": os.environ})

  params = Params()

  ignore: list[str] = []
  if params.get("DongleId", encoding='utf8') in (None, UNREGISTERED_DONGLE_ID):
    ignore += ["manage_athenad", "uploader"]
  if os.getenv("NOBOARD") is not None:
    ignore.append("pandad")
  ignore += [x for x in os.getenv("BLOCK", "").split(",") if len(x) > 0]

  sm = messaging.SubMaster(['deviceState', 'carParams'], poll='deviceState')
  pm = messaging.PubMaster(['managerState'])

  write_onroad_params(False, params)
  ensure_running(managed_processes.values(), False, params=params, CP=sm['carParams'], not_run=ignore)

  started_prev = False

  while True:
    sm.update(1000)

    started = sm['deviceState'].started

    if started and not started_prev:
      params.clear_all(ParamKeyType.CLEAR_ON_ONROAD_TRANSITION)
    elif not started and started_prev:
      params.clear_all(ParamKeyType.CLEAR_ON_OFFROAD_TRANSITION)

    # update onroad params, which drives pandad's safety setter thread
    if started != started_prev:
      write_onroad_params(started, params)

    started_prev = started

    ensure_running(managed_processes.values(), started, params=params, CP=sm['carParams'], not_run=ignore)

    running = ' '.join("{}{}\u001b[0m".format("\u001b[32m" if p.proc.is_alive() else "\u001b[31m", p.name)
                       for p in managed_processes.values() if p.proc)
    print(running)
    cloudlog.debug(running)

    # send managerState
    msg = messaging.new_message('managerState', valid=True)
    msg.managerState.processes = [p.get_process_state_msg() for p in managed_processes.values()]
    pm.send('managerState', msg)

    # Exit main loop when uninstall/shutdown/reboot is needed
    shutdown = False
    for param in ("DoUninstall", "DoShutdown", "DoReboot"):
      if params.get_bool(param):
        shutdown = True
        params.put("LastManagerExitReason", f"{param} {datetime.datetime.now()}")
        cloudlog.warning(f"Shutting down manager - {param} set")

    if shutdown:
      break


def main() -> None:
  manager_init()
  if os.getenv("PREPAREONLY") is not None:
    return

  # SystemExit on sigterm
  signal.signal(signal.SIGTERM, lambda signum, frame: sys.exit(1))

  try:
    manager_thread()
  except Exception:
    traceback.print_exc()
    sentry.capture_exception()
  finally:
    manager_cleanup()

  params = Params()
  if params.get_bool("DoUninstall"):
    cloudlog.warning("uninstalling")
    HARDWARE.uninstall()
  elif params.get_bool("DoReboot"):
    cloudlog.warning("reboot")
    HARDWARE.reboot()
  elif params.get_bool("DoShutdown"):
    cloudlog.warning("shutdown")
    HARDWARE.shutdown()


if __name__ == "__main__":
  unblock_stdout()

  try:
    main()
  except KeyboardInterrupt:
    print("got CTRL-C, exiting")
  except Exception:
    add_file_handler(cloudlog)
    cloudlog.exception("Manager failed to start")

    try:
      managed_processes['ui'].stop()
    except Exception:
      pass

    # Show last 3 lines of traceback
    error = traceback.format_exc(-3)
    error = "Manager failed to start\n\n" + error
    with TextWindow(error) as t:
      t.wait_for_exit()

    raise

  # manual exit because we are forked
  sys.exit(0)<|MERGE_RESOLUTION|>--- conflicted
+++ resolved
@@ -44,20 +44,14 @@
 
   sunnypilot_default_params: list[tuple[str, str | bytes]] = [
     ("Mads", "1"),
-<<<<<<< HEAD
-    ("MadsCruiseMain", "1"),
-    ("MadsDisengageLateralOnBrake", "0"),
-    ("MadsUnifiedEngagementMode", "1"),
-
-    ("ToyotaAutoHold", "0"),
-    ("ToyotaEnhancedBsm", "0"),
-    ("ToyotaTSS2Long", "0"),
-=======
     ("MadsMainCruiseAllowed", "1"),  # TODO-SP: if we ever change the default to 0, it will have implications on users without LFA/LKAS button.
     ("MadsDisengageLateralOnBrake", "0"),
     ("MadsUnifiedEngagementMode", "1"),
     ("HyundaiLongitudinalMainCruiseToggleable", "1"),
->>>>>>> 3dee7cac
+
+    ("ToyotaAutoHold", "0"),
+    ("ToyotaEnhancedBsm", "0"),
+    ("ToyotaTSS2Long", "0"),
   ]
 
   if params.get_bool("RecordFrontLock"):
