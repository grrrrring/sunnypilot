--- conflicted
+++ resolved
@@ -15,11 +15,8 @@
 import tempfile
 import threading
 import time
-<<<<<<< HEAD
 import gzip
-=======
 import zstandard as zstd
->>>>>>> cafca4f8
 from dataclasses import asdict, dataclass, replace
 from datetime import datetime
 from functools import partial
