--- conflicted
+++ resolved
@@ -89,7 +89,6 @@
   return capnp::messageToFlatArray(msg);
 }
 
-<<<<<<< HEAD
 kj::Array<capnp::word> logger_build_params_data_car_start() {
   MessageBuilder msg;
   auto init = msg.initEvent().initInitData();
@@ -112,17 +111,6 @@
   return capnp::messageToFlatArray(msg);
 }
 
-std::string logger_get_route_name() {
-  char route_name[64] = {'\0'};
-  time_t rawtime = time(NULL);
-  struct tm timeinfo;
-  localtime_r(&rawtime, &timeinfo);
-  strftime(route_name, sizeof(route_name), "%Y-%m-%d--%H-%M-%S", &timeinfo);
-  return route_name;
-}
-
-=======
->>>>>>> 3adbebd7
 std::string logger_get_identifier(std::string key) {
   // a log identifier is a 32 bit counter, plus a 10 character unique ID.
   // e.g. 000001a3--c20ba54385
