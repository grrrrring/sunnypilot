--- conflicted
+++ resolved
@@ -95,17 +95,6 @@
 
   route_list_->clear();
   route_list_->setEmptyText(tr("Loading..."));
-<<<<<<< HEAD
-
-  // Construct URL with selected device and date range
-  auto dongle_id = device_list_->currentData().toString();
-  QDateTime current = QDateTime::currentDateTime();
-  QString url = QString("%1/v1/devices/%2/routes_segments?start=%3&end=%4")
-                    .arg(CommaApi::BASE_URL).arg(dongle_id)
-                    .arg(current.addDays(-(period_selector_->currentData().toInt())).toMSecsSinceEpoch())
-                    .arg(current.toMSecsSinceEpoch());
-  route_requester_->sendRequest(url);
-=======
   // Construct URL with selected device and date range
   QString url = QString("%1/v1/devices/%2").arg(CommaApi::BASE_URL, device_list_->currentText());
   int period = period_selector_->currentData().toInt();
@@ -118,7 +107,6 @@
                .arg(now.toMSecsSinceEpoch());
   }
   route_requester_->send(url);
->>>>>>> e40b32e7
 }
 
 void RoutesDialog::parseRouteList(const QString &json, bool success, QNetworkReply::NetworkError err) {
