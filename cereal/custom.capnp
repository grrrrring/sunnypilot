using Cxx = import "./include/c++.capnp";
$Cxx.namespace("cereal");

using Car = import "car.capnp";

@0xb526ba661d550a59;

# custom.capnp: a home for empty structs reserved for custom forks
# These structs are guaranteed to remain reserved and empty in mainline
# cereal, so use these if you want custom events in your fork.

# you can rename the struct, but don't change the identifier

enum LongitudinalPersonalitySP {
  aggressive @0;
  moderate @1;
  standard @2;
  relaxed @3;
}

<<<<<<< HEAD
enum AccelerationProfile {
  stock @0;
  eco @1;
  normal @2;
  sport @3;
=======
enum AccelerationPersonality {
  sport @0;
  normal @1;
  eco @2;
  stock @3;
>>>>>>> e8df8fad
}

struct ControlsStateSP @0x81c2f05a394cf4af {
  lateralState @0 :Text;
  personality @8 :LongitudinalPersonalitySP;
  dynamicPersonality @9 :Bool;
<<<<<<< HEAD
  accelProfile @10 :AccelerationProfile;
=======
  accelPersonality @10 :AccelerationPersonality;
>>>>>>> e8df8fad

  lateralControlState :union {
    indiState @1 :LateralINDIState;
    pidState @2 :LateralPIDState;
    angleState @3 :LateralAngleState;
    debugState @4 :LateralDebugState;
    torqueState @5 :LateralTorqueState;
    curvatureState @6 :LateralCurvatureState;

    lqrStateDEPRECATED @7 :LateralLQRState;
  }

  struct LateralINDIState {
  }

  struct LateralPIDState {
  }

  struct LateralAngleState {
  }

  struct LateralDebugState {
  }

  struct LateralTorqueState {
    nnLog @0 :List(Float32);
  }

  struct LateralCurvatureState {
  }

  struct LateralLQRState {
  }
}

struct LongitudinalPlanSP @0xaedffd8f31e7b55d {
  visionTurnControllerState @0 :VisionTurnControllerState;
  visionTurnSpeed @1 :Float32;
  visionCurrentLatAcc @16 :Float32;
  visionMaxPredLatAcc @17 :Float32;

  speedLimitControlState @2 :SpeedLimitControlState;
  speedLimit @3 :Float32;
  speedLimitOffset @4 :Float32;
  distToSpeedLimit @5 :Float32;
  isMapSpeedLimit @6 :Bool;
  speedLimitPercOffset @11 :Bool;
  speedLimitValueOffset @12 :Float32;
  desiredTF @13 :Float32;
  notSpeedLimit @14 :Int16;
  e2eX @15 :List(Float32);
  e2eBlended @18 :Text;
  e2eStatus @22 :Bool;

  distToTurn @7 :Float32;
  turnSpeed @8 :Float32;
  turnSpeedControlState @9 :SpeedLimitControlState;
  turnSign @10 :Int16;

  events @19 :List(Car.CarEvent);
  longitudinalPlanSource @20 :LongitudinalPlanSource;

  personalityDEPRECATED @21 :LongitudinalPersonalitySP;

  enum SpeedLimitControlState {
    inactive @0; # No speed limit set or not enabled by parameter.
    tempInactive @1; # User wants to ignore speed limit until it changes.
    adapting @2; # Reducing speed to match new speed limit.
    active @3; # Cruising at speed limit.
    preActive @4;
  }

  enum VisionTurnControllerState {
    disabled @0; # No predicted substantial turn on vision range or feature disabled.
    entering @1; # A substantial turn is predicted ahead, adapting speed to turn comfort levels.
    turning @2; # Actively turning. Managing acceleration to provide a roll on turn feeling.
    leaving @3; # Road ahead straightens. Start to allow positive acceleration.
  }

  enum LongitudinalPlanSource {
    cruise @0;
    lead0 @1;
    lead1 @2;
    lead2 @3;
    e2e @4;
    turn @5;
    limit @6;
    turnlimit @7;
  }
}

struct LateralPlanSP @0xf35cc4560bbf6ec2 {
  laneWidth @0 :Float32;
  lProb @1 :Float32;
  rProb @2 :Float32;

  dProb @3 :Float32;

  dynamicLaneProfile @4 :Int8;
  standstillElapsed @5 :Float32;
  dynamicLaneProfileStatus @9 :Bool;

  dPathWLinesXDEPRECATED @6 :List(Float32);
  dPathWLinesYDEPRECATED @7 :List(Float32);
  laneChangePrevDEPRECATED @8 :Bool;
  laneChangeEdgeBlockDEPRECATED @10 :Bool;
}

struct DriverMonitoringStateSP @0xda96579883444c35 {
  handsOnWheelState @0 :HandsOnWheelState;
  notModified @1 :Float32;

  enum HandsOnWheelState {
    none @0;          # hand on wheel monitoring inactive
    ok @1;            # driver has hands on steering wheel
    minor @2;         # hands off steering wheel for acceptable period
    warning @3;       # hands off steering wheel for warning period
    critical @4;      # # hands off steering wheel for critical period
    terminal @5;      # # hands off steering wheel for terminal period
  }
}

struct LiveMapDataSP @0x80ae746ee2596b11 {
  speedLimitValid @0 :Bool;
  speedLimit @1 :Float32;
  speedLimitAheadValid @2 :Bool;
  speedLimitAhead @3 :Float32;
  speedLimitAheadDistance @4 :Float32;
  turnSpeedLimitValid @5 :Bool;
  turnSpeedLimit @6 :Float32;
  turnSpeedLimitEndDistance @7 :Float32;
  turnSpeedLimitSign @8 :Int16;
  turnSpeedLimitsAhead @9 :List(Float32);
  turnSpeedLimitsAheadDistances @10 :List(Float32);
  turnSpeedLimitsAheadSigns @11 :List(Int16);
  lastGpsTimestamp @12 :Int64;  # Milliseconds since January 1, 1970.
  currentRoadName @13 :Text;
  lastGpsLatitude @14 :Float64;
  lastGpsLongitude @15 :Float64;
  lastGpsSpeed @16 :Float32;
  lastGpsBearingDeg @17 :Float32;
  lastGpsAccuracy @18 :Float32;
  lastGpsBearingAccuracyDeg @19 :Float32;
  dataType @20 :DataType;

  enum DataType {
    default @0;
    offline @1;
    online @2;
  }
}

struct E2eLongStateSP @0xa5cd762cd951a455 {
  status @0 :UInt16;
}

struct ModelDataV2SP @0xf98d843bfd7004a3 {
  laneChangePrev @0 :Bool;
  laneChangeEdgeBlock @1 :Bool;
}

struct CustomReserved7 @0xb86e6369214c01c8 {
}

struct CustomReserved8 @0xf416ec09499d9d19 {
}

struct CustomReserved9 @0xa1680744031fdb2d {
}<|MERGE_RESOLUTION|>--- conflicted
+++ resolved
@@ -18,30 +18,18 @@
   relaxed @3;
 }
 
-<<<<<<< HEAD
-enum AccelerationProfile {
-  stock @0;
-  eco @1;
-  normal @2;
-  sport @3;
-=======
 enum AccelerationPersonality {
   sport @0;
   normal @1;
   eco @2;
   stock @3;
->>>>>>> e8df8fad
 }
 
 struct ControlsStateSP @0x81c2f05a394cf4af {
   lateralState @0 :Text;
   personality @8 :LongitudinalPersonalitySP;
   dynamicPersonality @9 :Bool;
-<<<<<<< HEAD
-  accelProfile @10 :AccelerationProfile;
-=======
   accelPersonality @10 :AccelerationPersonality;
->>>>>>> e8df8fad
 
   lateralControlState :union {
     indiState @1 :LateralINDIState;
