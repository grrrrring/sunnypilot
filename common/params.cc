--- conflicted
+++ resolved
@@ -203,20 +203,14 @@
 
     // sunnypilot params
     {"Mads", PERSISTENT},
-<<<<<<< HEAD
-    {"MadsCruiseMain", PERSISTENT},
-    {"MadsDisengageLateralOnBrake", PERSISTENT},
-    {"MadsUnifiedEngagementMode", PERSISTENT},
-
-    {"ToyotaAutoHold", PERSISTENT},
-    {"ToyotaEnhancedBsm", PERSISTENT},
-    {"ToyotaTSS2Long", PERSISTENT},
-=======
     {"MadsMainCruiseAllowed", PERSISTENT},
     {"MadsDisengageLateralOnBrake", PERSISTENT},
     {"MadsUnifiedEngagementMode", PERSISTENT},
     {"HyundaiLongitudinalMainCruiseToggleable", PERSISTENT},
->>>>>>> 3dee7cac
+
+    {"ToyotaAutoHold", PERSISTENT},
+    {"ToyotaEnhancedBsm", PERSISTENT},
+    {"ToyotaTSS2Long", PERSISTENT},
 };
 
 } // namespace
