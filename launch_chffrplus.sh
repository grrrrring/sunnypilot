#!/usr/bin/bash

if [ -z "$BASEDIR" ]; then
  BASEDIR="/data/openpilot"
fi

source "$BASEDIR/launch_env.sh"

DIR="$( cd "$( dirname "${BASH_SOURCE[0]}" )" >/dev/null && pwd )"

function agnos_init {
  # TODO: move this to agnos
  sudo rm -f /data/etc/NetworkManager/system-connections/*.nmmeta

  # set success flag for current boot slot
  sudo abctl --set_success

  # Check if AGNOS update is required
  if [ $(< /VERSION) != "$AGNOS_VERSION" ]; then
    AGNOS_PY="$DIR/system/hardware/tici/agnos.py"
    MANIFEST="$DIR/system/hardware/tici/agnos.json"
    if $AGNOS_PY --verify $MANIFEST; then
      sudo reboot
    fi
    $DIR/system/hardware/tici/updater $AGNOS_PY $MANIFEST
  fi
}

function launch {
  # Remove orphaned git lock if it exists on boot
  [ -f "$DIR/.git/index.lock" ] && rm -f $DIR/.git/index.lock

  # Check to see if there's a valid overlay-based update available. Conditions
  # are as follows:
  #
  # 1. The BASEDIR init file has to exist, with a newer modtime than anything in
  #    the BASEDIR Git repo. This checks for local development work or the user
  #    switching branches/forks, which should not be overwritten.
  # 2. The FINALIZED consistent file has to exist, indicating there's an update
  #    that completed successfully and synced to disk.

  if [ -f "${BASEDIR}/.overlay_init" ]; then
    find ${BASEDIR}/.git -newer ${BASEDIR}/.overlay_init | grep -q '.' 2> /dev/null
    if [ $? -eq 0 ]; then
      echo "${BASEDIR} has been modified, skipping overlay update installation"
    else
      if [ -f "${STAGING_ROOT}/finalized/.overlay_consistent" ]; then
        if [ ! -d /data/safe_staging/old_openpilot ]; then
          echo "Valid overlay update found, installing"
          LAUNCHER_LOCATION="${BASH_SOURCE[0]}"

          mv $BASEDIR /data/safe_staging/old_openpilot
          mv "${STAGING_ROOT}/finalized" $BASEDIR
          cd $BASEDIR

          echo "Restarting launch script ${LAUNCHER_LOCATION}"
          unset AGNOS_VERSION
          exec "${LAUNCHER_LOCATION}"
        else
          echo "openpilot backup found, not updating"
          # TODO: restore backup? This means the updater didn't start after swapping
        fi
      fi
    fi
  fi

  # handle pythonpath
  ln -sfn $(pwd) /data/pythonpath
  export PYTHONPATH="$PWD"

  # hardware specific init
  if [ -f /AGNOS ]; then
    agnos_init
  fi

  # write tmux scrollback to a file
  tmux capture-pane -pq -S-1000 > /tmp/launch_log

  # start manager
  cd selfdrive/manager
<<<<<<< HEAD
  ./build.py && ./mapd_installer.py && ./manager.py
=======
  if [ ! -f $DIR/prebuilt ]; then
    ./build.py
  fi
  ./manager.py

>>>>>>> daae551e
  # if broken, keep on screen error
  while true; do sleep 1; done
}

launch<|MERGE_RESOLUTION|>--- conflicted
+++ resolved
@@ -78,15 +78,11 @@
 
   # start manager
   cd selfdrive/manager
-<<<<<<< HEAD
-  ./build.py && ./mapd_installer.py && ./manager.py
-=======
   if [ ! -f $DIR/prebuilt ]; then
     ./build.py
   fi
-  ./manager.py
+  ./mapd_installer.py && ./manager.py
 
->>>>>>> daae551e
   # if broken, keep on screen error
   while true; do sleep 1; done
 }
