#!/usr/bin/env python3
import gc

import cereal.messaging as messaging
from cereal import car
from openpilot.common.params import Params
from openpilot.common.realtime import set_realtime_priority
from openpilot.selfdrive.controls.lib.events import Events
from openpilot.selfdrive.monitoring.driver_monitor import DriverStatus
from openpilot.selfdrive.monitoring.hands_on_wheel_monitor import HandsOnWheelStatus


def dmonitoringd_thread():
  gc.disable()
  set_realtime_priority(2)

  params = Params()
  pm = messaging.PubMaster(['driverMonitoringState', 'driverMonitoringStateSP'])
  sm = messaging.SubMaster(['driverStateV2', 'liveCalibration', 'carState', 'controlsState', 'modelV2'], poll='driverStateV2')

<<<<<<< HEAD
  driver_status = DriverStatus(rhd_saved=params.get_bool("IsRhdDetected"))
  hands_on_wheel_status = HandsOnWheelStatus()
=======
  driver_status = DriverStatus(rhd_saved=params.get_bool("IsRhdDetected"), always_on=params.get_bool("AlwaysOnDM"))
>>>>>>> 0362cfa7

  v_cruise_last = 0
  driver_engaged = False
  steering_wheel_engaged = False
  hands_on_wheel_monitoring_enabled = params.get_bool("HandsOnWheelMonitoring")

  # 10Hz <- dmonitoringmodeld
  while True:
    sm.update()
    if not sm.updated['driverStateV2']:
      continue

    # Get interaction
    if sm.updated['carState']:
      v_cruise = sm['carState'].cruiseState.speed
      steering_wheel_engaged = len(sm['carState'].buttonEvents) > 0 or \
        v_cruise != v_cruise_last or \
        sm['carState'].steeringPressed
      driver_engaged = steering_wheel_engaged or sm['carState'].gasPressed
      # Update events and state from hands on wheel monitoring status when steering wheel in engaged
      if steering_wheel_engaged and hands_on_wheel_monitoring_enabled:
        hands_on_wheel_status.update(Events(), True, sm['controlsState'].enabled, sm['carState'].vEgo)
      v_cruise_last = v_cruise

    if sm.updated['modelV2']:
      driver_status.set_policy(sm['modelV2'], sm['carState'].vEgo)

    # Get data from dmonitoringmodeld
    events = Events()

    if sm.all_checks() and len(sm['liveCalibration'].rpyCalib):
      driver_status.update_states(sm['driverStateV2'], sm['liveCalibration'].rpyCalib, sm['carState'].vEgo, sm['controlsState'].enabled)

    # Block engaging after max number of distrations
    if driver_status.terminal_alert_cnt >= driver_status.settings._MAX_TERMINAL_ALERTS or \
       driver_status.terminal_time >= driver_status.settings._MAX_TERMINAL_DURATION:
      events.add(car.CarEvent.EventName.tooDistracted)

    # Update events from driver state
<<<<<<< HEAD
    driver_status.update_events(events, driver_engaged, sm['controlsState'].enabled, sm['carState'].standstill)
    # Update events and state from hands on wheel monitoring status
    if hands_on_wheel_monitoring_enabled:
      hands_on_wheel_status.update(events, steering_wheel_engaged, sm['controlsState'].enabled, sm['carState'].vEgo)
=======
    driver_status.update_events(events, driver_engaged, sm['controlsState'].enabled,
      sm['carState'].standstill, sm['carState'].gearShifter in [car.CarState.GearShifter.reverse, car.CarState.GearShifter.park])
>>>>>>> 0362cfa7

    # build driverMonitoringState packet
    dat = messaging.new_message('driverMonitoringState', valid=sm.all_checks())
    dat.driverMonitoringState = {
      "events": events.to_msg(),
      "faceDetected": driver_status.face_detected,
      "isDistracted": driver_status.driver_distracted,
      "distractedType": sum(driver_status.distracted_types),
      "awarenessStatus": driver_status.awareness,
      "posePitchOffset": driver_status.pose.pitch_offseter.filtered_stat.mean(),
      "posePitchValidCount": driver_status.pose.pitch_offseter.filtered_stat.n,
      "poseYawOffset": driver_status.pose.yaw_offseter.filtered_stat.mean(),
      "poseYawValidCount": driver_status.pose.yaw_offseter.filtered_stat.n,
      "stepChange": driver_status.step_change,
      "awarenessActive": driver_status.awareness_active,
      "awarenessPassive": driver_status.awareness_passive,
      "isLowStd": driver_status.pose.low_std,
      "hiStdCount": driver_status.hi_stds,
      "isActiveMode": driver_status.active_monitoring_mode,
      "isRHD": driver_status.wheel_on_right,
    }
    pm.send('driverMonitoringState', dat)

<<<<<<< HEAD
    sp_dat = messaging.new_message('driverMonitoringStateSP')
    sp_dat.driverMonitoringStateSP = {
      "handsOnWheelState": hands_on_wheel_status.hands_on_wheel_state,
    }
    pm.send('driverMonitoringStateSP', sp_dat)
=======
    if sm['driverStateV2'].frameId % 40 == 1:
      driver_status.always_on = params.get_bool("AlwaysOnDM")
>>>>>>> 0362cfa7

    # save rhd virtual toggle every 5 mins
    if (sm['driverStateV2'].frameId % 6000 == 0 and
     driver_status.wheelpos_learner.filtered_stat.n > driver_status.settings._WHEELPOS_FILTER_MIN_COUNT and
     driver_status.wheel_on_right == (driver_status.wheelpos_learner.filtered_stat.M > driver_status.settings._WHEELPOS_THRESHOLD)):
      params.put_bool_nonblocking("IsRhdDetected", driver_status.wheel_on_right)

def main():
  dmonitoringd_thread()


if __name__ == '__main__':
  main()<|MERGE_RESOLUTION|>--- conflicted
+++ resolved
@@ -18,12 +18,8 @@
   pm = messaging.PubMaster(['driverMonitoringState', 'driverMonitoringStateSP'])
   sm = messaging.SubMaster(['driverStateV2', 'liveCalibration', 'carState', 'controlsState', 'modelV2'], poll='driverStateV2')
 
-<<<<<<< HEAD
-  driver_status = DriverStatus(rhd_saved=params.get_bool("IsRhdDetected"))
+  driver_status = DriverStatus(rhd_saved=params.get_bool("IsRhdDetected"), always_on=params.get_bool("AlwaysOnDM"))
   hands_on_wheel_status = HandsOnWheelStatus()
-=======
-  driver_status = DriverStatus(rhd_saved=params.get_bool("IsRhdDetected"), always_on=params.get_bool("AlwaysOnDM"))
->>>>>>> 0362cfa7
 
   v_cruise_last = 0
   driver_engaged = False
@@ -63,15 +59,11 @@
       events.add(car.CarEvent.EventName.tooDistracted)
 
     # Update events from driver state
-<<<<<<< HEAD
-    driver_status.update_events(events, driver_engaged, sm['controlsState'].enabled, sm['carState'].standstill)
+    driver_status.update_events(events, driver_engaged, sm['controlsState'].enabled,
+      sm['carState'].standstill, sm['carState'].gearShifter in [car.CarState.GearShifter.reverse, car.CarState.GearShifter.park])
     # Update events and state from hands on wheel monitoring status
     if hands_on_wheel_monitoring_enabled:
       hands_on_wheel_status.update(events, steering_wheel_engaged, sm['controlsState'].enabled, sm['carState'].vEgo)
-=======
-    driver_status.update_events(events, driver_engaged, sm['controlsState'].enabled,
-      sm['carState'].standstill, sm['carState'].gearShifter in [car.CarState.GearShifter.reverse, car.CarState.GearShifter.park])
->>>>>>> 0362cfa7
 
     # build driverMonitoringState packet
     dat = messaging.new_message('driverMonitoringState', valid=sm.all_checks())
@@ -95,16 +87,14 @@
     }
     pm.send('driverMonitoringState', dat)
 
-<<<<<<< HEAD
+    if sm['driverStateV2'].frameId % 40 == 1:
+      driver_status.always_on = params.get_bool("AlwaysOnDM")
+
     sp_dat = messaging.new_message('driverMonitoringStateSP')
     sp_dat.driverMonitoringStateSP = {
       "handsOnWheelState": hands_on_wheel_status.hands_on_wheel_state,
     }
     pm.send('driverMonitoringStateSP', sp_dat)
-=======
-    if sm['driverStateV2'].frameId % 40 == 1:
-      driver_status.always_on = params.get_bool("AlwaysOnDM")
->>>>>>> 0362cfa7
 
     # save rhd virtual toggle every 5 mins
     if (sm['driverStateV2'].frameId % 6000 == 0 and
