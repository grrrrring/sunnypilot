--- conflicted
+++ resolved
@@ -124,17 +124,8 @@
         <translation>Modo de maniobra longitudinal</translation>
     </message>
     <message>
-<<<<<<< HEAD
-        <source>MADS: Cruise Main</source>
-        <translation type="unfinished"></translation>
-    </message>
-    <message>
-        <source>MADS: Disengage Lateral on Brake</source>
-        <translation type="unfinished"></translation>
-=======
         <source>MADS: Disengage Lateral on Brake</source>
         <translation>MADS: Deshabilitar control lateral en frenada</translation>
->>>>>>> 3dee7cac
     </message>
     <message>
         <source>Modular Assistive Driving System (MADS)</source>
@@ -142,9 +133,6 @@
     </message>
     <message>
         <source>MADS: Unified Engagement Mode</source>
-<<<<<<< HEAD
-        <translation type="unfinished"></translation>
-=======
         <translation>MADS: Modo de activación unificado.</translation>
     </message>
     <message>
@@ -154,7 +142,6 @@
     <message>
         <source>Note: For vehicles without LFA/LKAS button, disabling this will prevent lateral control engagement.</source>
         <translation>Nota: Para vehículos sin botón de LFA/LKAS, deshabilitar este ajuste evitará que se active el control lateral.</translation>
->>>>>>> 3dee7cac
     </message>
 </context>
 <context>
