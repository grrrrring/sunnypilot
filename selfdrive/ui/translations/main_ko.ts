<?xml version="1.0" encoding="utf-8"?>
<!DOCTYPE TS>
<TS version="2.1" language="ko_KR">
<context>
    <name>AbstractAlert</name>
    <message>
        <source>Close</source>
        <translation>닫기</translation>
    </message>
    <message>
        <source>Snooze Update</source>
        <translation>업데이트 일시 중지</translation>
    </message>
    <message>
        <source>Reboot and Update</source>
        <translation>업데이트 및 재부팅</translation>
    </message>
</context>
<context>
    <name>AdvancedNetworking</name>
    <message>
        <source>Back</source>
        <translation>뒤로</translation>
    </message>
    <message>
        <source>Enable Tethering</source>
        <translation>테더링 사용</translation>
    </message>
    <message>
        <source>Tethering Password</source>
        <translation>테더링 비밀번호</translation>
    </message>
    <message>
        <source>EDIT</source>
        <translation>편집</translation>
    </message>
    <message>
        <source>Enter new tethering password</source>
        <translation>새 테더링 비밀번호를 입력하세요</translation>
    </message>
    <message>
        <source>IP Address</source>
        <translation>IP 주소</translation>
    </message>
    <message>
        <source>Enable Roaming</source>
        <translation>로밍 사용</translation>
    </message>
    <message>
        <source>APN Setting</source>
        <translation>APN 설정</translation>
    </message>
    <message>
        <source>Enter APN</source>
        <translation>APN 입력</translation>
    </message>
    <message>
        <source>leave blank for automatic configuration</source>
        <translation>자동 설정하려면 빈 칸으로 두세요</translation>
    </message>
    <message>
        <source>Cellular Metered</source>
        <translation>데이터 요금제</translation>
    </message>
    <message>
        <source>Prevent large data uploads when on a metered connection</source>
        <translation>데이터 요금제 연결 시 대용량 데이터 업로드를 방지합니다</translation>
    </message>
    <message>
        <source>Hidden Network</source>
        <translation>숨겨진 네트워크</translation>
    </message>
    <message>
        <source>CONNECT</source>
        <translation>연결됨</translation>
    </message>
    <message>
        <source>Enter SSID</source>
        <translation>SSID 입력</translation>
    </message>
    <message>
        <source>Enter password</source>
        <translation>비밀번호를 입력하세요</translation>
    </message>
    <message>
        <source>for &quot;%1&quot;</source>
        <translation>&quot;%1&quot;에 접속하려면 비밀번호가 필요합니다</translation>
    </message>
</context>
<context>
    <name>AnnotatedCameraWidget</name>
    <message>
        <source>km/h</source>
        <translation>km/h</translation>
    </message>
    <message>
        <source>mph</source>
        <translation>mph</translation>
    </message>
    <message>
        <source>MAX</source>
        <translation>MAX</translation>
    </message>
    <message>
        <source>SPEED</source>
        <translation>SPEED</translation>
    </message>
    <message>
        <source>LIMIT</source>
        <translation>LIMIT</translation>
    </message>
</context>
<context>
    <name>ConfirmationDialog</name>
    <message>
        <source>Ok</source>
        <translation>확인</translation>
    </message>
    <message>
        <source>Cancel</source>
        <translation>취소</translation>
    </message>
</context>
<context>
    <name>DeclinePage</name>
    <message>
        <source>You must accept the Terms and Conditions in order to use openpilot.</source>
        <translation>openpilot을 사용하려면 이용약관에 동의해야 합니다.</translation>
    </message>
    <message>
        <source>Back</source>
        <translation>뒤로</translation>
    </message>
    <message>
        <source>Decline, uninstall %1</source>
        <translation>거절, %1 제거</translation>
    </message>
</context>
<context>
    <name>DestinationWidget</name>
    <message>
        <source>Home</source>
        <translation>집</translation>
    </message>
    <message>
        <source>Work</source>
        <translation>회사</translation>
    </message>
    <message>
        <source>No destination set</source>
        <translation>목적지가 설정되지 않았습니다</translation>
    </message>
    <message>
        <source>No %1 location set</source>
        <translation>%1 위치가 설정되지 않았습니다</translation>
    </message>
    <message>
        <source>home</source>
        <translation>집</translation>
    </message>
    <message>
        <source>work</source>
        <translation>회사</translation>
    </message>
</context>
<context>
    <name>DevicePanel</name>
    <message>
        <source>Dongle ID</source>
        <translation>동글 ID</translation>
    </message>
    <message>
        <source>N/A</source>
        <translation>N/A</translation>
    </message>
    <message>
        <source>Serial</source>
        <translation>시리얼</translation>
    </message>
    <message>
        <source>Driver Camera</source>
        <translation>운전자 카메라</translation>
    </message>
    <message>
        <source>PREVIEW</source>
        <translation>미리보기</translation>
    </message>
    <message>
        <source>Preview the driver facing camera to ensure that driver monitoring has good visibility. (vehicle must be off)</source>
        <translation>운전자 모니터링이 잘 되는지 확인하기 위해 후면 카메라를 미리 봅니다. (차량 시동이 꺼져 있어야 합니다)</translation>
    </message>
    <message>
        <source>Reset Calibration</source>
        <translation>캘리브레이션 초기화</translation>
    </message>
    <message>
        <source>RESET</source>
        <translation>초기화</translation>
    </message>
    <message>
        <source>Are you sure you want to reset calibration?</source>
        <translation>캘리브레이션을 초기화하시겠습니까?</translation>
    </message>
    <message>
        <source>Review Training Guide</source>
        <translation>트레이닝 가이드 다시보기</translation>
    </message>
    <message>
        <source>REVIEW</source>
        <translation>다시보기</translation>
    </message>
    <message>
        <source>Review the rules, features, and limitations of openpilot</source>
        <translation>openpilot의 규칙, 기능 및 제한 다시 확인</translation>
    </message>
    <message>
        <source>Are you sure you want to review the training guide?</source>
        <translation>트레이닝 가이드를 다시 확인하시겠습니까?</translation>
    </message>
    <message>
        <source>Regulatory</source>
        <translation>규제</translation>
    </message>
    <message>
        <source>VIEW</source>
        <translation>보기</translation>
    </message>
    <message>
        <source>Change Language</source>
        <translation>언어 변경</translation>
    </message>
    <message>
        <source>CHANGE</source>
        <translation>변경</translation>
    </message>
    <message>
        <source>Select a language</source>
        <translation>언어를 선택하세요</translation>
    </message>
    <message>
        <source>Reboot</source>
        <translation>재부팅</translation>
    </message>
    <message>
        <source>Power Off</source>
        <translation>전원 끄기</translation>
    </message>
    <message>
        <source>openpilot requires the device to be mounted within 4° left or right and within 5° up or 9° down. openpilot is continuously calibrating, resetting is rarely required.</source>
        <translation>openpilot 장치는 좌우 4°, 위로 5°, 아래로 9° 이내 각도로 장착되어야 합니다. openpilot은 지속적으로 자동 보정되며 재설정은 거의 필요하지 않습니다.</translation>
    </message>
    <message>
        <source> Your device is pointed %1° %2 and %3° %4.</source>
        <translation> 사용자의 장치는 %2 %1° 및 %4 %3° 의 방향으로 장착되어 있습니다.</translation>
    </message>
    <message>
        <source>down</source>
        <translation>아래로</translation>
    </message>
    <message>
        <source>up</source>
        <translation>위로</translation>
    </message>
    <message>
        <source>left</source>
        <translation>좌측으로</translation>
    </message>
    <message>
        <source>right</source>
        <translation>우측으로</translation>
    </message>
    <message>
        <source>Are you sure you want to reboot?</source>
        <translation>재부팅하시겠습니까?</translation>
    </message>
    <message>
        <source>Disengage to Reboot</source>
        <translation>재부팅하려면 연결을 해제하세요</translation>
    </message>
    <message>
        <source>Are you sure you want to power off?</source>
        <translation>전원을 끄시겠습니까?</translation>
    </message>
    <message>
        <source>Disengage to Power Off</source>
        <translation>전원을 끄려면 연결을 해제하세요</translation>
    </message>
    <message>
        <source>Reset</source>
        <translation>초기화</translation>
    </message>
    <message>
        <source>Review</source>
        <translation>다시보기</translation>
    </message>
    <message>
        <source>Pair your device with comma connect (connect.comma.ai) and claim your comma prime offer.</source>
        <translation>장치를 comma connect (connect.comma.ai)에서 페어링하고 comma prime 무료 이용권을 사용하세요.</translation>
    </message>
    <message>
        <source>Pair Device</source>
        <translation>장치 동기화</translation>
    </message>
    <message>
        <source>PAIR</source>
        <translation>동기화</translation>
    </message>
</context>
<context>
    <name>DriverViewWindow</name>
    <message>
        <source>camera starting</source>
        <translation>카메라 시작 중</translation>
    </message>
</context>
<context>
    <name>ExperimentalModeButton</name>
    <message>
        <source>EXPERIMENTAL MODE ON</source>
        <translation>실험 모드 사용</translation>
    </message>
    <message>
        <source>CHILL MODE ON</source>
        <translation>안정 모드 사용</translation>
    </message>
</context>
<context>
    <name>InputDialog</name>
    <message>
        <source>Cancel</source>
        <translation>취소</translation>
    </message>
    <message numerus="yes">
        <source>Need at least %n character(s)!</source>
        <translation>
            <numerusform>최소 %n자 이상이어야 합니다!</numerusform>
        </translation>
    </message>
</context>
<context>
    <name>Installer</name>
    <message>
        <source>Installing...</source>
        <translation>설치 중...</translation>
    </message>
</context>
<context>
    <name>MapETA</name>
    <message>
        <source>eta</source>
        <translation>도착</translation>
    </message>
    <message>
        <source>min</source>
        <translation>분</translation>
    </message>
    <message>
        <source>hr</source>
        <translation>시간</translation>
    </message>
</context>
<context>
    <name>MapSettings</name>
    <message>
        <source>NAVIGATION</source>
        <translation>내비게이션</translation>
    </message>
    <message>
        <source>Manage at connect.comma.ai</source>
        <translation>connect.comma.ai에서 관리하세요</translation>
    </message>
</context>
<context>
    <name>MapWindow</name>
    <message>
        <source>Map Loading</source>
        <translation>지도 로딩 중</translation>
    </message>
    <message>
        <source>Waiting for GPS</source>
        <translation>GPS 수신 중</translation>
    </message>
    <message>
        <source>Waiting for route</source>
        <translation>경로를 기다리는 중</translation>
    </message>
</context>
<context>
    <name>MultiOptionDialog</name>
    <message>
        <source>Select</source>
        <translation>선택</translation>
    </message>
    <message>
        <source>Cancel</source>
        <translation>취소</translation>
    </message>
</context>
<context>
    <name>Networking</name>
    <message>
        <source>Advanced</source>
        <translation>고급 설정</translation>
    </message>
    <message>
        <source>Enter password</source>
        <translation>비밀번호를 입력하세요</translation>
    </message>
    <message>
        <source>for &quot;%1&quot;</source>
        <translation>&quot;%1&quot;에 접속하려면 비밀번호가 필요합니다</translation>
    </message>
    <message>
        <source>Wrong password</source>
        <translation>비밀번호가 틀렸습니다</translation>
    </message>
</context>
<context>
    <name>OffroadAlert</name>
    <message>
        <source>Immediately connect to the internet to check for updates. If you do not connect to the internet, openpilot won&apos;t engage in %1</source>
        <translation>즉시 인터넷에 연결하여 업데이트를 확인하세요. 인터넷에 연결되어 있지 않으면 %1 이후에는 openpilot이 활성화되지 않습니다.</translation>
    </message>
    <message>
        <source>Connect to internet to check for updates. openpilot won&apos;t automatically start until it connects to internet to check for updates.</source>
        <translation>업데이트를 확인하려면 인터넷에 연결하세요. openpilot은 업데이트를 확인하기 위해 인터넷에 연결할 때까지 자동으로 시작되지 않습니다.</translation>
    </message>
    <message>
        <source>Unable to download updates
%1</source>
        <translation>업데이트를 다운로드할 수 없습니다
%1</translation>
    </message>
    <message>
        <source>Taking camera snapshots. System won&apos;t start until finished.</source>
        <translation>카메라 스냅샷 찍기가 완료될 때까지 시스템이 시작되지 않습니다.</translation>
    </message>
    <message>
        <source>An update to your device&apos;s operating system is downloading in the background. You will be prompted to update when it&apos;s ready to install.</source>
        <translation>백그라운드에서 운영 체제에 대한 업데이트가 다운로드되고 있습니다. 설치가 준비되면 업데이트 메시지가 표시됩니다.</translation>
    </message>
    <message>
        <source>Device failed to register. It will not connect to or upload to comma.ai servers, and receives no support from comma.ai. If this is an official device, visit https://comma.ai/support.</source>
        <translation>장치를 등록하지 못했습니다. comma.ai 서버에 연결하거나 데이터를 업로드하지 않으며 comma.ai에서 지원을 받지 않습니다. 공식 장치인 경우 https://comma.ai/support 에 방문하여 문의하세요.</translation>
    </message>
    <message>
        <source>NVMe drive not mounted.</source>
        <translation>NVMe 드라이브가 마운트되지 않았습니다.</translation>
    </message>
    <message>
        <source>Unsupported NVMe drive detected. Device may draw significantly more power and overheat due to the unsupported NVMe.</source>
        <translation>지원되지 않는 NVMe 드라이브가 감지되었습니다. 지원되지 않는 NVMe 드라이브는 많은 전력을 소비하고 장치를 과열시킬 수 있습니다.</translation>
    </message>
    <message>
        <source>openpilot was unable to identify your car. Your car is either unsupported or its ECUs are not recognized. Please submit a pull request to add the firmware versions to the proper vehicle. Need help? Join discord.comma.ai.</source>
        <translation>openpilot이 차량을 식별할 수 없었습니다. 지원되지 않는 차량이거나 ECU가 인식되지 않습니다. 해당 차량에 맞는 펌웨어 버전을 추가하려면 PR을 제출하세요. 도움이 필요하시면 discord.comma.ai에 가입하세요.</translation>
    </message>
    <message>
        <source>openpilot was unable to identify your car. Check integrity of cables and ensure all connections are secure, particularly that the comma power is fully inserted in the OBD-II port of the vehicle. Need help? Join discord.comma.ai.</source>
        <translation>openpilot이 차량을 식별할 수 없었습니다. 케이블의 무결성을 점검하고 모든 연결부, 특히 comma power가 차량의 OBD-II 포트에 제대로 삽입되었는지 확인하세요. 도움이 필요하시면 discord.comma.ai에 가입하세요.</translation>
    </message>
    <message>
        <source>openpilot detected a change in the device&apos;s mounting position. Ensure the device is fully seated in the mount and the mount is firmly secured to the windshield.</source>
        <translation>openpilot 장치의 장착 위치가 변경되었습니다. 장치가 마운트에 완전히 장착되고 마운트가 앞유리에 단단히 고정되었는지 확인하세요. </translation>
    </message>
    <message>
        <source>Device temperature too high. System cooling down before starting. Current internal component temperature: %1</source>
        <translation>장치 온도가 너무 높습니다. 시작하기 전에 온도를 낮춰주세요. 현재 내부 부품 온도: %1</translation>
    </message>
</context>
<context>
    <name>OffroadHome</name>
    <message>
        <source>UPDATE</source>
        <translation>업데이트</translation>
    </message>
    <message>
        <source> ALERTS</source>
        <translation> 알림</translation>
    </message>
    <message>
        <source> ALERT</source>
        <translation> 알림</translation>
    </message>
</context>
<context>
    <name>OnroadAlerts</name>
    <message>
        <source>openpilot Unavailable</source>
        <translation>오픈파일럿을 사용할수없습니다</translation>
    </message>
    <message>
        <source>Waiting for controls to start</source>
        <translation>프로세스가 준비중입니다</translation>
    </message>
    <message>
        <source>TAKE CONTROL IMMEDIATELY</source>
        <translation>핸들을 잡아주세요</translation>
    </message>
    <message>
        <source>Controls Unresponsive</source>
        <translation>프로세스가 응답하지않습니다</translation>
    </message>
    <message>
        <source>Reboot Device</source>
        <translation>장치를 재부팅하세요</translation>
    </message>
</context>
<context>
    <name>PairingPopup</name>
    <message>
        <source>Pair your device to your comma account</source>
        <translation>장치를 comma 계정에 동기화합니다</translation>
    </message>
    <message>
        <source>Go to https://connect.comma.ai on your phone</source>
        <translation>https://connect.comma.ai에 접속하세요</translation>
    </message>
    <message>
        <source>Click &quot;add new device&quot; and scan the QR code on the right</source>
        <translation>&quot;새 장치 추가&quot;를 클릭하고 오른쪽 QR 코드를 스캔하세요</translation>
    </message>
    <message>
        <source>Bookmark connect.comma.ai to your home screen to use it like an app</source>
        <translation>connect.comma.ai를 앱처럼 사용하려면 홈 화면에 바로가기를 만드세요</translation>
    </message>
</context>
<context>
    <name>ParamControl</name>
    <message>
        <source>Cancel</source>
        <translation>취소</translation>
    </message>
    <message>
        <source>Enable</source>
        <translation>활성화</translation>
    </message>
</context>
<context>
    <name>PrimeAdWidget</name>
    <message>
        <source>Upgrade Now</source>
        <translation>지금 업그레이드하세요</translation>
    </message>
    <message>
        <source>Become a comma prime member at connect.comma.ai</source>
        <translation>connect.comma.ai에 접속하여 comma prime 회원으로 등록하세요</translation>
    </message>
    <message>
        <source>PRIME FEATURES:</source>
        <translation>PRIME 기능:</translation>
    </message>
    <message>
        <source>Remote access</source>
        <translation>원격 접속</translation>
    </message>
    <message>
        <source>24/7 LTE connectivity</source>
        <translation>항상 LTE 연결</translation>
    </message>
    <message>
        <source>Turn-by-turn navigation</source>
        <translation>내비게이션 경로안내</translation>
    </message>
    <message>
        <source>1 year of drive storage</source>
        <translation>1년간 드라이브 로그 저장</translation>
    </message>
</context>
<context>
    <name>PrimeUserWidget</name>
    <message>
        <source>✓ SUBSCRIBED</source>
        <translation>✓ 구독함</translation>
    </message>
    <message>
        <source>comma prime</source>
        <translation>comma prime</translation>
    </message>
</context>
<context>
    <name>QObject</name>
    <message>
        <source>Reboot</source>
        <translation>재부팅</translation>
    </message>
    <message>
        <source>Exit</source>
        <translation>종료</translation>
    </message>
    <message>
        <source>openpilot</source>
        <translation>openpilot</translation>
    </message>
    <message numerus="yes">
        <source>%n minute(s) ago</source>
        <translation>
            <numerusform>%n 분 전</numerusform>
        </translation>
    </message>
<<<<<<< HEAD
=======
    <message>
        <source>Wrong password</source>
        <translation type="unfinished">비밀번호가 틀렸습니다</translation>
    </message>
</context>
<context>
    <name>OffroadAlert</name>
    <message>
        <source>Immediately connect to the internet to check for updates. If you do not connect to the internet, openpilot won&apos;t engage in %1</source>
        <translation>즉시 인터넷에 연결하여 업데이트를 확인하세요. 인터넷에 연결되어 있지 않으면 %1 이후에는 openpilot이 활성화되지 않습니다.</translation>
    </message>
    <message>
        <source>Connect to internet to check for updates. openpilot won&apos;t automatically start until it connects to internet to check for updates.</source>
        <translation>업데이트를 확인하려면 인터넷에 연결하세요. openpilot은 업데이트를 확인하기 위해 인터넷에 연결할 때까지 자동으로 시작되지 않습니다.</translation>
    </message>
    <message>
        <source>Unable to download updates
%1</source>
        <translation>업데이트를 다운로드할 수 없습니다
%1</translation>
    </message>
    <message>
        <source>Taking camera snapshots. System won&apos;t start until finished.</source>
        <translation>카메라 스냅샷 찍기가 완료될 때까지 시스템이 시작되지 않습니다.</translation>
    </message>
    <message>
        <source>An update to your device&apos;s operating system is downloading in the background. You will be prompted to update when it&apos;s ready to install.</source>
        <translation>백그라운드에서 운영 체제에 대한 업데이트가 다운로드되고 있습니다. 설치가 준비되면 업데이트 메시지가 표시됩니다.</translation>
    </message>
    <message>
        <source>Device failed to register. It will not connect to or upload to comma.ai servers, and receives no support from comma.ai. If this is an official device, visit https://comma.ai/support.</source>
        <translation>장치를 등록하지 못했습니다. comma.ai 서버에 연결하거나 데이터를 업로드하지 않으며 comma.ai에서 지원을 받지 않습니다. 공식 장치인 경우 https://comma.ai/support 에 방문하여 문의하세요.</translation>
    </message>
    <message>
        <source>NVMe drive not mounted.</source>
        <translation>NVMe 드라이브가 마운트되지 않았습니다.</translation>
    </message>
    <message>
        <source>Unsupported NVMe drive detected. Device may draw significantly more power and overheat due to the unsupported NVMe.</source>
        <translation>지원되지 않는 NVMe 드라이브가 감지되었습니다. 지원되지 않는 NVMe 드라이브는 많은 전력을 소비하고 장치를 과열시킬 수 있습니다.</translation>
    </message>
    <message>
        <source>openpilot was unable to identify your car. Your car is either unsupported or its ECUs are not recognized. Please submit a pull request to add the firmware versions to the proper vehicle. Need help? Join discord.comma.ai.</source>
        <translation>openpilot이 차량을 식별할 수 없었습니다. 지원되지 않는 차량이거나 ECU가 인식되지 않습니다. 해당 차량에 맞는 펌웨어 버전을 추가하려면 PR을 제출하세요. 도움이 필요하시면 discord.comma.ai에 가입하세요.</translation>
    </message>
    <message>
        <source>openpilot was unable to identify your car. Check integrity of cables and ensure all connections are secure, particularly that the comma power is fully inserted in the OBD-II port of the vehicle. Need help? Join discord.comma.ai.</source>
        <translation>openpilot이 차량을 식별할 수 없었습니다. 케이블의 무결성을 점검하고 모든 연결부, 특히 comma power가 차량의 OBD-II 포트에 제대로 삽입되었는지 확인하세요. 도움이 필요하시면 discord.comma.ai에 가입하세요.</translation>
    </message>
    <message>
        <source>openpilot detected a change in the device&apos;s mounting position. Ensure the device is fully seated in the mount and the mount is firmly secured to the windshield.</source>
        <translation>openpilot 장치의 장착 위치가 변경되었습니다. 장치가 마운트에 완전히 장착되고 마운트가 앞유리에 단단히 고정되었는지 확인하세요. </translation>
    </message>
    <message>
        <source>Device temperature too high. System cooling down before starting. Current internal component temperature: %1</source>
        <translation>장치 온도가 너무 높습니다. 시작하기 전에 온도를 낮춰주세요. 현재 내부 부품 온도: %1</translation>
    </message>
    <message>
        <source>OpenStreetMap database is out of date. New maps must be downloaded if you wish to continue using OpenStreetMap data for Enhanced Speed Control and road name display.

%1</source>
        <translation type="unfinished"></translation>
    </message>
    <message>
        <source>sunnypilot is now in Forced Offroad mode. sunnypilot won&apos;t start until Forced Offroad mode is disabled. Go to &quot;Settings&quot; -&gt; &quot;Device&quot; -&gt; &quot;Unforce Offroad&quot; to exit Force Offroad mode.</source>
        <translation type="unfinished"></translation>
    </message>
</context>
<context>
    <name>OffroadHome</name>
    <message>
        <source>UPDATE</source>
        <translation>업데이트</translation>
    </message>
    <message>
        <source> ALERTS</source>
        <translation> 알림</translation>
    </message>
    <message>
        <source> ALERT</source>
        <translation> 알림</translation>
    </message>
</context>
<context>
    <name>OnroadAlerts</name>
    <message>
        <source>openpilot Unavailable</source>
        <translation>오픈파일럿을 사용할수없습니다</translation>
    </message>
    <message>
        <source>Waiting for controls to start</source>
        <translation>프로세스가 준비중입니다</translation>
    </message>
    <message>
        <source>TAKE CONTROL IMMEDIATELY</source>
        <translation>핸들을 잡아주세요</translation>
    </message>
    <message>
        <source>Controls Unresponsive</source>
        <translation>프로세스가 응답하지않습니다</translation>
    </message>
    <message>
        <source>Reboot Device</source>
        <translation>장치를 재부팅하세요</translation>
    </message>
</context>
<context>
    <name>OnroadScreenOff</name>
    <message>
        <source>Driving Screen Off Timer</source>
        <translation type="unfinished"></translation>
    </message>
    <message>
        <source>Turn off the device screen or reduce brightness to protect the screen after driving starts. It automatically brightens or turns on when a touch or event occurs.</source>
        <translation type="unfinished"></translation>
    </message>
    <message>
        <source>s</source>
        <translation type="unfinished"></translation>
    </message>
    <message>
        <source>min</source>
        <translation type="unfinished">분</translation>
    </message>
    <message>
        <source>Always On</source>
        <translation type="unfinished"></translation>
    </message>
</context>
<context>
    <name>OnroadScreenOffBrightness</name>
    <message>
        <source>Driving Screen Off Brightness (%)</source>
        <translation type="unfinished"></translation>
    </message>
    <message>
        <source>When using the Driving Screen Off feature, the brightness is reduced according to the automatic brightness ratio.</source>
        <translation type="unfinished"></translation>
    </message>
    <message>
        <source>Dark</source>
        <translation type="unfinished"></translation>
    </message>
</context>
<context>
    <name>OnroadSettings</name>
    <message>
        <source>ONROAD OPTIONS</source>
        <translation type="unfinished"></translation>
    </message>
    <message>
        <source>&lt;b&gt;ONROAD SETTINGS | SUNNYPILOT&lt;/b&gt;</source>
        <translation type="unfinished"></translation>
    </message>
</context>
<context>
    <name>OsmPanel</name>
    <message>
        <source>Mapd Version</source>
        <translation type="unfinished"></translation>
    </message>
    <message>
        <source>Offline Maps ETA</source>
        <translation type="unfinished"></translation>
    </message>
    <message>
        <source>Time Elapsed</source>
        <translation type="unfinished"></translation>
    </message>
    <message>
        <source>Downloaded Maps</source>
        <translation type="unfinished"></translation>
    </message>
    <message>
        <source>DELETE</source>
        <translation type="unfinished"></translation>
    </message>
    <message>
        <source>This will delete ALL downloaded maps

Are you sure you want to delete all the maps?</source>
        <translation type="unfinished"></translation>
    </message>
    <message>
        <source>Yes, delete all the maps.</source>
        <translation type="unfinished"></translation>
    </message>
    <message>
        <source>Database Update</source>
        <translation type="unfinished"></translation>
    </message>
    <message>
        <source>CHECK</source>
        <translation type="unfinished">확인</translation>
    </message>
    <message>
        <source>Country</source>
        <translation type="unfinished"></translation>
    </message>
    <message>
        <source>SELECT</source>
        <translation type="unfinished">선택</translation>
    </message>
    <message>
        <source>Fetching Country list...</source>
        <translation type="unfinished"></translation>
    </message>
    <message>
        <source>State</source>
        <translation type="unfinished"></translation>
    </message>
    <message>
        <source>Fetching State list...</source>
        <translation type="unfinished"></translation>
    </message>
    <message>
        <source>All</source>
        <translation type="unfinished"></translation>
    </message>
    <message>
        <source>REFRESH</source>
        <translation type="unfinished"></translation>
    </message>
    <message>
        <source>UPDATE</source>
        <translation type="unfinished">업데이트</translation>
    </message>
    <message>
        <source>Download starting...</source>
        <translation type="unfinished"></translation>
    </message>
    <message>
        <source>Error: Invalid download. Retry.</source>
        <translation type="unfinished"></translation>
    </message>
    <message>
        <source>Download complete!</source>
        <translation type="unfinished"></translation>
    </message>
    <message>
        <source>

Warning: You are on a metered connection!</source>
        <translation type="unfinished"></translation>
    </message>
    <message>
        <source>This will start the download process and it might take a while to complete.</source>
        <translation type="unfinished"></translation>
    </message>
    <message>
        <source>Continue on Metered</source>
        <translation type="unfinished"></translation>
    </message>
    <message>
        <source>Start Download</source>
        <translation type="unfinished"></translation>
    </message>
    <message>
        <source>m </source>
        <translation type="unfinished"></translation>
    </message>
    <message>
        <source>s</source>
        <translation type="unfinished"></translation>
    </message>
    <message>
        <source>Calculating...</source>
        <translation type="unfinished"></translation>
    </message>
    <message>
        <source>Downloaded</source>
        <translation type="unfinished"></translation>
    </message>
    <message>
        <source>Calculating ETA...</source>
        <translation type="unfinished"></translation>
    </message>
    <message>
        <source>Ready</source>
        <translation type="unfinished"></translation>
    </message>
    <message>
        <source>Time remaining: </source>
        <translation type="unfinished"></translation>
    </message>
</context>
<context>
    <name>PairingPopup</name>
    <message>
        <source>Pair your device to your comma account</source>
        <translation>장치를 comma 계정에 동기화합니다</translation>
    </message>
    <message>
        <source>Go to https://connect.comma.ai on your phone</source>
        <translation>https://connect.comma.ai에 접속하세요</translation>
    </message>
    <message>
        <source>Click &quot;add new device&quot; and scan the QR code on the right</source>
        <translation>&quot;새 장치 추가&quot;를 클릭하고 오른쪽 QR 코드를 스캔하세요</translation>
    </message>
    <message>
        <source>Bookmark connect.comma.ai to your home screen to use it like an app</source>
        <translation>connect.comma.ai를 앱처럼 사용하려면 홈 화면에 바로가기를 만드세요</translation>
    </message>
</context>
<context>
    <name>ParamControl</name>
    <message>
        <source>Cancel</source>
        <translation>취소</translation>
    </message>
    <message>
        <source>Enable</source>
        <translation>활성화</translation>
    </message>
</context>
<context>
    <name>ParamControlSP</name>
    <message>
        <source>Enable</source>
        <translation type="unfinished">활성화</translation>
    </message>
    <message>
        <source>Cancel</source>
        <translation type="unfinished">취소</translation>
    </message>
</context>
<context>
    <name>PathOffset</name>
    <message>
        <source>Path Offset</source>
        <translation type="unfinished"></translation>
    </message>
    <message>
        <source>Hack to trick the model path to be left or right biased of the lane. Decreasing the value will shift the model more left, increasing will shift the model more right. Changes take effect immediately.</source>
        <translation type="unfinished"></translation>
    </message>
    <message>
        <source> cm</source>
        <translation type="unfinished"></translation>
    </message>
</context>
<context>
    <name>PauseLateralSpeed</name>
    <message>
        <source>Pause lateral actuation with blinker when traveling below the desired speed selected. Default is 20 MPH or 32 km/h.</source>
        <translation type="unfinished"></translation>
    </message>
    <message>
        <source>Default</source>
        <translation type="unfinished"></translation>
    </message>
    <message>
        <source>km/h</source>
        <translation type="unfinished">km/h</translation>
    </message>
    <message>
        <source>mph</source>
        <translation type="unfinished">mph</translation>
    </message>
</context>
<context>
    <name>PrimeAdWidget</name>
    <message>
        <source>Upgrade Now</source>
        <translation>지금 업그레이드하세요</translation>
    </message>
    <message>
        <source>Become a comma prime member at connect.comma.ai</source>
        <translation>connect.comma.ai에 접속하여 comma prime 회원으로 등록하세요</translation>
    </message>
    <message>
        <source>PRIME FEATURES:</source>
        <translation>PRIME 기능:</translation>
    </message>
    <message>
        <source>Remote access</source>
        <translation>원격 접속</translation>
    </message>
    <message>
        <source>24/7 LTE connectivity</source>
        <translation>항상 LTE 연결</translation>
    </message>
    <message>
        <source>Turn-by-turn navigation</source>
        <translation>내비게이션 경로안내</translation>
    </message>
    <message>
        <source>1 year of drive storage</source>
        <translation>1년간 드라이브 로그 저장</translation>
    </message>
</context>
<context>
    <name>PrimeUserWidget</name>
    <message>
        <source>✓ SUBSCRIBED</source>
        <translation>✓ 구독함</translation>
    </message>
    <message>
        <source>comma prime</source>
        <translation>comma prime</translation>
    </message>
</context>
<context>
    <name>QObject</name>
    <message>
        <source>Reboot</source>
        <translation>재부팅</translation>
    </message>
    <message>
        <source>Exit</source>
        <translation>종료</translation>
    </message>
    <message>
        <source>openpilot</source>
        <translation type="vanished">openpilot</translation>
    </message>
    <message numerus="yes">
        <source>%n minute(s) ago</source>
        <translation>
            <numerusform>%n 분 전</numerusform>
        </translation>
    </message>
>>>>>>> 78f29724
    <message numerus="yes">
        <source>%n hour(s) ago</source>
        <translation>
            <numerusform>%n 시간 전</numerusform>
        </translation>
<<<<<<< HEAD
=======
    </message>
    <message numerus="yes">
        <source>%n day(s) ago</source>
        <translation>
            <numerusform>%n 일 전</numerusform>
        </translation>
    </message>
    <message>
        <source>km</source>
        <translation>km</translation>
    </message>
    <message>
        <source>m</source>
        <translation>m</translation>
    </message>
    <message>
        <source>mi</source>
        <translation>mi</translation>
    </message>
    <message>
        <source>ft</source>
        <translation>ft</translation>
    </message>
    <message>
        <source>now</source>
        <translation>now</translation>
    </message>
    <message>
        <source>sunnypilot</source>
        <translation type="unfinished"></translation>
    </message>
    <message>
        <source>Update downloaded. Ready to reboot.</source>
        <translation type="unfinished"></translation>
    </message>
    <message>
        <source>Update: Check and Download Update</source>
        <translation type="unfinished"></translation>
    </message>
    <message>
        <source>Reboot: Reboot Device</source>
        <translation type="unfinished"></translation>
    </message>
    <message>
        <source>Update</source>
        <translation type="unfinished"></translation>
    </message>
    <message>
        <source>Updating...</source>
        <translation type="unfinished"></translation>
    </message>
</context>
<context>
    <name>Reset</name>
    <message>
        <source>Reset failed. Reboot to try again.</source>
        <translation>초기화 실패. 재부팅 후 다시 시도하세요.</translation>
    </message>
    <message>
        <source>Are you sure you want to reset your device?</source>
        <translation>장치를 초기화하시겠습니까?</translation>
    </message>
    <message>
        <source>System Reset</source>
        <translation>장치 초기화</translation>
    </message>
    <message>
        <source>Cancel</source>
        <translation>취소</translation>
    </message>
    <message>
        <source>Reboot</source>
        <translation>재부팅</translation>
    </message>
    <message>
        <source>Confirm</source>
        <translation>확인</translation>
    </message>
    <message>
        <source>Unable to mount data partition. Partition may be corrupted. Press confirm to erase and reset your device.</source>
        <translation>데이터 파티션을 마운트할 수 없습니다. 파티션이 손상되었을 수 있습니다. 모든 설정을 삭제하고 장치를 초기화하려면 확인을 누르세요.</translation>
    </message>
    <message>
        <source>Resetting device...
This may take up to a minute.</source>
        <translation>장치를 초기화하는 중...
최대 1분이 소요될 수 있습니다.</translation>
    </message>
    <message>
        <source>System reset triggered. Press confirm to erase all content and settings. Press cancel to resume boot.</source>
        <translation>시스템 재설정이 시작되었습니다. 모든 콘텐츠와 설정을 지우려면 확인을 누르시고 부팅을 재개하려면 취소를 누르세요.</translation>
    </message>
</context>
<context>
    <name>SPVehiclesTogglesPanel</name>
    <message>
        <source>Hyundai/Kia/Genesis</source>
        <translation type="unfinished"></translation>
    </message>
    <message>
        <source>HKG CAN: Smoother Stopping Performance (Beta)</source>
        <translation type="unfinished"></translation>
    </message>
    <message>
        <source>Smoother stopping behind a stopped car or desired stopping event. This is only applicable to HKG CAN platforms using openpilot longitudinal control.</source>
        <translation type="unfinished"></translation>
    </message>
    <message>
        <source>Subaru</source>
        <translation type="unfinished"></translation>
    </message>
    <message>
        <source>Manual Parking Brake: Stop and Go (Beta)</source>
        <translation type="unfinished"></translation>
    </message>
    <message>
        <source>Experimental feature to enable stop and go for Subaru Global models with manual handbrake. Models with electric parking brake should keep this disabled. Thanks to martinl for this implementation!</source>
        <translation type="unfinished"></translation>
    </message>
    <message>
        <source>Toyota/Lexus</source>
        <translation type="unfinished"></translation>
    </message>
    <message>
        <source>Enable Stock Toyota Longitudinal Control</source>
        <translation type="unfinished"></translation>
    </message>
    <message>
        <source>sunnypilot will &lt;b&gt;not&lt;/b&gt; take over control of gas and brakes. Stock Toyota longitudinal control will be used.</source>
        <translation type="unfinished"></translation>
    </message>
    <message>
        <source>Allow M.A.D.S. toggling w/ LKAS Button (Beta)</source>
        <translation type="unfinished"></translation>
    </message>
    <message>
        <source>Allows M.A.D.S. engagement/disengagement with &quot;LKAS&quot; button from the steering wheel.</source>
        <translation type="unfinished"></translation>
    </message>
    <message>
        <source>Note: Enabling this toggle may have unexpected behavior with steering control. It is the driver&apos;s responsibility to observe their environment and make decisions accordingly.</source>
        <translation type="unfinished"></translation>
    </message>
    <message>
        <source>Toyota TSS2 Longitudinal: Custom Tuning</source>
        <translation type="unfinished"></translation>
    </message>
    <message>
        <source>Smoother longitudinal performance for Toyota/Lexus TSS2/LSS2 cars. Big thanks to dragonpilot-community for this implementation.</source>
        <translation type="unfinished"></translation>
    </message>
    <message>
        <source>Enable Enhanced Blind Spot Monitor</source>
        <translation type="unfinished"></translation>
    </message>
    <message>
        <source>Enable Toyota Stop and Go Hack</source>
        <translation type="unfinished"></translation>
    </message>
    <message>
        <source>sunnypilot will allow some Toyota/Lexus cars to auto resume during stop and go traffic. This feature is only applicable to certain models. Use at your own risk.</source>
        <translation type="unfinished"></translation>
    </message>
    <message>
        <source>Enable Toyota Door Auto Locking</source>
        <translation type="unfinished"></translation>
    </message>
    <message>
        <source>sunnypilot will attempt to lock the doors when drive above 10 km/h (6.2 mph).
Reboot Required.</source>
        <translation type="unfinished"></translation>
    </message>
    <message>
        <source>Enable Toyota Door Auto Unlocking</source>
        <translation type="unfinished"></translation>
    </message>
    <message>
        <source>sunnypilot will attempt to unlock the doors when shift to gear P.
Reboot Required.</source>
        <translation type="unfinished"></translation>
    </message>
    <message>
        <source>Volkswagen</source>
        <translation type="unfinished"></translation>
    </message>
    <message>
        <source>Enable CC Only support</source>
        <translation type="unfinished"></translation>
    </message>
    <message>
        <source>sunnypilot supports Volkswagen MQB CC only platforms with this toggle enabled. Only enable this toggle if your car does not have ACC from the factory.</source>
        <translation type="unfinished"></translation>
    </message>
    <message>
        <source>Start the car to check car compatibility</source>
        <translation type="unfinished"></translation>
    </message>
    <message>
        <source>This platform is already supported, therefore no need to enable this toggle</source>
        <translation type="unfinished"></translation>
    </message>
    <message>
        <source>This platform is not supported</source>
        <translation type="unfinished"></translation>
    </message>
    <message>
        <source>This platform can be supported</source>
        <translation type="unfinished"></translation>
    </message>
    <message>
        <source>sunnypilot will use debugging CAN messages to receive unfiltered BSM signals, allowing detection of more objects.</source>
        <translation type="unfinished"></translation>
    </message>
    <message>
        <source>Tested on RAV4 TSS1, Lexus LSS1, Toyota TSS1/1.5, and Prius TSS2.</source>
        <translation type="unfinished"></translation>
    </message>
    <message>
        <source>HKG CAN: Enable Cruise Main By Default</source>
        <translation type="unfinished"></translation>
    </message>
    <message>
        <source>Enabling this toggle sets CRUISE MAIN to ON by default when the car starts, without engaging MADS. The user still needs to manually engage MADS</source>
        <translation type="unfinished"></translation>
    </message>
</context>
<context>
    <name>SettingsWindow</name>
    <message>
        <source>×</source>
        <translation>×</translation>
    </message>
    <message>
        <source>Device</source>
        <translation>장치</translation>
    </message>
    <message>
        <source>Network</source>
        <translation>네트워크</translation>
    </message>
    <message>
        <source>Toggles</source>
        <translation>토글</translation>
    </message>
    <message>
        <source>Software</source>
        <translation>소프트웨어</translation>
    </message>
</context>
<context>
    <name>SettingsWindowSP</name>
    <message>
        <source>×</source>
        <translation type="unfinished">×</translation>
    </message>
    <message>
        <source>Device</source>
        <translation type="unfinished">장치</translation>
    </message>
    <message>
        <source>Network</source>
        <translation type="unfinished">네트워크</translation>
    </message>
    <message>
        <source>sunnylink</source>
        <translation type="unfinished"></translation>
    </message>
    <message>
        <source>Toggles</source>
        <translation type="unfinished">토글</translation>
    </message>
    <message>
        <source>Software</source>
        <translation type="unfinished">소프트웨어</translation>
    </message>
    <message>
        <source>sunnypilot</source>
        <translation type="unfinished"></translation>
    </message>
    <message>
        <source>OSM</source>
        <translation type="unfinished"></translation>
    </message>
    <message>
        <source>Monitoring</source>
        <translation type="unfinished"></translation>
    </message>
    <message>
        <source>Visuals</source>
        <translation type="unfinished"></translation>
    </message>
    <message>
        <source>Display</source>
        <translation type="unfinished"></translation>
    </message>
    <message>
        <source>Trips</source>
        <translation type="unfinished"></translation>
    </message>
    <message>
        <source>Vehicle</source>
        <translation type="unfinished"></translation>
    </message>
</context>
<context>
    <name>Setup</name>
    <message>
        <source>WARNING: Low Voltage</source>
        <translation>경고: 전압이 낮습니다</translation>
    </message>
    <message>
        <source>Power your device in a car with a harness or proceed at your own risk.</source>
        <translation>장치를 하네스를 통해 차량 전원에 연결하세요. USB 전원에서는 예상치 못한 문제가 생길 수 있습니다.</translation>
    </message>
    <message>
        <source>Power off</source>
        <translation>전원 끄기</translation>
    </message>
    <message>
        <source>Continue</source>
        <translation>계속</translation>
    </message>
    <message>
        <source>Getting Started</source>
        <translation>시작하기</translation>
    </message>
    <message>
        <source>Before we get on the road, let’s finish installation and cover some details.</source>
        <translation>출발 전 설정을 완료하고 세부 사항을 살펴봅니다.</translation>
    </message>
    <message>
        <source>Connect to Wi-Fi</source>
        <translation>Wi-Fi 연결</translation>
    </message>
    <message>
        <source>Back</source>
        <translation>뒤로</translation>
    </message>
    <message>
        <source>Continue without Wi-Fi</source>
        <translation>Wi-Fi 연결 없이 진행</translation>
    </message>
    <message>
        <source>Waiting for internet</source>
        <translation>인터넷 연결 대기 중</translation>
    </message>
    <message>
        <source>Enter URL</source>
        <translation>URL 입력</translation>
    </message>
    <message>
        <source>for Custom Software</source>
        <translation>커스텀 소프트웨어</translation>
    </message>
    <message>
        <source>Downloading...</source>
        <translation>다운로드 중...</translation>
    </message>
    <message>
        <source>Download Failed</source>
        <translation>다운로드 실패</translation>
    </message>
    <message>
        <source>Ensure the entered URL is valid, and the device’s internet connection is good.</source>
        <translation>입력된 URL이 유효하고 인터넷 연결이 원활한지 확인하세요.</translation>
    </message>
    <message>
        <source>Reboot device</source>
        <translation>장치 재부팅</translation>
    </message>
    <message>
        <source>Start over</source>
        <translation>다시 시작</translation>
    </message>
    <message>
        <source>Something went wrong. Reboot the device.</source>
        <translation>문제가 발생했습니다. 장치를 재부팅하세요.</translation>
    </message>
    <message>
        <source>No custom software found at this URL.</source>
        <translation>이 URL에서 커스텀 소프트웨어를 찾을 수 없습니다.</translation>
    </message>
    <message>
        <source>Select a language</source>
        <translation>언어를 선택하세요</translation>
    </message>
    <message>
        <source>Choose Software to Install</source>
        <translation>설치할 소프트웨어 선택</translation>
    </message>
    <message>
        <source>openpilot</source>
        <translation>openpilot</translation>
    </message>
    <message>
        <source>Custom Software</source>
        <translation>커스텀 소프트웨어</translation>
    </message>
</context>
<context>
    <name>SetupWidget</name>
    <message>
        <source>Finish Setup</source>
        <translation>설정 완료</translation>
    </message>
    <message>
        <source>Pair your device with comma connect (connect.comma.ai) and claim your comma prime offer.</source>
        <translation>장치를 comma connect (connect.comma.ai)에서 페어링하고 comma prime 무료 이용권을 사용하세요.</translation>
    </message>
    <message>
        <source>Pair device</source>
        <translation>장치 페어링</translation>
    </message>
</context>
<context>
    <name>Sidebar</name>
    <message>
        <source>CONNECT</source>
        <translation>커넥트</translation>
    </message>
    <message>
        <source>OFFLINE</source>
        <translation>연결 안됨</translation>
    </message>
    <message>
        <source>ONLINE</source>
        <translation>온라인</translation>
    </message>
    <message>
        <source>ERROR</source>
        <translation>오류</translation>
    </message>
    <message>
        <source>TEMP</source>
        <translation>온도</translation>
    </message>
    <message>
        <source>HIGH</source>
        <translation>높음</translation>
    </message>
    <message>
        <source>GOOD</source>
        <translation>좋음</translation>
    </message>
    <message>
        <source>OK</source>
        <translation>OK</translation>
    </message>
    <message>
        <source>VEHICLE</source>
        <translation>차량</translation>
    </message>
    <message>
        <source>NO</source>
        <translation>NO</translation>
    </message>
    <message>
        <source>PANDA</source>
        <translation>PANDA</translation>
    </message>
    <message>
        <source>GPS</source>
        <translation>GPS</translation>
    </message>
    <message>
        <source>SEARCH</source>
        <translation>검색중</translation>
    </message>
    <message>
        <source>--</source>
        <translation>--</translation>
    </message>
    <message>
        <source>Wi-Fi</source>
        <translation>Wi-Fi</translation>
    </message>
    <message>
        <source>ETH</source>
        <translation>LAN</translation>
    </message>
    <message>
        <source>2G</source>
        <translation>2G</translation>
    </message>
    <message>
        <source>3G</source>
        <translation>3G</translation>
    </message>
    <message>
        <source>LTE</source>
        <translation>LTE</translation>
    </message>
    <message>
        <source>5G</source>
        <translation>5G</translation>
    </message>
</context>
<context>
    <name>SidebarSP</name>
    <message>
        <source>TEMP</source>
        <translation type="unfinished">온도</translation>
    </message>
    <message>
        <source>HIGH</source>
        <translation type="unfinished">높음</translation>
    </message>
    <message>
        <source>GOOD</source>
        <translation type="unfinished">좋음</translation>
    </message>
    <message>
        <source>OK</source>
        <translation type="unfinished">OK</translation>
    </message>
    <message>
        <source>DISABLED</source>
        <translation type="unfinished"></translation>
    </message>
    <message>
        <source>OFFLINE</source>
        <translation type="unfinished">연결 안됨</translation>
    </message>
    <message>
        <source>REGIST...</source>
        <translation type="unfinished"></translation>
    </message>
    <message>
        <source>ONLINE</source>
        <translation type="unfinished">온라인</translation>
    </message>
    <message>
        <source>ERROR</source>
        <translation type="unfinished">오류</translation>
    </message>
    <message>
        <source>SUNNYLINK</source>
        <translation type="unfinished"></translation>
    </message>
</context>
<context>
    <name>SlcSettings</name>
    <message>
        <source>Auto</source>
        <translation type="unfinished"></translation>
    </message>
    <message>
        <source>User Confirm</source>
        <translation type="unfinished"></translation>
    </message>
    <message>
        <source>Engage Mode</source>
        <translation type="unfinished"></translation>
    </message>
    <message>
        <source>Default</source>
        <translation type="unfinished"></translation>
    </message>
    <message>
        <source>Fixed</source>
        <translation type="unfinished"></translation>
    </message>
    <message>
        <source>Percentage</source>
        <translation type="unfinished"></translation>
    </message>
    <message>
        <source>Limit Offset</source>
        <translation type="unfinished"></translation>
    </message>
    <message>
        <source>Set speed limit slightly higher than actual speed limit for a more natural drive.</source>
        <translation type="unfinished"></translation>
    </message>
    <message>
        <source>This platform defaults to &lt;b&gt;Auto&lt;/b&gt; mode. &lt;b&gt;User Confirm&lt;/b&gt; mode is not supported on this platform.</source>
        <translation type="unfinished"></translation>
    </message>
    <message>
        <source>Select the desired mode to set the cruising speed to the speed limit:</source>
        <translation type="unfinished"></translation>
    </message>
    <message>
        <source>Auto: Automatic speed adjustment on motorways based on speed limit data.</source>
        <translation type="unfinished"></translation>
    </message>
    <message>
        <source>User Confirm: Inform the driver to change set speed of Adaptive Cruise Control to help the driver stay within the speed limit.</source>
        <translation type="unfinished"></translation>
    </message>
</context>
<context>
    <name>SoftwarePanel</name>
    <message>
        <source>Updates are only downloaded while the car is off.</source>
        <translation>업데이트는 차량 시동이 꺼졌을 때 다운로드됩니다.</translation>
    </message>
    <message>
        <source>Current Version</source>
        <translation>현재 버전</translation>
    </message>
    <message>
        <source>Download</source>
        <translation>다운로드</translation>
    </message>
    <message>
        <source>Install Update</source>
        <translation>업데이트 설치</translation>
    </message>
    <message>
        <source>INSTALL</source>
        <translation>설치</translation>
    </message>
    <message>
        <source>Target Branch</source>
        <translation>대상 브랜치</translation>
    </message>
    <message>
        <source>SELECT</source>
        <translation>선택</translation>
    </message>
    <message>
        <source>Select a branch</source>
        <translation>브랜치 선택</translation>
    </message>
    <message>
        <source>UNINSTALL</source>
        <translation>제거</translation>
    </message>
    <message>
        <source>Uninstall %1</source>
        <translation>%1 제거</translation>
    </message>
    <message>
        <source>Are you sure you want to uninstall?</source>
        <translation>제거하시겠습니까?</translation>
    </message>
    <message>
        <source>CHECK</source>
        <translation>확인</translation>
    </message>
    <message>
        <source>Uninstall</source>
        <translation>제거</translation>
    </message>
    <message>
        <source>failed to check for update</source>
        <translation>업데이트를 확인하지 못했습니다</translation>
    </message>
    <message>
        <source>up to date, last checked %1</source>
        <translation>최신 버전입니다. 마지막 확인: %1</translation>
    </message>
    <message>
        <source>DOWNLOAD</source>
        <translation>다운로드</translation>
    </message>
    <message>
        <source>update available</source>
        <translation>업데이트 가능</translation>
    </message>
    <message>
        <source>never</source>
        <translation>업데이트 안함</translation>
    </message>
</context>
<context>
    <name>SoftwarePanelSP</name>
    <message>
        <source>Driving Model</source>
        <translation type="unfinished"></translation>
    </message>
    <message>
        <source>SELECT</source>
        <translation type="unfinished">선택</translation>
    </message>
    <message>
        <source>PENDING</source>
        <translation type="unfinished"></translation>
    </message>
    <message>
        <source>Downloading Driving model</source>
        <translation type="unfinished"></translation>
    </message>
    <message>
        <source>(CACHED)</source>
        <translation type="unfinished"></translation>
    </message>
    <message>
        <source>Driving model</source>
        <translation type="unfinished"></translation>
    </message>
    <message>
        <source>downloaded</source>
        <translation type="unfinished"></translation>
    </message>
    <message>
        <source>Downloading Navigation model</source>
        <translation type="unfinished"></translation>
    </message>
    <message>
        <source>Navigation model</source>
        <translation type="unfinished"></translation>
    </message>
    <message>
        <source>Downloading Metadata model</source>
        <translation type="unfinished"></translation>
    </message>
    <message>
        <source>Metadata model</source>
        <translation type="unfinished"></translation>
    </message>
    <message>
        <source>Downloads have failed, please try swapping the model!</source>
        <translation type="unfinished"></translation>
    </message>
    <message>
        <source>Failed:</source>
        <translation type="unfinished"></translation>
    </message>
    <message>
        <source>Fetching models...</source>
        <translation type="unfinished"></translation>
    </message>
    <message>
        <source>Select a Driving Model</source>
        <translation type="unfinished"></translation>
    </message>
    <message>
        <source>Download has started in the background.</source>
        <translation type="unfinished"></translation>
    </message>
    <message>
        <source>We STRONGLY suggest you to reset calibration. Would you like to do that now?</source>
        <translation type="unfinished"></translation>
    </message>
    <message>
        <source>Reset Calibration</source>
        <translation type="unfinished">캘리브레이션 초기화</translation>
    </message>
    <message>
        <source>Warning: You are on a metered connection!</source>
        <translation type="unfinished"></translation>
    </message>
    <message>
        <source>Continue</source>
        <translation type="unfinished">계속</translation>
    </message>
    <message>
        <source>on Metered</source>
        <translation type="unfinished"></translation>
    </message>
</context>
<context>
    <name>SpeedLimitPolicySettings</name>
    <message>
        <source>Speed Limit Source Policy</source>
        <translation type="unfinished"></translation>
    </message>
    <message>
        <source>Nav</source>
        <translation type="unfinished"></translation>
    </message>
    <message>
        <source>Only</source>
        <translation type="unfinished"></translation>
    </message>
    <message>
        <source>Map</source>
        <translation type="unfinished"></translation>
    </message>
    <message>
        <source>Car</source>
        <translation type="unfinished"></translation>
    </message>
    <message>
        <source>First</source>
        <translation type="unfinished"></translation>
    </message>
    <message>
        <source>Select the precedence order of sources. Utilized by Speed Limit Control and Speed Limit Warning</source>
        <translation type="unfinished"></translation>
    </message>
    <message>
        <source>Nav Only: Data from Mapbox active navigation only.</source>
        <translation type="unfinished"></translation>
    </message>
    <message>
        <source>Map Only: Data from OpenStreetMap only.</source>
        <translation type="unfinished"></translation>
    </message>
    <message>
        <source>Car Only: Data from the car&apos;s built-in sources (if available).</source>
        <translation type="unfinished"></translation>
    </message>
    <message>
        <source>Nav First: Nav -&gt; Map -&gt; Car</source>
        <translation type="unfinished"></translation>
    </message>
    <message>
        <source>Map First: Map -&gt; Nav -&gt; Car</source>
        <translation type="unfinished"></translation>
    </message>
    <message>
        <source>Car First: Car -&gt; Nav -&gt; Map</source>
        <translation type="unfinished"></translation>
    </message>
</context>
<context>
    <name>SpeedLimitValueOffset</name>
    <message>
        <source>km/h</source>
        <translation type="unfinished">km/h</translation>
    </message>
    <message>
        <source>mph</source>
        <translation type="unfinished">mph</translation>
    </message>
</context>
<context>
    <name>SpeedLimitWarningSettings</name>
    <message>
        <source>Off</source>
        <translation type="unfinished"></translation>
    </message>
    <message>
        <source>Display</source>
        <translation type="unfinished"></translation>
    </message>
    <message>
        <source>Chime</source>
        <translation type="unfinished"></translation>
    </message>
    <message>
        <source>Speed Limit Warning</source>
        <translation type="unfinished"></translation>
    </message>
    <message>
        <source>Warning with speed limit flash</source>
        <translation type="unfinished"></translation>
    </message>
    <message>
        <source>When Speed Limit Warning is enabled, the speed limit sign will alert the driver when the cruising speed is faster than then speed limit plus the offset.</source>
        <translation type="unfinished"></translation>
    </message>
    <message>
        <source>Default</source>
        <translation type="unfinished"></translation>
    </message>
    <message>
        <source>Fixed</source>
        <translation type="unfinished"></translation>
    </message>
    <message>
        <source>Percentage</source>
        <translation type="unfinished"></translation>
    </message>
    <message>
        <source>Warning Offset</source>
        <translation type="unfinished"></translation>
    </message>
    <message>
        <source>Select the desired offset to warn the driver when the vehicle is driving faster than the speed limit.</source>
        <translation type="unfinished"></translation>
    </message>
    <message>
        <source>Off: When the cruising speed is faster than the speed limit plus the offset, there will be no warning.</source>
        <translation type="unfinished"></translation>
    </message>
    <message>
        <source>Display: The speed on the speed limit sign turns red to alert the driver when the cruising speed is faster than the speed limit plus the offset.</source>
        <translation type="unfinished"></translation>
    </message>
    <message>
        <source>Chime: The speed on the speed limit sign turns red and chimes to alert the driver when the cruising speed is faster than the speed limit plus the offset.</source>
        <translation type="unfinished"></translation>
    </message>
</context>
<context>
    <name>SpeedLimitWarningValueOffset</name>
    <message>
        <source>N/A</source>
        <translation type="unfinished">N/A</translation>
    </message>
    <message>
        <source>km/h</source>
        <translation type="unfinished">km/h</translation>
    </message>
    <message>
        <source>mph</source>
        <translation type="unfinished">mph</translation>
    </message>
</context>
<context>
    <name>SshControl</name>
    <message>
        <source>SSH Keys</source>
        <translation>SSH 키</translation>
    </message>
    <message>
        <source>Warning: This grants SSH access to all public keys in your GitHub settings. Never enter a GitHub username other than your own. A comma employee will NEVER ask you to add their GitHub username.</source>
        <translation>경고: 이 설정은 GitHub에 등록된 모든 공용 키에 대해 SSH 액세스 권한을 부여합니다. 본인의 GitHub 사용자 아이디 이외에는 입력하지 마십시오. comma에서는 GitHub 아이디를 추가하라는 요청을 하지 않습니다.</translation>
    </message>
    <message>
        <source>ADD</source>
        <translation>추가</translation>
    </message>
    <message>
        <source>Enter your GitHub username</source>
        <translation>GitHub 사용자 ID</translation>
    </message>
    <message>
        <source>LOADING</source>
        <translation>로딩 중</translation>
    </message>
    <message>
        <source>REMOVE</source>
        <translation>삭제</translation>
    </message>
    <message>
        <source>Username &apos;%1&apos; has no keys on GitHub</source>
        <translation>사용자 &apos;%1&apos;의 GitHub에 키가 등록되어 있지 않습니다</translation>
    </message>
    <message>
        <source>Request timed out</source>
        <translation>요청 시간 초과</translation>
    </message>
    <message>
        <source>Username &apos;%1&apos; doesn&apos;t exist on GitHub</source>
        <translation>GitHub 사용자 &apos;%1&apos;를 찾지 못했습니다</translation>
    </message>
</context>
<context>
    <name>SshToggle</name>
    <message>
        <source>Enable SSH</source>
        <translation>SSH 사용</translation>
    </message>
</context>
<context>
    <name>SunnylinkPanel</name>
    <message>
        <source>Enable sunnylink</source>
        <translation type="unfinished"></translation>
    </message>
    <message>
        <source>Device ID </source>
        <translation type="unfinished"></translation>
    </message>
    <message>
        <source>N/A</source>
        <translation type="unfinished">N/A</translation>
    </message>
    <message>
        <source>This is the master switch, it will allow you to cutoff any sunnylink requests should you want to do that.</source>
        <translation type="unfinished"></translation>
    </message>
    <message>
        <source>🎉Welcome back! We&apos;re excited to see you&apos;ve enabled sunnylink again! 🚀</source>
        <translation type="unfinished"></translation>
    </message>
    <message>
        <source>👋Not going to lie, it&apos;s sad to see you disabled sunnylink 😢, but we&apos;ll be here when you&apos;re ready to come back 🎉.</source>
        <translation type="unfinished"></translation>
    </message>
    <message>
        <source>Sponsor Status</source>
        <translation type="unfinished"></translation>
    </message>
    <message>
        <source>SPONSOR</source>
        <translation type="unfinished"></translation>
    </message>
    <message>
        <source>Become a sponsor of sunnypilot to get early access to sunnylink features when they become available.</source>
        <translation type="unfinished"></translation>
    </message>
    <message>
        <source>Pair GitHub Account</source>
        <translation type="unfinished"></translation>
    </message>
    <message>
        <source>PAIR</source>
        <translation type="unfinished">동기화</translation>
    </message>
    <message>
        <source>Pair your GitHub account to grant your device sponsor benefits, including API access on sunnylink.</source>
        <translation type="unfinished"></translation>
    </message>
    <message>
        <source>sunnylink Dongle ID not found. This may be due to weak internet connection or sunnylink registration issue. Please reboot and try again.</source>
        <translation type="unfinished"></translation>
    </message>
    <message>
        <source>Manage Settings</source>
        <translation type="unfinished"></translation>
    </message>
    <message>
        <source>Backup Settings</source>
        <translation type="unfinished"></translation>
    </message>
    <message>
        <source>Are you sure you want to backup sunnypilot settings?</source>
        <translation type="unfinished"></translation>
    </message>
    <message>
        <source>Back Up</source>
        <translation type="unfinished"></translation>
    </message>
    <message>
        <source>Restore Settings</source>
        <translation type="unfinished"></translation>
    </message>
    <message>
        <source>Are you sure you want to restore the last backed up sunnypilot settings?</source>
        <translation type="unfinished"></translation>
    </message>
    <message>
        <source>Restore</source>
        <translation type="unfinished"></translation>
    </message>
    <message>
        <source>THANKS</source>
        <translation type="unfinished"></translation>
    </message>
    <message>
        <source>Not Sponsor</source>
        <translation type="unfinished"></translation>
    </message>
    <message>
        <source>Paired</source>
        <translation type="unfinished"></translation>
    </message>
    <message>
        <source>Not Paired</source>
        <translation type="unfinished"></translation>
    </message>
    <message>
        <source>Backing up...</source>
        <translation type="unfinished"></translation>
    </message>
    <message>
        <source>Restoring...</source>
        <translation type="unfinished"></translation>
    </message>
</context>
<context>
    <name>SunnylinkSponsorPopup</name>
    <message>
        <source>Scan the QR code to login to your GitHub account</source>
        <translation type="unfinished"></translation>
    </message>
    <message>
        <source>Follow the prompts to complete the pairing process</source>
        <translation type="unfinished"></translation>
    </message>
    <message>
        <source>Re-enter the &quot;sunnylink&quot; panel to verify sponsorship status</source>
        <translation type="unfinished"></translation>
    </message>
    <message>
        <source>If sponsorship status was not updated, please contact a moderator on Discord at https://discord.gg/sunnypilot</source>
        <translation type="unfinished"></translation>
    </message>
    <message>
        <source>Scan the QR code to visit sunnyhaibin&apos;s GitHub Sponsors page</source>
        <translation type="unfinished"></translation>
    </message>
    <message>
        <source>Choose your sponsorship tier and confirm your support</source>
        <translation type="unfinished"></translation>
    </message>
    <message>
        <source>Join our community on Discord at https://discord.gg/sunnypilot and reach out to a moderator to confirm your sponsor status</source>
        <translation type="unfinished"></translation>
    </message>
    <message>
        <source>Pair your GitHub account</source>
        <translation type="unfinished"></translation>
    </message>
    <message>
        <source>Early Access: Become a sunnypilot Sponsor</source>
        <translation type="unfinished"></translation>
    </message>
</context>
<context>
    <name>SunnypilotPanel</name>
    <message>
        <source>Enable M.A.D.S.</source>
        <translation type="unfinished"></translation>
    </message>
    <message>
        <source>Enable the beloved M.A.D.S. feature. Disable toggle to revert back to stock openpilot engagement/disengagement.</source>
        <translation type="unfinished"></translation>
    </message>
    <message>
        <source>Laneless for Curves in &quot;Auto&quot; Mode</source>
        <translation type="unfinished"></translation>
    </message>
    <message>
        <source>While in Auto Lane, switch to Laneless for current/future curves.</source>
        <translation type="unfinished"></translation>
    </message>
    <message>
        <source>Speed Limit Control (SLC)</source>
        <translation type="unfinished"></translation>
    </message>
    <message>
        <source>When you engage ACC, you will be prompted to set the cruising speed to the speed limit of the road adjusted by the Offset and Source Policy specified, or the current driving speed. The maximum cruising speed will always be the MAX set speed.</source>
        <translation type="unfinished"></translation>
    </message>
    <message>
        <source>Enable Vision-based Turn Speed Control (V-TSC)</source>
        <translation type="unfinished"></translation>
    </message>
    <message>
        <source>Use vision path predictions to estimate the appropriate speed to drive through turns ahead.</source>
        <translation type="unfinished"></translation>
    </message>
    <message>
        <source>Enable Map Data Turn Speed Control (M-TSC) (Beta)</source>
        <translation type="unfinished"></translation>
    </message>
    <message>
        <source>Use curvature information from map data to define speed limits to take turns ahead.</source>
        <translation type="unfinished"></translation>
    </message>
    <message>
        <source>ACC +/-: Long Press Reverse</source>
        <translation type="unfinished"></translation>
    </message>
    <message>
        <source>Change the ACC +/- buttons behavior with cruise speed change in sunnypilot.</source>
        <translation type="unfinished"></translation>
    </message>
    <message>
        <source>Disabled (Stock): Short=1, Long = 5 (imperial) / 10 (metric)</source>
        <translation type="unfinished"></translation>
    </message>
    <message>
        <source>Enabled: Short = 5 (imperial) / 10 (metric), Long=1</source>
        <translation type="unfinished"></translation>
    </message>
    <message>
        <source>Custom Offsets</source>
        <translation type="unfinished"></translation>
    </message>
    <message>
        <source>Neural Network Lateral Control (NNLC)</source>
        <translation type="unfinished"></translation>
    </message>
    <message>
        <source>Enforce Torque Lateral Control</source>
        <translation type="unfinished"></translation>
    </message>
    <message>
        <source>Enable this to enforce sunnypilot to steer with Torque lateral control.</source>
        <translation type="unfinished"></translation>
    </message>
    <message>
        <source>Enable Self-Tune</source>
        <translation type="unfinished"></translation>
    </message>
    <message>
        <source>Enables self-tune for Torque lateral control for platforms that do not use Torque lateral control by default.</source>
        <translation type="unfinished"></translation>
    </message>
    <message>
        <source>Less Restrict Settings for Self-Tune (Beta)</source>
        <translation type="unfinished"></translation>
    </message>
    <message>
        <source>Less strict settings when using Self-Tune. This allows torqued to be more forgiving when learning values.</source>
        <translation type="unfinished"></translation>
    </message>
    <message>
        <source>Enable Custom Tuning</source>
        <translation type="unfinished"></translation>
    </message>
    <message>
        <source>Enables custom tuning for Torque lateral control. Modifying FRICTION and LAT_ACCEL_FACTOR below will override the offline values indicated in the YAML files within &quot;selfdrive/torque_data&quot;. The values will also be used live when &quot;Override Self-Tune&quot; toggle is enabled.</source>
        <translation type="unfinished"></translation>
    </message>
    <message>
        <source>Manual Real-Time Tuning</source>
        <translation type="unfinished"></translation>
    </message>
    <message>
        <source>Enforces the torque lateral controller to use the fixed values instead of the learned values from Self-Tune. Enabling this toggle overrides Self-Tune values.</source>
        <translation type="unfinished"></translation>
    </message>
    <message>
        <source>Quiet Drive 🤫</source>
        <translation type="unfinished"></translation>
    </message>
    <message>
        <source>sunnypilot will display alerts but only play the most important warning sounds. This feature can be toggled while the car is on.</source>
        <translation type="unfinished"></translation>
    </message>
    <message>
        <source>Green Traffic Light Chime (Beta)</source>
        <translation type="unfinished"></translation>
    </message>
    <message>
        <source>A chime will play when the traffic light you are waiting for turns green and you have no vehicle in front of you. If you are waiting behind another vehicle, the chime will play once the vehicle advances unless ACC is engaged.</source>
        <translation type="unfinished"></translation>
    </message>
    <message>
        <source>Note: This chime is only designed as a notification. It is the driver&apos;s responsibility to observe their environment and make decisions accordingly.</source>
        <translation type="unfinished"></translation>
    </message>
    <message>
        <source>Lead Vehicle Departure Alert</source>
        <translation type="unfinished"></translation>
    </message>
    <message>
        <source>Enable this will notify when the leading vehicle drives away.</source>
        <translation type="unfinished"></translation>
    </message>
    <message>
        <source>Customize M.A.D.S.</source>
        <translation type="unfinished"></translation>
    </message>
    <message>
        <source>Customize Lane Change</source>
        <translation type="unfinished"></translation>
    </message>
    <message>
        <source>Customize Offsets</source>
        <translation type="unfinished"></translation>
    </message>
    <message>
        <source>Customize Speed Limit Control</source>
        <translation type="unfinished"></translation>
    </message>
    <message>
        <source>Customize Warning</source>
        <translation type="unfinished"></translation>
    </message>
    <message>
        <source>Customize Source</source>
        <translation type="unfinished"></translation>
    </message>
    <message>
        <source>Laneful</source>
        <translation type="unfinished"></translation>
    </message>
    <message>
        <source>Laneless</source>
        <translation type="unfinished"></translation>
    </message>
    <message>
        <source>Auto</source>
        <translation type="unfinished"></translation>
    </message>
    <message>
        <source>Dynamic Lane Profile</source>
        <translation type="unfinished"></translation>
    </message>
    <message>
        <source>Speed Limit Assist</source>
        <translation type="unfinished"></translation>
    </message>
    <message>
        <source>Real-time and Offline</source>
        <translation type="unfinished"></translation>
    </message>
    <message>
        <source>Offline Only</source>
        <translation type="unfinished"></translation>
    </message>
    <message>
        <source>Dynamic Lane Profile is not available with the current Driving Model</source>
        <translation type="unfinished"></translation>
    </message>
    <message>
        <source>Custom Offsets is not available with the current Driving Model</source>
        <translation type="unfinished"></translation>
    </message>
    <message>
        <source>NNLC is currently not available on this platform.</source>
        <translation type="unfinished"></translation>
    </message>
    <message>
        <source>Match: &quot;Exact&quot; is ideal, but &quot;Fuzzy&quot; is fine too. Reach out to the sunnypilot team in the following channel at the sunnypilot Discord server if there are any issues: </source>
        <translation type="unfinished"></translation>
    </message>
    <message>
        <source>Start the car to check car compatibility</source>
        <translation type="unfinished"></translation>
    </message>
    <message>
        <source>NNLC Not Loaded</source>
        <translation type="unfinished"></translation>
    </message>
    <message>
        <source>NNLC Loaded</source>
        <translation type="unfinished"></translation>
    </message>
    <message>
        <source>Fuzzy</source>
        <translation type="unfinished"></translation>
    </message>
    <message>
        <source>Exact</source>
        <translation type="unfinished"></translation>
    </message>
    <message>
        <source>Reach out to the sunnypilot team in the following channel at the sunnypilot Discord server and donate logs to get NNLC loaded for your car: </source>
        <translation type="unfinished"></translation>
    </message>
    <message>
        <source>Match</source>
        <translation type="unfinished"></translation>
    </message>
    <message>
        <source>Formerly known as &lt;b&gt;&quot;NNFF&quot;&lt;/b&gt;, this replaces the lateral &lt;b&gt;&quot;torque&quot;&lt;/b&gt; controller, with one using a neural network trained on each car&apos;s (actually, each separate EPS firmware) driving data for increased controls accuracy.</source>
        <translation type="unfinished"></translation>
    </message>
    <message>
        <source>Reach out to the sunnypilot team in the following channel at the sunnypilot Discord server with feedback, or to provide log data for your car if your car is currently unsupported: </source>
        <translation type="unfinished"></translation>
    </message>
    <message>
        <source>Add custom offsets to Camera and Path in sunnypilot.</source>
        <translation type="unfinished"></translation>
    </message>
    <message>
        <source>Default is Laneless. In Auto mode, sunnnypilot dynamically chooses between Laneline or Laneless model based on lane recognition confidence level on road and certain conditions.</source>
        <translation type="unfinished"></translation>
    </message>
</context>
<context>
    <name>TermsPage</name>
    <message>
        <source>Terms &amp; Conditions</source>
        <translation>이용약관</translation>
    </message>
    <message>
        <source>Decline</source>
        <translation>거절</translation>
    </message>
    <message>
        <source>Scroll to accept</source>
        <translation>동의하려면 아래로 스크롤하세요</translation>
    </message>
    <message>
        <source>Agree</source>
        <translation>동의</translation>
    </message>
</context>
<context>
    <name>TermsPageSP</name>
    <message>
        <source>Terms &amp; Conditions</source>
        <translation type="unfinished">이용약관</translation>
    </message>
    <message>
        <source>Decline</source>
        <translation type="unfinished">거절</translation>
    </message>
    <message>
        <source>Scroll to accept</source>
        <translation type="unfinished">동의하려면 아래로 스크롤하세요</translation>
    </message>
</context>
<context>
    <name>TogglesPanel</name>
    <message>
        <source>Enable openpilot</source>
        <translation type="vanished">openpilot 사용</translation>
>>>>>>> 78f29724
    </message>
    <message numerus="yes">
        <source>%n day(s) ago</source>
        <translation>
            <numerusform>%n 일 전</numerusform>
        </translation>
    </message>
    <message>
        <source>km</source>
        <translation>km</translation>
    </message>
    <message>
        <source>m</source>
        <translation>m</translation>
    </message>
    <message>
        <source>mi</source>
        <translation>mi</translation>
    </message>
    <message>
        <source>ft</source>
        <translation>ft</translation>
    </message>
    <message>
        <source>now</source>
        <translation>now</translation>
    </message>
</context>
<context>
    <name>Reset</name>
    <message>
        <source>Reset failed. Reboot to try again.</source>
        <translation>초기화 실패. 재부팅 후 다시 시도하세요.</translation>
    </message>
    <message>
        <source>Are you sure you want to reset your device?</source>
        <translation>장치를 초기화하시겠습니까?</translation>
    </message>
    <message>
        <source>System Reset</source>
        <translation>장치 초기화</translation>
    </message>
    <message>
        <source>Cancel</source>
        <translation>취소</translation>
    </message>
    <message>
        <source>Reboot</source>
        <translation>재부팅</translation>
    </message>
    <message>
        <source>Confirm</source>
        <translation>확인</translation>
    </message>
    <message>
        <source>Unable to mount data partition. Partition may be corrupted. Press confirm to erase and reset your device.</source>
        <translation>데이터 파티션을 마운트할 수 없습니다. 파티션이 손상되었을 수 있습니다. 모든 설정을 삭제하고 장치를 초기화하려면 확인을 누르세요.</translation>
    </message>
    <message>
        <source>Resetting device...
This may take up to a minute.</source>
        <translation>장치를 초기화하는 중...
최대 1분이 소요될 수 있습니다.</translation>
    </message>
    <message>
        <source>System reset triggered. Press confirm to erase all content and settings. Press cancel to resume boot.</source>
        <translation>시스템 재설정이 시작되었습니다. 모든 콘텐츠와 설정을 지우려면 확인을 누르시고 부팅을 재개하려면 취소를 누르세요.</translation>
    </message>
</context>
<context>
    <name>SettingsWindow</name>
    <message>
        <source>×</source>
        <translation>×</translation>
    </message>
    <message>
        <source>Device</source>
        <translation>장치</translation>
    </message>
    <message>
        <source>Network</source>
        <translation>네트워크</translation>
    </message>
    <message>
        <source>Toggles</source>
        <translation>토글</translation>
    </message>
    <message>
        <source>Software</source>
        <translation>소프트웨어</translation>
    </message>
</context>
<context>
    <name>Setup</name>
    <message>
        <source>WARNING: Low Voltage</source>
        <translation>경고: 전압이 낮습니다</translation>
    </message>
    <message>
        <source>Power your device in a car with a harness or proceed at your own risk.</source>
        <translation>장치를 하네스를 통해 차량 전원에 연결하세요. USB 전원에서는 예상치 못한 문제가 생길 수 있습니다.</translation>
    </message>
    <message>
        <source>Power off</source>
        <translation>전원 끄기</translation>
    </message>
    <message>
        <source>Continue</source>
        <translation>계속</translation>
    </message>
    <message>
        <source>Getting Started</source>
        <translation>시작하기</translation>
    </message>
    <message>
        <source>Before we get on the road, let’s finish installation and cover some details.</source>
        <translation>출발 전 설정을 완료하고 세부 사항을 살펴봅니다.</translation>
    </message>
    <message>
        <source>Connect to Wi-Fi</source>
        <translation>Wi-Fi 연결</translation>
    </message>
    <message>
        <source>Back</source>
        <translation>뒤로</translation>
    </message>
    <message>
        <source>Continue without Wi-Fi</source>
        <translation>Wi-Fi 연결 없이 진행</translation>
    </message>
    <message>
        <source>Waiting for internet</source>
        <translation>인터넷 연결 대기 중</translation>
    </message>
    <message>
        <source>Enter URL</source>
        <translation>URL 입력</translation>
    </message>
    <message>
        <source>for Custom Software</source>
        <translation>커스텀 소프트웨어</translation>
    </message>
    <message>
        <source>Downloading...</source>
        <translation>다운로드 중...</translation>
    </message>
    <message>
        <source>Download Failed</source>
        <translation>다운로드 실패</translation>
    </message>
    <message>
        <source>Ensure the entered URL is valid, and the device’s internet connection is good.</source>
        <translation>입력된 URL이 유효하고 인터넷 연결이 원활한지 확인하세요.</translation>
    </message>
    <message>
        <source>Reboot device</source>
        <translation>장치 재부팅</translation>
    </message>
    <message>
        <source>Start over</source>
        <translation>다시 시작</translation>
    </message>
    <message>
        <source>Something went wrong. Reboot the device.</source>
        <translation>문제가 발생했습니다. 장치를 재부팅하세요.</translation>
    </message>
    <message>
        <source>No custom software found at this URL.</source>
        <translation>이 URL에서 커스텀 소프트웨어를 찾을 수 없습니다.</translation>
    </message>
    <message>
        <source>Select a language</source>
        <translation>언어를 선택하세요</translation>
    </message>
    <message>
        <source>Choose Software to Install</source>
        <translation>설치할 소프트웨어 선택</translation>
    </message>
    <message>
        <source>openpilot</source>
        <translation>openpilot</translation>
    </message>
    <message>
        <source>Custom Software</source>
        <translation>커스텀 소프트웨어</translation>
    </message>
</context>
<context>
    <name>SetupWidget</name>
    <message>
        <source>Finish Setup</source>
        <translation>설정 완료</translation>
    </message>
    <message>
        <source>Pair your device with comma connect (connect.comma.ai) and claim your comma prime offer.</source>
        <translation>장치를 comma connect (connect.comma.ai)에서 페어링하고 comma prime 무료 이용권을 사용하세요.</translation>
    </message>
    <message>
        <source>Pair device</source>
        <translation>장치 페어링</translation>
    </message>
</context>
<context>
    <name>Sidebar</name>
    <message>
        <source>CONNECT</source>
        <translation>커넥트</translation>
    </message>
    <message>
        <source>OFFLINE</source>
        <translation>연결 안됨</translation>
    </message>
    <message>
        <source>ONLINE</source>
        <translation>온라인</translation>
    </message>
    <message>
        <source>ERROR</source>
        <translation>오류</translation>
    </message>
    <message>
        <source>TEMP</source>
        <translation>온도</translation>
    </message>
    <message>
        <source>HIGH</source>
        <translation>높음</translation>
    </message>
    <message>
        <source>GOOD</source>
        <translation>좋음</translation>
    </message>
    <message>
        <source>OK</source>
        <translation>OK</translation>
    </message>
    <message>
        <source>VEHICLE</source>
        <translation>차량</translation>
    </message>
    <message>
        <source>NO</source>
        <translation>NO</translation>
    </message>
    <message>
        <source>PANDA</source>
        <translation>PANDA</translation>
    </message>
    <message>
        <source>GPS</source>
        <translation>GPS</translation>
    </message>
    <message>
        <source>SEARCH</source>
        <translation>검색중</translation>
    </message>
    <message>
        <source>--</source>
        <translation>--</translation>
    </message>
    <message>
        <source>Wi-Fi</source>
        <translation>Wi-Fi</translation>
    </message>
    <message>
        <source>ETH</source>
        <translation>LAN</translation>
    </message>
    <message>
        <source>2G</source>
        <translation>2G</translation>
    </message>
    <message>
        <source>3G</source>
        <translation>3G</translation>
    </message>
    <message>
        <source>LTE</source>
        <translation>LTE</translation>
    </message>
    <message>
        <source>5G</source>
        <translation>5G</translation>
    </message>
</context>
<context>
    <name>SoftwarePanel</name>
    <message>
        <source>Updates are only downloaded while the car is off.</source>
        <translation>업데이트는 차량 시동이 꺼졌을 때 다운로드됩니다.</translation>
    </message>
    <message>
        <source>Current Version</source>
        <translation>현재 버전</translation>
    </message>
    <message>
        <source>Download</source>
        <translation>다운로드</translation>
    </message>
    <message>
        <source>Install Update</source>
        <translation>업데이트 설치</translation>
    </message>
    <message>
        <source>INSTALL</source>
        <translation>설치</translation>
    </message>
    <message>
        <source>Target Branch</source>
        <translation>대상 브랜치</translation>
    </message>
    <message>
        <source>SELECT</source>
        <translation>선택</translation>
    </message>
    <message>
        <source>Select a branch</source>
        <translation>브랜치 선택</translation>
    </message>
    <message>
        <source>UNINSTALL</source>
        <translation>제거</translation>
    </message>
    <message>
        <source>Uninstall %1</source>
        <translation>%1 제거</translation>
    </message>
    <message>
        <source>Are you sure you want to uninstall?</source>
        <translation>제거하시겠습니까?</translation>
    </message>
    <message>
        <source>CHECK</source>
        <translation>확인</translation>
    </message>
    <message>
        <source>Uninstall</source>
        <translation>제거</translation>
    </message>
    <message>
        <source>failed to check for update</source>
        <translation>업데이트를 확인하지 못했습니다</translation>
    </message>
    <message>
        <source>up to date, last checked %1</source>
        <translation>최신 버전입니다. 마지막 확인: %1</translation>
    </message>
    <message>
        <source>DOWNLOAD</source>
        <translation>다운로드</translation>
    </message>
    <message>
        <source>update available</source>
        <translation>업데이트 가능</translation>
    </message>
    <message>
        <source>never</source>
        <translation>업데이트 안함</translation>
    </message>
</context>
<context>
    <name>SshControl</name>
    <message>
        <source>SSH Keys</source>
        <translation>SSH 키</translation>
    </message>
    <message>
        <source>Warning: This grants SSH access to all public keys in your GitHub settings. Never enter a GitHub username other than your own. A comma employee will NEVER ask you to add their GitHub username.</source>
        <translation>경고: 이 설정은 GitHub에 등록된 모든 공용 키에 대해 SSH 액세스 권한을 부여합니다. 본인의 GitHub 사용자 아이디 이외에는 입력하지 마십시오. comma에서는 GitHub 아이디를 추가하라는 요청을 하지 않습니다.</translation>
    </message>
    <message>
        <source>ADD</source>
        <translation>추가</translation>
    </message>
    <message>
        <source>Enter your GitHub username</source>
        <translation>GitHub 사용자 ID</translation>
    </message>
    <message>
        <source>LOADING</source>
        <translation>로딩 중</translation>
    </message>
    <message>
        <source>REMOVE</source>
        <translation>삭제</translation>
    </message>
    <message>
        <source>Username &apos;%1&apos; has no keys on GitHub</source>
        <translation>사용자 &apos;%1&apos;의 GitHub에 키가 등록되어 있지 않습니다</translation>
    </message>
    <message>
        <source>Request timed out</source>
        <translation>요청 시간 초과</translation>
    </message>
    <message>
        <source>Username &apos;%1&apos; doesn&apos;t exist on GitHub</source>
        <translation>GitHub 사용자 &apos;%1&apos;를 찾지 못했습니다</translation>
    </message>
</context>
<context>
    <name>SshToggle</name>
    <message>
        <source>Enable SSH</source>
        <translation>SSH 사용</translation>
    </message>
</context>
<context>
    <name>TermsPage</name>
    <message>
        <source>Terms &amp; Conditions</source>
        <translation>이용약관</translation>
    </message>
    <message>
        <source>Decline</source>
        <translation>거절</translation>
    </message>
    <message>
        <source>Scroll to accept</source>
        <translation>동의하려면 아래로 스크롤하세요</translation>
    </message>
    <message>
        <source>Agree</source>
        <translation>동의</translation>
    </message>
</context>
<context>
    <name>TogglesPanel</name>
    <message>
        <source>Enable openpilot</source>
        <translation>openpilot 사용</translation>
    </message>
    <message>
        <source>Use the openpilot system for adaptive cruise control and lane keep driver assistance. Your attention is required at all times to use this feature. Changing this setting takes effect when the car is powered off.</source>
        <translation>어댑티브 크루즈 컨트롤 및 차로 유지 보조를 위해 openpilot 시스템을 사용할 수 있습니다. 이 기능을 사용할 때에는 언제나 주의를 기울여야 합니다. 설정을 변경하면 차량 시동이 꺼졌을 때 적용됩니다.</translation>
    </message>
    <message>
        <source>Enable Lane Departure Warnings</source>
        <translation>차선 이탈 경고 활성화</translation>
    </message>
    <message>
        <source>Receive alerts to steer back into the lane when your vehicle drifts over a detected lane line without a turn signal activated while driving over 31 mph (50 km/h).</source>
        <translation>차량이 50km/h(31mph) 이상의 속도로 주행할 때 방향지시등이 켜지지 않은 상태에서 차선을 벗어나면 경고합니다.</translation>
    </message>
    <message>
        <source>Use Metric System</source>
        <translation>미터법 사용</translation>
    </message>
    <message>
        <source>Display speed in km/h instead of mph.</source>
        <translation>mph 대신 km/h로 속도를 표시합니다.</translation>
    </message>
    <message>
        <source>Record and Upload Driver Camera</source>
        <translation>운전자 카메라 녹화 및 업로드</translation>
    </message>
    <message>
        <source>Upload data from the driver facing camera and help improve the driver monitoring algorithm.</source>
        <translation>운전자 카메라의 영상 데이터를 업로드하여 운전자 모니터링 알고리즘을 개선합니다.</translation>
    </message>
    <message>
        <source>Disengage on Accelerator Pedal</source>
        <translation>가속페달 조작 시 해제</translation>
    </message>
    <message>
        <source>When enabled, pressing the accelerator pedal will disengage openpilot.</source>
        <translation>활성화된 경우 가속 페달을 밟으면 openpilot이 해제됩니다.</translation>
    </message>
    <message>
        <source>Show ETA in 24h Format</source>
        <translation>24시간 형식으로 도착 예정 시간 표시</translation>
    </message>
    <message>
        <source>Use 24h format instead of am/pm</source>
        <translation>오전/오후 대신 24시간 형식 사용</translation>
    </message>
    <message>
        <source>Show Map on Left Side of UI</source>
        <translation>UI 왼쪽에 지도 표시</translation>
    </message>
    <message>
        <source>Show map on left side when in split screen view.</source>
        <translation>분할 화면 보기에서 지도를 왼쪽에 표시합니다.</translation>
    </message>
    <message>
        <source>Experimental Mode</source>
        <translation>실험 모드</translation>
    </message>
    <message>
        <source>openpilot defaults to driving in &lt;b&gt;chill mode&lt;/b&gt;. Experimental mode enables &lt;b&gt;alpha-level features&lt;/b&gt; that aren&apos;t ready for chill mode. Experimental features are listed below:</source>
        <translation>openpilot은 기본적으로 &lt;b&gt;안정 모드&lt;/b&gt;로 주행합니다. 실험 모드는 안정화되지 않은 &lt;b&gt;알파 수준의 기능&lt;/b&gt;을 활성화합니다. 실험 모드의 기능은 아래와 같습니다:</translation>
    </message>
    <message>
        <source>Let the driving model control the gas and brakes. openpilot will drive as it thinks a human would, including stopping for red lights and stop signs. Since the driving model decides the speed to drive, the set speed will only act as an upper bound. This is an alpha quality feature; mistakes should be expected.</source>
        <translation>openpilot의 주행모델이 가감속을 제어합니다. openpilot은 신호등과 정지 표지판을 보고 멈추는 것을 포함하여 인간이 운전하는 것처럼 생각하고 주행합니다. 주행 모델이 주행할 속도를 결정하므로 설정된 속도는 최대 주행 속도로만 기능합니다. 이 기능은 알파 수준이므로 사용에 각별히 주의해야 합니다.</translation>
    </message>
    <message>
        <source>New Driving Visualization</source>
        <translation>새로운 주행 시각화</translation>
    </message>
    <message>
        <source>Experimental mode is currently unavailable on this car since the car&apos;s stock ACC is used for longitudinal control.</source>
        <translation>차량에 장착된 ACC로 가감속을 제어하기 때문에 현재 이 차량에서는 실험 모드를 사용할 수 없습니다.</translation>
    </message>
    <message>
        <source>openpilot longitudinal control may come in a future update.</source>
        <translation>openpilot 가감속 제어는 향후 업데이트에서 지원될 수 있습니다.</translation>
    </message>
    <message>
        <source>openpilot Longitudinal Control (Alpha)</source>
        <translation>openpilot 가감속 제어 (알파)</translation>
    </message>
    <message>
        <source>WARNING: openpilot longitudinal control is in alpha for this car and will disable Automatic Emergency Braking (AEB).</source>
        <translation>경고: openpilot 가감속 제어 알파 기능으로 차량의 자동긴급제동(AEB)을 비활성화합니다.</translation>
    </message>
    <message>
        <source>On this car, openpilot defaults to the car&apos;s built-in ACC instead of openpilot&apos;s longitudinal control. Enable this to switch to openpilot longitudinal control. Enabling Experimental mode is recommended when enabling openpilot longitudinal control alpha.</source>
        <translation>이 차량은 openpilot 가감속 제어 대신 기본적으로 차량의 ACC로 가감속을 제어합니다. openpilot의 가감속 제어로 전환하려면 이 기능을 활성화하세요. openpilot 가감속 제어 알파를 활성화하는 경우 실험 모드 활성화를 권장합니다.</translation>
    </message>
    <message>
        <source>Aggressive</source>
        <translation>공격적</translation>
    </message>
    <message>
        <source>Standard</source>
        <translation>표준</translation>
    </message>
    <message>
        <source>Relaxed</source>
        <translation>편안한</translation>
    </message>
    <message>
        <source>Driving Personality</source>
        <translation>주행 모드</translation>
    </message>
    <message>
        <source>An alpha version of openpilot longitudinal control can be tested, along with Experimental mode, on non-release branches.</source>
        <translation>openpilot 가감속 제어 알파 버전은 비 릴리즈 브랜치에서 실험 모드와 함께 테스트할 수 있습니다.</translation>
    </message>
    <message>
        <source>Enable the openpilot longitudinal control (alpha) toggle to allow Experimental mode.</source>
        <translation>실험 모드를 사용하려면 openpilot E2E 가감속 제어 (알파) 토글을 활성화하세요.</translation>
    </message>
    <message>
        <source>End-to-End Longitudinal Control</source>
        <translation>E2E 가감속 제어</translation>
    </message>
    <message>
        <source>Standard is recommended. In aggressive mode, openpilot will follow lead cars closer and be more aggressive with the gas and brake. In relaxed mode openpilot will stay further away from lead cars. On supported cars, you can cycle through these personalities with your steering wheel distance button.</source>
        <translation>표준 모드를 권장합니다. 공격적 모드의 openpilot은 선두 차량을 더 가까이 따라가고 가감속제어를 사용하여 더욱 공격적으로 움직입니다. 편안한 모드의 openpilot은 선두 차량으로부터 더 멀리 떨어져 있습니다. 지원되는 차량에서는 스티어링 휠 거리 버튼을 사용하여 이러한 특성을 순환할 수 있습니다.</translation>
    </message>
    <message>
        <source>The driving visualization will transition to the road-facing wide-angle camera at low speeds to better show some turns. The Experimental mode logo will also be shown in the top right corner.</source>
        <translation type="unfinished"></translation>
    </message>
    <message>
        <source>Always-On Driver Monitoring</source>
        <translation type="unfinished"></translation>
    </message>
    <message>
        <source>Enable driver monitoring even when openpilot is not engaged.</source>
        <translation type="unfinished"></translation>
    </message>
</context>
<context>
    <name>Updater</name>
    <message>
        <source>Update Required</source>
        <translation>업데이트 필요</translation>
    </message>
    <message>
        <source>An operating system update is required. Connect your device to Wi-Fi for the fastest update experience. The download size is approximately 1GB.</source>
        <translation>OS 업데이트가 필요합니다. 장치를 Wi-Fi에 연결하면 가장 빠르게 업데이트할 수 있습니다. 다운로드 크기는 약 1GB입니다.</translation>
    </message>
    <message>
        <source>Connect to Wi-Fi</source>
        <translation>Wi-Fi 연결</translation>
    </message>
    <message>
        <source>Install</source>
        <translation>설치</translation>
    </message>
    <message>
        <source>Back</source>
        <translation>뒤로</translation>
    </message>
    <message>
        <source>Loading...</source>
        <translation>로딩 중...</translation>
    </message>
    <message>
        <source>Reboot</source>
        <translation>재부팅</translation>
    </message>
    <message>
        <source>Update failed</source>
        <translation>업데이트 실패</translation>
    </message>
</context>
<context>
    <name>WiFiPromptWidget</name>
    <message>
        <source>Setup Wi-Fi</source>
        <translation>Wi-Fi 설정</translation>
    </message>
    <message>
        <source>Connect to Wi-Fi to upload driving data and help improve openpilot</source>
        <translation>Wi-Fi에 연결하여 주행 데이터를 업로드하고 openpilot 개선에 기여하세요</translation>
    </message>
    <message>
        <source>Open Settings</source>
        <translation>설정 열기</translation>
    </message>
    <message>
        <source>Ready to upload</source>
        <translation>업로드 준비 완료</translation>
    </message>
    <message>
        <source>Training data will be pulled periodically while your device is on Wi-Fi</source>
        <translation>기기가 Wi-Fi에 연결되어 있는 동안 트레이닝 데이터를 주기적으로 전송합니다</translation>
    </message>
</context>
<context>
    <name>WifiUI</name>
    <message>
        <source>Scanning for networks...</source>
        <translation>네트워크 검색 중...</translation>
    </message>
    <message>
        <source>CONNECTING...</source>
        <translation>연결 중...</translation>
    </message>
    <message>
        <source>FORGET</source>
        <translation>삭제</translation>
    </message>
    <message>
        <source>Forget Wi-Fi Network &quot;%1&quot;?</source>
        <translation>Wi-Fi &quot;%1&quot;에 자동으로 연결하지 않겠습니까?</translation>
    </message>
    <message>
        <source>Forget</source>
        <translation>삭제</translation>
    </message>
</context>
</TS><|MERGE_RESOLUTION|>--- conflicted
+++ resolved
@@ -88,6 +88,89 @@
     </message>
 </context>
 <context>
+    <name>AdvancedNetworkingSP</name>
+    <message>
+        <source>Back</source>
+        <translation type="unfinished">뒤로</translation>
+    </message>
+    <message>
+        <source>Enable Tethering</source>
+        <translation type="unfinished">테더링 사용</translation>
+    </message>
+    <message>
+        <source>Retain hotspot/tethering state</source>
+        <translation type="unfinished"></translation>
+    </message>
+    <message>
+        <source>Enabling this toggle will retain the hotspot/tethering toggle state across reboots.</source>
+        <translation type="unfinished"></translation>
+    </message>
+    <message>
+        <source>Tethering Password</source>
+        <translation type="unfinished">테더링 비밀번호</translation>
+    </message>
+    <message>
+        <source>EDIT</source>
+        <translation type="unfinished">편집</translation>
+    </message>
+    <message>
+        <source>Enter new tethering password</source>
+        <translation type="unfinished">새 테더링 비밀번호를 입력하세요</translation>
+    </message>
+    <message>
+        <source>IP Address</source>
+        <translation type="unfinished">IP 주소</translation>
+    </message>
+    <message>
+        <source>Enable Roaming</source>
+        <translation type="unfinished">로밍 사용</translation>
+    </message>
+    <message>
+        <source>APN Setting</source>
+        <translation type="unfinished">APN 설정</translation>
+    </message>
+    <message>
+        <source>Enter APN</source>
+        <translation type="unfinished">APN 입력</translation>
+    </message>
+    <message>
+        <source>leave blank for automatic configuration</source>
+        <translation type="unfinished">자동 설정하려면 빈 칸으로 두세요</translation>
+    </message>
+    <message>
+        <source>Cellular Metered</source>
+        <translation type="unfinished">데이터 요금제</translation>
+    </message>
+    <message>
+        <source>Prevent large data uploads when on a metered connection</source>
+        <translation type="unfinished">데이터 요금제 연결 시 대용량 데이터 업로드를 방지합니다</translation>
+    </message>
+    <message>
+        <source>Hidden Network</source>
+        <translation type="unfinished">숨겨진 네트워크</translation>
+    </message>
+    <message>
+        <source>CONNECT</source>
+        <translation type="unfinished"></translation>
+    </message>
+    <message>
+        <source>Enter SSID</source>
+        <translation type="unfinished">SSID 입력</translation>
+    </message>
+    <message>
+        <source>Enter password</source>
+        <translation type="unfinished">비밀번호를 입력하세요</translation>
+    </message>
+    <message>
+        <source>for &quot;%1&quot;</source>
+        <translation type="unfinished">&quot;%1&quot;에 접속하려면 비밀번호가 필요합니다</translation>
+    </message>
+    <message>
+        <source>Ngrok Service</source>
+        <translation type="unfinished"></translation>
+    </message>
+</context>
+<context>
     <name>AnnotatedCameraWidget</name>
     <message>
         <source>km/h</source>
@@ -103,11 +186,127 @@
     </message>
     <message>
         <source>SPEED</source>
-        <translation>SPEED</translation>
+        <translation type="vanished">SPEED</translation>
     </message>
     <message>
         <source>LIMIT</source>
-        <translation>LIMIT</translation>
+        <translation type="vanished">LIMIT</translation>
+    </message>
+</context>
+<context>
+    <name>AnnotatedCameraWidgetSP</name>
+    <message>
+        <source>km/h</source>
+        <translation type="unfinished">km/h</translation>
+    </message>
+    <message>
+        <source>mph</source>
+        <translation type="unfinished">mph</translation>
+    </message>
+    <message>
+        <source>blended</source>
+        <translation type="unfinished"></translation>
+    </message>
+    <message>
+        <source>acc</source>
+        <translation type="unfinished"></translation>
+    </message>
+    <message>
+        <source>MAX</source>
+        <translation type="unfinished">MAX</translation>
+    </message>
+    <message>
+        <source>SPEED</source>
+        <translation type="unfinished">SPEED</translation>
+    </message>
+    <message>
+        <source>LIMIT</source>
+        <translation type="unfinished">LIMIT</translation>
+    </message>
+</context>
+<context>
+    <name>AutoLaneChangeTimer</name>
+    <message>
+        <source>Auto Lane Change by Blinker</source>
+        <translation type="unfinished"></translation>
+    </message>
+    <message>
+        <source>Set a timer to delay the auto lane change operation when the blinker is used. No nudge on the steering wheel is required to auto lane change if a timer is set. Default is Nudge.
+Please use caution when using this feature. Only use the blinker when traffic and road conditions permit.</source>
+        <translation type="unfinished"></translation>
+    </message>
+    <message>
+        <source>s</source>
+        <translation type="unfinished"></translation>
+    </message>
+    <message>
+        <source>Off</source>
+        <translation type="unfinished"></translation>
+    </message>
+    <message>
+        <source>Nudge</source>
+        <translation type="unfinished"></translation>
+    </message>
+    <message>
+        <source>Nudgeless</source>
+        <translation type="unfinished"></translation>
+    </message>
+</context>
+<context>
+    <name>BackupSettings</name>
+    <message>
+        <source>Settings backed up for sunnylink Device ID:</source>
+        <translation type="unfinished"></translation>
+    </message>
+    <message>
+        <source>Settings updated successfully, but no additional data was returned by the server.</source>
+        <translation type="unfinished"></translation>
+    </message>
+    <message>
+        <source>OOPS! We made a booboo.</source>
+        <translation type="unfinished"></translation>
+    </message>
+    <message>
+        <source>Please try again later.</source>
+        <translation type="unfinished"></translation>
+    </message>
+    <message>
+        <source>Settings restored. Confirm to restart the interface.</source>
+        <translation type="unfinished"></translation>
+    </message>
+    <message>
+        <source>No settings found to restore.</source>
+        <translation type="unfinished"></translation>
+    </message>
+</context>
+<context>
+    <name>BrightnessControl</name>
+    <message>
+        <source>Brightness</source>
+        <translation type="unfinished"></translation>
+    </message>
+    <message>
+        <source>Manually adjusts the global brightness of the screen.</source>
+        <translation type="unfinished"></translation>
+    </message>
+    <message>
+        <source>Auto</source>
+        <translation type="unfinished"></translation>
+    </message>
+</context>
+<context>
+    <name>CameraOffset</name>
+    <message>
+        <source>Camera Offset - Laneful Only</source>
+        <translation type="unfinished"></translation>
+    </message>
+    <message>
+        <source>Hack to trick vehicle to be left or right biased in its lane. Decreasing the value will make the car keep more left, increasing will make it keep more right. Changes take effect immediately. Default: +4 cm</source>
+        <translation type="unfinished"></translation>
+    </message>
+    <message>
+        <source> cm</source>
+        <translation type="unfinished"></translation>
     </message>
 </context>
 <context>
@@ -122,10 +321,17 @@
     </message>
 </context>
 <context>
+    <name>CustomOffsetsSettings</name>
+    <message>
+        <source>Back</source>
+        <translation type="unfinished">뒤로</translation>
+    </message>
+</context>
+<context>
     <name>DeclinePage</name>
     <message>
         <source>You must accept the Terms and Conditions in order to use openpilot.</source>
-        <translation>openpilot을 사용하려면 이용약관에 동의해야 합니다.</translation>
+        <translation type="vanished">openpilot을 사용하려면 이용약관에 동의해야 합니다.</translation>
     </message>
     <message>
         <source>Back</source>
@@ -135,6 +341,10 @@
         <source>Decline, uninstall %1</source>
         <translation>거절, %1 제거</translation>
     </message>
+    <message>
+        <source>You must accept the Terms and Conditions in order to use sunnypilot.</source>
+        <translation type="unfinished"></translation>
+    </message>
 </context>
 <context>
     <name>DestinationWidget</name>
@@ -247,7 +457,7 @@
     </message>
     <message>
         <source>openpilot requires the device to be mounted within 4° left or right and within 5° up or 9° down. openpilot is continuously calibrating, resetting is rarely required.</source>
-        <translation>openpilot 장치는 좌우 4°, 위로 5°, 아래로 9° 이내 각도로 장착되어야 합니다. openpilot은 지속적으로 자동 보정되며 재설정은 거의 필요하지 않습니다.</translation>
+        <translation type="vanished">openpilot 장치는 좌우 4°, 위로 5°, 아래로 9° 이내 각도로 장착되어야 합니다. openpilot은 지속적으로 자동 보정되며 재설정은 거의 필요하지 않습니다.</translation>
     </message>
     <message>
         <source> Your device is pointed %1° %2 and %3° %4.</source>
@@ -304,6 +514,155 @@
     <message>
         <source>PAIR</source>
         <translation>동기화</translation>
+    </message>
+    <message>
+        <source>sunnypilot requires the device to be mounted within 4° left or right and within 5° up or 9° down. sunnypilot is continuously calibrating, resetting is rarely required.</source>
+        <translation type="unfinished"></translation>
+    </message>
+</context>
+<context>
+    <name>DevicePanelSP</name>
+    <message>
+        <source>TOGGLE</source>
+        <translation type="unfinished"></translation>
+    </message>
+    <message>
+        <source>Enable or disable PIN requirement for Fleet Manager access.</source>
+        <translation type="unfinished"></translation>
+    </message>
+    <message>
+        <source>Are you sure you want to turn off PIN requirement?</source>
+        <translation type="unfinished"></translation>
+    </message>
+    <message>
+        <source>Turn Off</source>
+        <translation type="unfinished"></translation>
+    </message>
+    <message>
+        <source>Error Troubleshoot</source>
+        <translation type="unfinished"></translation>
+    </message>
+    <message>
+        <source>VIEW</source>
+        <translation type="unfinished">보기</translation>
+    </message>
+    <message>
+        <source>Display error from the tmux session when an error has occurred from a system process.</source>
+        <translation type="unfinished"></translation>
+    </message>
+    <message>
+        <source>Reset Access Tokens for Map Services</source>
+        <translation type="unfinished"></translation>
+    </message>
+    <message>
+        <source>RESET</source>
+        <translation type="unfinished">초기화</translation>
+    </message>
+    <message>
+        <source>Reset self-service access tokens for Mapbox, Amap, and Google Maps.</source>
+        <translation type="unfinished"></translation>
+    </message>
+    <message>
+        <source>Are you sure you want to reset access tokens for all map services?</source>
+        <translation type="unfinished"></translation>
+    </message>
+    <message>
+        <source>Reset</source>
+        <translation type="unfinished">초기화</translation>
+    </message>
+    <message>
+        <source>Reset sunnypilot Settings</source>
+        <translation type="unfinished"></translation>
+    </message>
+    <message>
+        <source>Are you sure you want to reset all sunnypilot settings?</source>
+        <translation type="unfinished"></translation>
+    </message>
+    <message>
+        <source>Toggle Onroad/Offroad</source>
+        <translation type="unfinished"></translation>
+    </message>
+    <message>
+        <source>OFF</source>
+        <translation type="unfinished"></translation>
+    </message>
+    <message>
+        <source>Are you sure you want to unforce offroad?</source>
+        <translation type="unfinished"></translation>
+    </message>
+    <message>
+        <source>Unforce</source>
+        <translation type="unfinished"></translation>
+    </message>
+    <message>
+        <source>Are you sure you want to force offroad?</source>
+        <translation type="unfinished"></translation>
+    </message>
+    <message>
+        <source>Force</source>
+        <translation type="unfinished"></translation>
+    </message>
+    <message>
+        <source>Disengage to Force Offroad</source>
+        <translation type="unfinished"></translation>
+    </message>
+    <message>
+        <source>Unforce Offroad</source>
+        <translation type="unfinished"></translation>
+    </message>
+    <message>
+        <source>Force Offroad</source>
+        <translation type="unfinished"></translation>
+    </message>
+    <message>
+        <source>Fleet Manager PIN:</source>
+        <translation type="unfinished"></translation>
+    </message>
+</context>
+<context>
+    <name>DisplayPanel</name>
+    <message>
+        <source>Driving Screen Off: Non-Critical Events</source>
+        <translation type="unfinished"></translation>
+    </message>
+    <message>
+        <source>When &lt;b&gt;Driving Screen Off Timer&lt;/b&gt; is not set to &lt;b&gt;&quot;Always On&quot;&lt;/b&gt;:</source>
+        <translation type="unfinished"></translation>
+    </message>
+    <message>
+        <source>Enabled: Wake the brightness of the screen to display all events.</source>
+        <translation type="unfinished"></translation>
+    </message>
+    <message>
+        <source>Disabled: Wake the brightness of the screen to display critical events.</source>
+        <translation type="unfinished"></translation>
+    </message>
+</context>
+<context>
+    <name>DriveStats</name>
+    <message>
+        <source>Drives</source>
+        <translation type="unfinished"></translation>
+    </message>
+    <message>
+        <source>Hours</source>
+        <translation type="unfinished"></translation>
+    </message>
+    <message>
+        <source>ALL TIME</source>
+        <translation type="unfinished"></translation>
+    </message>
+    <message>
+        <source>PAST WEEK</source>
+        <translation type="unfinished"></translation>
+    </message>
+    <message>
+        <source>KM</source>
+        <translation type="unfinished"></translation>
+    </message>
+    <message>
+        <source>Miles</source>
+        <translation type="unfinished"></translation>
     </message>
 </context>
 <context>
@@ -345,6 +704,79 @@
     </message>
 </context>
 <context>
+    <name>LaneChangeSettings</name>
+    <message>
+        <source>Back</source>
+        <translation type="unfinished">뒤로</translation>
+    </message>
+    <message>
+        <source>Pause Lateral Below Speed with Blinker</source>
+        <translation type="unfinished"></translation>
+    </message>
+    <message>
+        <source>Enable this toggle to pause lateral actuation with blinker when traveling below the desired speed selected below.</source>
+        <translation type="unfinished"></translation>
+    </message>
+    <message>
+        <source>Auto Lane Change: Delay with Blind Spot</source>
+        <translation type="unfinished"></translation>
+    </message>
+    <message>
+        <source>Toggle to enable a delay timer for seamless lane changes when blind spot monitoring (BSM) detects a obstructing vehicle, ensuring safe maneuvering.</source>
+        <translation type="unfinished"></translation>
+    </message>
+    <message>
+        <source>Block Lane Change: Road Edge Detection</source>
+        <translation type="unfinished"></translation>
+    </message>
+    <message>
+        <source>Enable this toggle to block lane change when road edge is detected on the stalk actuated side.</source>
+        <translation type="unfinished"></translation>
+    </message>
+</context>
+<context>
+    <name>MadsSettings</name>
+    <message>
+        <source>Enable ACC+MADS with RES+/SET-</source>
+        <translation type="unfinished"></translation>
+    </message>
+    <message>
+        <source>Engage both M.A.D.S. and ACC with a single press of RES+ or SET- button.</source>
+        <translation type="unfinished"></translation>
+    </message>
+    <message>
+        <source>Note: Once M.A.D.S. is engaged via this mode, it will remain engaged until it is manually disabled via the M.A.D.S. button or car shut off.</source>
+        <translation type="unfinished"></translation>
+    </message>
+    <message>
+        <source>Toggle M.A.D.S. with Cruise Main</source>
+        <translation type="unfinished"></translation>
+    </message>
+    <message>
+        <source>Allows M.A.D.S. engagement/disengagement with &quot;Cruise Main&quot; cruise control button from the steering wheel.</source>
+        <translation type="unfinished"></translation>
+    </message>
+    <message>
+        <source>Remain Active</source>
+        <translation type="unfinished"></translation>
+    </message>
+    <message>
+        <source>Pause Steering</source>
+        <translation type="unfinished"></translation>
+    </message>
+    <message>
+        <source>Steering Mode After Braking</source>
+        <translation type="unfinished"></translation>
+    </message>
+    <message>
+        <source>Choose how Automatic Lane Centering (ALC) behaves after the brake pedal is manually pressed in sunnypilot.
+
+Remain Active: ALC will remain active even after the brake pedal is pressed.
+Pause Steering: ALC will be paused after the brake pedal is manually pressed.</source>
+        <translation type="unfinished"></translation>
+    </message>
+</context>
+<context>
     <name>MapETA</name>
     <message>
         <source>eta</source>
@@ -386,6 +818,63 @@
     </message>
 </context>
 <context>
+    <name>MapWindowSP</name>
+    <message>
+        <source>Map Loading</source>
+        <translation type="unfinished">지도 로딩 중</translation>
+    </message>
+    <message>
+        <source>Waiting for GPS</source>
+        <translation type="unfinished">GPS 수신 중</translation>
+    </message>
+    <message>
+        <source>Waiting for route</source>
+        <translation type="unfinished">경로를 기다리는 중</translation>
+    </message>
+</context>
+<context>
+    <name>MaxTimeOffroad</name>
+    <message>
+        <source>Max Time Offroad</source>
+        <translation type="unfinished"></translation>
+    </message>
+    <message>
+        <source>Device is automatically turned off after a set time when the engine is turned off (off-road) after driving (on-road).</source>
+        <translation type="unfinished"></translation>
+    </message>
+    <message>
+        <source>s</source>
+        <translation type="unfinished"></translation>
+    </message>
+    <message>
+        <source>m</source>
+        <translation type="unfinished">m</translation>
+    </message>
+    <message>
+        <source>hr</source>
+        <translation type="unfinished">시간</translation>
+    </message>
+    <message>
+        <source>Always On</source>
+        <translation type="unfinished"></translation>
+    </message>
+    <message>
+        <source>Immediate</source>
+        <translation type="unfinished"></translation>
+    </message>
+</context>
+<context>
+    <name>MonitoringPanel</name>
+    <message>
+        <source>Enable Hands on Wheel Monitoring</source>
+        <translation type="unfinished"></translation>
+    </message>
+    <message>
+        <source>Monitor and alert when driver is not keeping the hands on the steering wheel.</source>
+        <translation type="unfinished"></translation>
+    </message>
+</context>
+<context>
     <name>MultiOptionDialog</name>
     <message>
         <source>Select</source>
@@ -413,6 +902,33 @@
     <message>
         <source>Wrong password</source>
         <translation>비밀번호가 틀렸습니다</translation>
+    </message>
+</context>
+<context>
+    <name>NetworkingSP</name>
+    <message>
+        <source>Scan</source>
+        <translation type="unfinished"></translation>
+    </message>
+    <message>
+        <source>Scanning...</source>
+        <translation type="unfinished"></translation>
+    </message>
+    <message>
+        <source>Advanced</source>
+        <translation type="unfinished">고급 설정</translation>
+    </message>
+    <message>
+        <source>Enter password</source>
+        <translation type="unfinished">비밀번호를 입력하세요</translation>
+    </message>
+    <message>
+        <source>for &quot;%1&quot;</source>
+        <translation type="unfinished">&quot;%1&quot;에 접속하려면 비밀번호가 필요합니다</translation>
+    </message>
+    <message>
+        <source>Wrong password</source>
+        <translation type="unfinished">비밀번호가 틀렸습니다</translation>
     </message>
 </context>
 <context>
@@ -467,6 +983,16 @@
         <source>Device temperature too high. System cooling down before starting. Current internal component temperature: %1</source>
         <translation>장치 온도가 너무 높습니다. 시작하기 전에 온도를 낮춰주세요. 현재 내부 부품 온도: %1</translation>
     </message>
+    <message>
+        <source>OpenStreetMap database is out of date. New maps must be downloaded if you wish to continue using OpenStreetMap data for Enhanced Speed Control and road name display.
+
+%1</source>
+        <translation type="unfinished"></translation>
+    </message>
+    <message>
+        <source>sunnypilot is now in Forced Offroad mode. sunnypilot won&apos;t start until Forced Offroad mode is disabled. Go to &quot;Settings&quot; -&gt; &quot;Device&quot; -&gt; &quot;Unforce Offroad&quot; to exit Force Offroad mode.</source>
+        <translation type="unfinished"></translation>
+    </message>
 </context>
 <context>
     <name>OffroadHome</name>
@@ -507,6 +1033,186 @@
     </message>
 </context>
 <context>
+    <name>OnroadScreenOff</name>
+    <message>
+        <source>Driving Screen Off Timer</source>
+        <translation type="unfinished"></translation>
+    </message>
+    <message>
+        <source>Turn off the device screen or reduce brightness to protect the screen after driving starts. It automatically brightens or turns on when a touch or event occurs.</source>
+        <translation type="unfinished"></translation>
+    </message>
+    <message>
+        <source>s</source>
+        <translation type="unfinished"></translation>
+    </message>
+    <message>
+        <source>min</source>
+        <translation type="unfinished">분</translation>
+    </message>
+    <message>
+        <source>Always On</source>
+        <translation type="unfinished"></translation>
+    </message>
+</context>
+<context>
+    <name>OnroadScreenOffBrightness</name>
+    <message>
+        <source>Driving Screen Off Brightness (%)</source>
+        <translation type="unfinished"></translation>
+    </message>
+    <message>
+        <source>When using the Driving Screen Off feature, the brightness is reduced according to the automatic brightness ratio.</source>
+        <translation type="unfinished"></translation>
+    </message>
+    <message>
+        <source>Dark</source>
+        <translation type="unfinished"></translation>
+    </message>
+</context>
+<context>
+    <name>OnroadSettings</name>
+    <message>
+        <source>ONROAD OPTIONS</source>
+        <translation type="unfinished"></translation>
+    </message>
+    <message>
+        <source>&lt;b&gt;ONROAD SETTINGS | SUNNYPILOT&lt;/b&gt;</source>
+        <translation type="unfinished"></translation>
+    </message>
+</context>
+<context>
+    <name>OsmPanel</name>
+    <message>
+        <source>Mapd Version</source>
+        <translation type="unfinished"></translation>
+    </message>
+    <message>
+        <source>Offline Maps ETA</source>
+        <translation type="unfinished"></translation>
+    </message>
+    <message>
+        <source>Time Elapsed</source>
+        <translation type="unfinished"></translation>
+    </message>
+    <message>
+        <source>Downloaded Maps</source>
+        <translation type="unfinished"></translation>
+    </message>
+    <message>
+        <source>DELETE</source>
+        <translation type="unfinished"></translation>
+    </message>
+    <message>
+        <source>This will delete ALL downloaded maps
+
+Are you sure you want to delete all the maps?</source>
+        <translation type="unfinished"></translation>
+    </message>
+    <message>
+        <source>Yes, delete all the maps.</source>
+        <translation type="unfinished"></translation>
+    </message>
+    <message>
+        <source>Database Update</source>
+        <translation type="unfinished"></translation>
+    </message>
+    <message>
+        <source>CHECK</source>
+        <translation type="unfinished">확인</translation>
+    </message>
+    <message>
+        <source>Country</source>
+        <translation type="unfinished"></translation>
+    </message>
+    <message>
+        <source>SELECT</source>
+        <translation type="unfinished">선택</translation>
+    </message>
+    <message>
+        <source>Fetching Country list...</source>
+        <translation type="unfinished"></translation>
+    </message>
+    <message>
+        <source>State</source>
+        <translation type="unfinished"></translation>
+    </message>
+    <message>
+        <source>Fetching State list...</source>
+        <translation type="unfinished"></translation>
+    </message>
+    <message>
+        <source>All</source>
+        <translation type="unfinished"></translation>
+    </message>
+    <message>
+        <source>REFRESH</source>
+        <translation type="unfinished"></translation>
+    </message>
+    <message>
+        <source>UPDATE</source>
+        <translation type="unfinished">업데이트</translation>
+    </message>
+    <message>
+        <source>Download starting...</source>
+        <translation type="unfinished"></translation>
+    </message>
+    <message>
+        <source>Error: Invalid download. Retry.</source>
+        <translation type="unfinished"></translation>
+    </message>
+    <message>
+        <source>Download complete!</source>
+        <translation type="unfinished"></translation>
+    </message>
+    <message>
+        <source>
+
+Warning: You are on a metered connection!</source>
+        <translation type="unfinished"></translation>
+    </message>
+    <message>
+        <source>This will start the download process and it might take a while to complete.</source>
+        <translation type="unfinished"></translation>
+    </message>
+    <message>
+        <source>Continue on Metered</source>
+        <translation type="unfinished"></translation>
+    </message>
+    <message>
+        <source>Start Download</source>
+        <translation type="unfinished"></translation>
+    </message>
+    <message>
+        <source>m </source>
+        <translation type="unfinished"></translation>
+    </message>
+    <message>
+        <source>s</source>
+        <translation type="unfinished"></translation>
+    </message>
+    <message>
+        <source>Calculating...</source>
+        <translation type="unfinished"></translation>
+    </message>
+    <message>
+        <source>Downloaded</source>
+        <translation type="unfinished"></translation>
+    </message>
+    <message>
+        <source>Calculating ETA...</source>
+        <translation type="unfinished"></translation>
+    </message>
+    <message>
+        <source>Ready</source>
+        <translation type="unfinished"></translation>
+    </message>
+    <message>
+        <source>Time remaining: </source>
+        <translation type="unfinished"></translation>
+    </message>
+</context>
+<context>
     <name>PairingPopup</name>
     <message>
         <source>Pair your device to your comma account</source>
@@ -537,6 +1243,51 @@
     </message>
 </context>
 <context>
+    <name>ParamControlSP</name>
+    <message>
+        <source>Enable</source>
+        <translation type="unfinished">활성화</translation>
+    </message>
+    <message>
+        <source>Cancel</source>
+        <translation type="unfinished">취소</translation>
+    </message>
+</context>
+<context>
+    <name>PathOffset</name>
+    <message>
+        <source>Path Offset</source>
+        <translation type="unfinished"></translation>
+    </message>
+    <message>
+        <source>Hack to trick the model path to be left or right biased of the lane. Decreasing the value will shift the model more left, increasing will shift the model more right. Changes take effect immediately.</source>
+        <translation type="unfinished"></translation>
+    </message>
+    <message>
+        <source> cm</source>
+        <translation type="unfinished"></translation>
+    </message>
+</context>
+<context>
+    <name>PauseLateralSpeed</name>
+    <message>
+        <source>Pause lateral actuation with blinker when traveling below the desired speed selected. Default is 20 MPH or 32 km/h.</source>
+        <translation type="unfinished"></translation>
+    </message>
+    <message>
+        <source>Default</source>
+        <translation type="unfinished"></translation>
+    </message>
+    <message>
+        <source>km/h</source>
+        <translation type="unfinished">km/h</translation>
+    </message>
+    <message>
+        <source>mph</source>
+        <translation type="unfinished">mph</translation>
+    </message>
+</context>
+<context>
     <name>PrimeAdWidget</name>
     <message>
         <source>Upgrade Now</source>
@@ -590,7 +1341,7 @@
     </message>
     <message>
         <source>openpilot</source>
-        <translation>openpilot</translation>
+        <translation type="vanished">openpilot</translation>
     </message>
     <message numerus="yes">
         <source>%n minute(s) ago</source>
@@ -598,439 +1349,11 @@
             <numerusform>%n 분 전</numerusform>
         </translation>
     </message>
-<<<<<<< HEAD
-=======
-    <message>
-        <source>Wrong password</source>
-        <translation type="unfinished">비밀번호가 틀렸습니다</translation>
-    </message>
-</context>
-<context>
-    <name>OffroadAlert</name>
-    <message>
-        <source>Immediately connect to the internet to check for updates. If you do not connect to the internet, openpilot won&apos;t engage in %1</source>
-        <translation>즉시 인터넷에 연결하여 업데이트를 확인하세요. 인터넷에 연결되어 있지 않으면 %1 이후에는 openpilot이 활성화되지 않습니다.</translation>
-    </message>
-    <message>
-        <source>Connect to internet to check for updates. openpilot won&apos;t automatically start until it connects to internet to check for updates.</source>
-        <translation>업데이트를 확인하려면 인터넷에 연결하세요. openpilot은 업데이트를 확인하기 위해 인터넷에 연결할 때까지 자동으로 시작되지 않습니다.</translation>
-    </message>
-    <message>
-        <source>Unable to download updates
-%1</source>
-        <translation>업데이트를 다운로드할 수 없습니다
-%1</translation>
-    </message>
-    <message>
-        <source>Taking camera snapshots. System won&apos;t start until finished.</source>
-        <translation>카메라 스냅샷 찍기가 완료될 때까지 시스템이 시작되지 않습니다.</translation>
-    </message>
-    <message>
-        <source>An update to your device&apos;s operating system is downloading in the background. You will be prompted to update when it&apos;s ready to install.</source>
-        <translation>백그라운드에서 운영 체제에 대한 업데이트가 다운로드되고 있습니다. 설치가 준비되면 업데이트 메시지가 표시됩니다.</translation>
-    </message>
-    <message>
-        <source>Device failed to register. It will not connect to or upload to comma.ai servers, and receives no support from comma.ai. If this is an official device, visit https://comma.ai/support.</source>
-        <translation>장치를 등록하지 못했습니다. comma.ai 서버에 연결하거나 데이터를 업로드하지 않으며 comma.ai에서 지원을 받지 않습니다. 공식 장치인 경우 https://comma.ai/support 에 방문하여 문의하세요.</translation>
-    </message>
-    <message>
-        <source>NVMe drive not mounted.</source>
-        <translation>NVMe 드라이브가 마운트되지 않았습니다.</translation>
-    </message>
-    <message>
-        <source>Unsupported NVMe drive detected. Device may draw significantly more power and overheat due to the unsupported NVMe.</source>
-        <translation>지원되지 않는 NVMe 드라이브가 감지되었습니다. 지원되지 않는 NVMe 드라이브는 많은 전력을 소비하고 장치를 과열시킬 수 있습니다.</translation>
-    </message>
-    <message>
-        <source>openpilot was unable to identify your car. Your car is either unsupported or its ECUs are not recognized. Please submit a pull request to add the firmware versions to the proper vehicle. Need help? Join discord.comma.ai.</source>
-        <translation>openpilot이 차량을 식별할 수 없었습니다. 지원되지 않는 차량이거나 ECU가 인식되지 않습니다. 해당 차량에 맞는 펌웨어 버전을 추가하려면 PR을 제출하세요. 도움이 필요하시면 discord.comma.ai에 가입하세요.</translation>
-    </message>
-    <message>
-        <source>openpilot was unable to identify your car. Check integrity of cables and ensure all connections are secure, particularly that the comma power is fully inserted in the OBD-II port of the vehicle. Need help? Join discord.comma.ai.</source>
-        <translation>openpilot이 차량을 식별할 수 없었습니다. 케이블의 무결성을 점검하고 모든 연결부, 특히 comma power가 차량의 OBD-II 포트에 제대로 삽입되었는지 확인하세요. 도움이 필요하시면 discord.comma.ai에 가입하세요.</translation>
-    </message>
-    <message>
-        <source>openpilot detected a change in the device&apos;s mounting position. Ensure the device is fully seated in the mount and the mount is firmly secured to the windshield.</source>
-        <translation>openpilot 장치의 장착 위치가 변경되었습니다. 장치가 마운트에 완전히 장착되고 마운트가 앞유리에 단단히 고정되었는지 확인하세요. </translation>
-    </message>
-    <message>
-        <source>Device temperature too high. System cooling down before starting. Current internal component temperature: %1</source>
-        <translation>장치 온도가 너무 높습니다. 시작하기 전에 온도를 낮춰주세요. 현재 내부 부품 온도: %1</translation>
-    </message>
-    <message>
-        <source>OpenStreetMap database is out of date. New maps must be downloaded if you wish to continue using OpenStreetMap data for Enhanced Speed Control and road name display.
-
-%1</source>
-        <translation type="unfinished"></translation>
-    </message>
-    <message>
-        <source>sunnypilot is now in Forced Offroad mode. sunnypilot won&apos;t start until Forced Offroad mode is disabled. Go to &quot;Settings&quot; -&gt; &quot;Device&quot; -&gt; &quot;Unforce Offroad&quot; to exit Force Offroad mode.</source>
-        <translation type="unfinished"></translation>
-    </message>
-</context>
-<context>
-    <name>OffroadHome</name>
-    <message>
-        <source>UPDATE</source>
-        <translation>업데이트</translation>
-    </message>
-    <message>
-        <source> ALERTS</source>
-        <translation> 알림</translation>
-    </message>
-    <message>
-        <source> ALERT</source>
-        <translation> 알림</translation>
-    </message>
-</context>
-<context>
-    <name>OnroadAlerts</name>
-    <message>
-        <source>openpilot Unavailable</source>
-        <translation>오픈파일럿을 사용할수없습니다</translation>
-    </message>
-    <message>
-        <source>Waiting for controls to start</source>
-        <translation>프로세스가 준비중입니다</translation>
-    </message>
-    <message>
-        <source>TAKE CONTROL IMMEDIATELY</source>
-        <translation>핸들을 잡아주세요</translation>
-    </message>
-    <message>
-        <source>Controls Unresponsive</source>
-        <translation>프로세스가 응답하지않습니다</translation>
-    </message>
-    <message>
-        <source>Reboot Device</source>
-        <translation>장치를 재부팅하세요</translation>
-    </message>
-</context>
-<context>
-    <name>OnroadScreenOff</name>
-    <message>
-        <source>Driving Screen Off Timer</source>
-        <translation type="unfinished"></translation>
-    </message>
-    <message>
-        <source>Turn off the device screen or reduce brightness to protect the screen after driving starts. It automatically brightens or turns on when a touch or event occurs.</source>
-        <translation type="unfinished"></translation>
-    </message>
-    <message>
-        <source>s</source>
-        <translation type="unfinished"></translation>
-    </message>
-    <message>
-        <source>min</source>
-        <translation type="unfinished">분</translation>
-    </message>
-    <message>
-        <source>Always On</source>
-        <translation type="unfinished"></translation>
-    </message>
-</context>
-<context>
-    <name>OnroadScreenOffBrightness</name>
-    <message>
-        <source>Driving Screen Off Brightness (%)</source>
-        <translation type="unfinished"></translation>
-    </message>
-    <message>
-        <source>When using the Driving Screen Off feature, the brightness is reduced according to the automatic brightness ratio.</source>
-        <translation type="unfinished"></translation>
-    </message>
-    <message>
-        <source>Dark</source>
-        <translation type="unfinished"></translation>
-    </message>
-</context>
-<context>
-    <name>OnroadSettings</name>
-    <message>
-        <source>ONROAD OPTIONS</source>
-        <translation type="unfinished"></translation>
-    </message>
-    <message>
-        <source>&lt;b&gt;ONROAD SETTINGS | SUNNYPILOT&lt;/b&gt;</source>
-        <translation type="unfinished"></translation>
-    </message>
-</context>
-<context>
-    <name>OsmPanel</name>
-    <message>
-        <source>Mapd Version</source>
-        <translation type="unfinished"></translation>
-    </message>
-    <message>
-        <source>Offline Maps ETA</source>
-        <translation type="unfinished"></translation>
-    </message>
-    <message>
-        <source>Time Elapsed</source>
-        <translation type="unfinished"></translation>
-    </message>
-    <message>
-        <source>Downloaded Maps</source>
-        <translation type="unfinished"></translation>
-    </message>
-    <message>
-        <source>DELETE</source>
-        <translation type="unfinished"></translation>
-    </message>
-    <message>
-        <source>This will delete ALL downloaded maps
-
-Are you sure you want to delete all the maps?</source>
-        <translation type="unfinished"></translation>
-    </message>
-    <message>
-        <source>Yes, delete all the maps.</source>
-        <translation type="unfinished"></translation>
-    </message>
-    <message>
-        <source>Database Update</source>
-        <translation type="unfinished"></translation>
-    </message>
-    <message>
-        <source>CHECK</source>
-        <translation type="unfinished">확인</translation>
-    </message>
-    <message>
-        <source>Country</source>
-        <translation type="unfinished"></translation>
-    </message>
-    <message>
-        <source>SELECT</source>
-        <translation type="unfinished">선택</translation>
-    </message>
-    <message>
-        <source>Fetching Country list...</source>
-        <translation type="unfinished"></translation>
-    </message>
-    <message>
-        <source>State</source>
-        <translation type="unfinished"></translation>
-    </message>
-    <message>
-        <source>Fetching State list...</source>
-        <translation type="unfinished"></translation>
-    </message>
-    <message>
-        <source>All</source>
-        <translation type="unfinished"></translation>
-    </message>
-    <message>
-        <source>REFRESH</source>
-        <translation type="unfinished"></translation>
-    </message>
-    <message>
-        <source>UPDATE</source>
-        <translation type="unfinished">업데이트</translation>
-    </message>
-    <message>
-        <source>Download starting...</source>
-        <translation type="unfinished"></translation>
-    </message>
-    <message>
-        <source>Error: Invalid download. Retry.</source>
-        <translation type="unfinished"></translation>
-    </message>
-    <message>
-        <source>Download complete!</source>
-        <translation type="unfinished"></translation>
-    </message>
-    <message>
-        <source>
-
-Warning: You are on a metered connection!</source>
-        <translation type="unfinished"></translation>
-    </message>
-    <message>
-        <source>This will start the download process and it might take a while to complete.</source>
-        <translation type="unfinished"></translation>
-    </message>
-    <message>
-        <source>Continue on Metered</source>
-        <translation type="unfinished"></translation>
-    </message>
-    <message>
-        <source>Start Download</source>
-        <translation type="unfinished"></translation>
-    </message>
-    <message>
-        <source>m </source>
-        <translation type="unfinished"></translation>
-    </message>
-    <message>
-        <source>s</source>
-        <translation type="unfinished"></translation>
-    </message>
-    <message>
-        <source>Calculating...</source>
-        <translation type="unfinished"></translation>
-    </message>
-    <message>
-        <source>Downloaded</source>
-        <translation type="unfinished"></translation>
-    </message>
-    <message>
-        <source>Calculating ETA...</source>
-        <translation type="unfinished"></translation>
-    </message>
-    <message>
-        <source>Ready</source>
-        <translation type="unfinished"></translation>
-    </message>
-    <message>
-        <source>Time remaining: </source>
-        <translation type="unfinished"></translation>
-    </message>
-</context>
-<context>
-    <name>PairingPopup</name>
-    <message>
-        <source>Pair your device to your comma account</source>
-        <translation>장치를 comma 계정에 동기화합니다</translation>
-    </message>
-    <message>
-        <source>Go to https://connect.comma.ai on your phone</source>
-        <translation>https://connect.comma.ai에 접속하세요</translation>
-    </message>
-    <message>
-        <source>Click &quot;add new device&quot; and scan the QR code on the right</source>
-        <translation>&quot;새 장치 추가&quot;를 클릭하고 오른쪽 QR 코드를 스캔하세요</translation>
-    </message>
-    <message>
-        <source>Bookmark connect.comma.ai to your home screen to use it like an app</source>
-        <translation>connect.comma.ai를 앱처럼 사용하려면 홈 화면에 바로가기를 만드세요</translation>
-    </message>
-</context>
-<context>
-    <name>ParamControl</name>
-    <message>
-        <source>Cancel</source>
-        <translation>취소</translation>
-    </message>
-    <message>
-        <source>Enable</source>
-        <translation>활성화</translation>
-    </message>
-</context>
-<context>
-    <name>ParamControlSP</name>
-    <message>
-        <source>Enable</source>
-        <translation type="unfinished">활성화</translation>
-    </message>
-    <message>
-        <source>Cancel</source>
-        <translation type="unfinished">취소</translation>
-    </message>
-</context>
-<context>
-    <name>PathOffset</name>
-    <message>
-        <source>Path Offset</source>
-        <translation type="unfinished"></translation>
-    </message>
-    <message>
-        <source>Hack to trick the model path to be left or right biased of the lane. Decreasing the value will shift the model more left, increasing will shift the model more right. Changes take effect immediately.</source>
-        <translation type="unfinished"></translation>
-    </message>
-    <message>
-        <source> cm</source>
-        <translation type="unfinished"></translation>
-    </message>
-</context>
-<context>
-    <name>PauseLateralSpeed</name>
-    <message>
-        <source>Pause lateral actuation with blinker when traveling below the desired speed selected. Default is 20 MPH or 32 km/h.</source>
-        <translation type="unfinished"></translation>
-    </message>
-    <message>
-        <source>Default</source>
-        <translation type="unfinished"></translation>
-    </message>
-    <message>
-        <source>km/h</source>
-        <translation type="unfinished">km/h</translation>
-    </message>
-    <message>
-        <source>mph</source>
-        <translation type="unfinished">mph</translation>
-    </message>
-</context>
-<context>
-    <name>PrimeAdWidget</name>
-    <message>
-        <source>Upgrade Now</source>
-        <translation>지금 업그레이드하세요</translation>
-    </message>
-    <message>
-        <source>Become a comma prime member at connect.comma.ai</source>
-        <translation>connect.comma.ai에 접속하여 comma prime 회원으로 등록하세요</translation>
-    </message>
-    <message>
-        <source>PRIME FEATURES:</source>
-        <translation>PRIME 기능:</translation>
-    </message>
-    <message>
-        <source>Remote access</source>
-        <translation>원격 접속</translation>
-    </message>
-    <message>
-        <source>24/7 LTE connectivity</source>
-        <translation>항상 LTE 연결</translation>
-    </message>
-    <message>
-        <source>Turn-by-turn navigation</source>
-        <translation>내비게이션 경로안내</translation>
-    </message>
-    <message>
-        <source>1 year of drive storage</source>
-        <translation>1년간 드라이브 로그 저장</translation>
-    </message>
-</context>
-<context>
-    <name>PrimeUserWidget</name>
-    <message>
-        <source>✓ SUBSCRIBED</source>
-        <translation>✓ 구독함</translation>
-    </message>
-    <message>
-        <source>comma prime</source>
-        <translation>comma prime</translation>
-    </message>
-</context>
-<context>
-    <name>QObject</name>
-    <message>
-        <source>Reboot</source>
-        <translation>재부팅</translation>
-    </message>
-    <message>
-        <source>Exit</source>
-        <translation>종료</translation>
-    </message>
-    <message>
-        <source>openpilot</source>
-        <translation type="vanished">openpilot</translation>
-    </message>
-    <message numerus="yes">
-        <source>%n minute(s) ago</source>
-        <translation>
-            <numerusform>%n 분 전</numerusform>
-        </translation>
-    </message>
->>>>>>> 78f29724
     <message numerus="yes">
         <source>%n hour(s) ago</source>
         <translation>
             <numerusform>%n 시간 전</numerusform>
         </translation>
-<<<<<<< HEAD
-=======
     </message>
     <message numerus="yes">
         <source>%n day(s) ago</source>
@@ -1131,11 +1454,15 @@
         <translation type="unfinished"></translation>
     </message>
     <message>
-        <source>HKG CAN: Smoother Stopping Performance (Beta)</source>
-        <translation type="unfinished"></translation>
-    </message>
-    <message>
-        <source>Smoother stopping behind a stopped car or desired stopping event. This is only applicable to HKG CAN platforms using openpilot longitudinal control.</source>
+        <source>HKG: Custom Tuning for New Longitudinal API</source>
+        <translation type="unfinished"></translation>
+    </message>
+    <message>
+        <source>HKG CAN: Enable Cruise Main By Default</source>
+        <translation type="unfinished"></translation>
+    </message>
+    <message>
+        <source>Enabling this toggle sets CRUISE MAIN to ON by default when the car starts, without engaging MADS. The user still needs to manually engage MADS</source>
         <translation type="unfinished"></translation>
     </message>
     <message>
@@ -1180,6 +1507,22 @@
     </message>
     <message>
         <source>Smoother longitudinal performance for Toyota/Lexus TSS2/LSS2 cars. Big thanks to dragonpilot-community for this implementation.</source>
+        <translation type="unfinished"></translation>
+    </message>
+    <message>
+        <source>Enable Automatic Brake Hold (AHB)</source>
+        <translation type="unfinished"></translation>
+    </message>
+    <message>
+        <source>WARNING: Only for Toyota/Lexus vehicles with TSS2/LSS2. USE AT YOUR OWN RISK.</source>
+        <translation type="unfinished"></translation>
+    </message>
+    <message>
+        <source>When you stop the vehicle completely by depressing the brake pedal, sunnypilot will activate Auto Brake Hold.</source>
+        <translation type="unfinished"></translation>
+    </message>
+    <message>
+        <source>Changing this setting takes effect when the car is powered off.</source>
         <translation type="unfinished"></translation>
     </message>
     <message>
@@ -1248,14 +1591,6 @@
         <source>Tested on RAV4 TSS1, Lexus LSS1, Toyota TSS1/1.5, and Prius TSS2.</source>
         <translation type="unfinished"></translation>
     </message>
-    <message>
-        <source>HKG CAN: Enable Cruise Main By Default</source>
-        <translation type="unfinished"></translation>
-    </message>
-    <message>
-        <source>Enabling this toggle sets CRUISE MAIN to ON by default when the car starts, without engaging MADS. The user still needs to manually engage MADS</source>
-        <translation type="unfinished"></translation>
-    </message>
 </context>
 <context>
     <name>SettingsWindow</name>
@@ -2183,11 +2518,27 @@
         <translation type="unfinished"></translation>
     </message>
     <message>
+        <source>NNLC: Remove Lateral Jerk Response (Alpha)</source>
+        <translation type="unfinished"></translation>
+    </message>
+    <message>
+        <source>When NNLC is active, enable this to disables the use of lateral jerk in steering torque calculations, focusing solely on lateral acceleration for a simplified control response.</source>
+        <translation type="unfinished"></translation>
+    </message>
+    <message>
         <source>Enforce Torque Lateral Control</source>
         <translation type="unfinished"></translation>
     </message>
     <message>
         <source>Enable this to enforce sunnypilot to steer with Torque lateral control.</source>
+        <translation type="unfinished"></translation>
+    </message>
+    <message>
+        <source>Lateral Jerk with Torque Lateral Control (Alpha)</source>
+        <translation type="unfinished"></translation>
+    </message>
+    <message>
+        <source>Utilizes limited lateral jerk control for improved steering response, leveraging stock torque lateral controller capabilities. Designed to mimic NNLC behavior without training models or data collection.</source>
         <translation type="unfinished"></translation>
     </message>
     <message>
@@ -2402,607 +2753,588 @@
     <message>
         <source>Enable openpilot</source>
         <translation type="vanished">openpilot 사용</translation>
->>>>>>> 78f29724
-    </message>
-    <message numerus="yes">
-        <source>%n day(s) ago</source>
-        <translation>
-            <numerusform>%n 일 전</numerusform>
-        </translation>
-    </message>
-    <message>
-        <source>km</source>
-        <translation>km</translation>
-    </message>
-    <message>
-        <source>m</source>
-        <translation>m</translation>
-    </message>
-    <message>
-        <source>mi</source>
-        <translation>mi</translation>
-    </message>
-    <message>
-        <source>ft</source>
-        <translation>ft</translation>
-    </message>
-    <message>
-        <source>now</source>
-        <translation>now</translation>
-    </message>
-</context>
-<context>
-    <name>Reset</name>
-    <message>
-        <source>Reset failed. Reboot to try again.</source>
-        <translation>초기화 실패. 재부팅 후 다시 시도하세요.</translation>
-    </message>
-    <message>
-        <source>Are you sure you want to reset your device?</source>
-        <translation>장치를 초기화하시겠습니까?</translation>
-    </message>
-    <message>
-        <source>System Reset</source>
-        <translation>장치 초기화</translation>
-    </message>
-    <message>
-        <source>Cancel</source>
-        <translation>취소</translation>
+    </message>
+    <message>
+        <source>Use the openpilot system for adaptive cruise control and lane keep driver assistance. Your attention is required at all times to use this feature. Changing this setting takes effect when the car is powered off.</source>
+        <translation type="vanished">어댑티브 크루즈 컨트롤 및 차로 유지 보조를 위해 openpilot 시스템을 사용할 수 있습니다. 이 기능을 사용할 때에는 언제나 주의를 기울여야 합니다. 설정을 변경하면 차량 시동이 꺼졌을 때 적용됩니다.</translation>
+    </message>
+    <message>
+        <source>Enable Lane Departure Warnings</source>
+        <translation>차선 이탈 경고 활성화</translation>
+    </message>
+    <message>
+        <source>Receive alerts to steer back into the lane when your vehicle drifts over a detected lane line without a turn signal activated while driving over 31 mph (50 km/h).</source>
+        <translation>차량이 50km/h(31mph) 이상의 속도로 주행할 때 방향지시등이 켜지지 않은 상태에서 차선을 벗어나면 경고합니다.</translation>
+    </message>
+    <message>
+        <source>Use Metric System</source>
+        <translation>미터법 사용</translation>
+    </message>
+    <message>
+        <source>Display speed in km/h instead of mph.</source>
+        <translation>mph 대신 km/h로 속도를 표시합니다.</translation>
+    </message>
+    <message>
+        <source>Record and Upload Driver Camera</source>
+        <translation>운전자 카메라 녹화 및 업로드</translation>
+    </message>
+    <message>
+        <source>Upload data from the driver facing camera and help improve the driver monitoring algorithm.</source>
+        <translation>운전자 카메라의 영상 데이터를 업로드하여 운전자 모니터링 알고리즘을 개선합니다.</translation>
+    </message>
+    <message>
+        <source>Disengage on Accelerator Pedal</source>
+        <translation>가속페달 조작 시 해제</translation>
+    </message>
+    <message>
+        <source>When enabled, pressing the accelerator pedal will disengage openpilot.</source>
+        <translation>활성화된 경우 가속 페달을 밟으면 openpilot이 해제됩니다.</translation>
+    </message>
+    <message>
+        <source>Show ETA in 24h Format</source>
+        <translation type="vanished">24시간 형식으로 도착 예정 시간 표시</translation>
+    </message>
+    <message>
+        <source>Use 24h format instead of am/pm</source>
+        <translation type="vanished">오전/오후 대신 24시간 형식 사용</translation>
+    </message>
+    <message>
+        <source>Show Map on Left Side of UI</source>
+        <translation type="vanished">UI 왼쪽에 지도 표시</translation>
+    </message>
+    <message>
+        <source>Show map on left side when in split screen view.</source>
+        <translation type="vanished">분할 화면 보기에서 지도를 왼쪽에 표시합니다.</translation>
+    </message>
+    <message>
+        <source>Experimental Mode</source>
+        <translation>실험 모드</translation>
+    </message>
+    <message>
+        <source>openpilot defaults to driving in &lt;b&gt;chill mode&lt;/b&gt;. Experimental mode enables &lt;b&gt;alpha-level features&lt;/b&gt; that aren&apos;t ready for chill mode. Experimental features are listed below:</source>
+        <translation>openpilot은 기본적으로 &lt;b&gt;안정 모드&lt;/b&gt;로 주행합니다. 실험 모드는 안정화되지 않은 &lt;b&gt;알파 수준의 기능&lt;/b&gt;을 활성화합니다. 실험 모드의 기능은 아래와 같습니다:</translation>
+    </message>
+    <message>
+        <source>Let the driving model control the gas and brakes. openpilot will drive as it thinks a human would, including stopping for red lights and stop signs. Since the driving model decides the speed to drive, the set speed will only act as an upper bound. This is an alpha quality feature; mistakes should be expected.</source>
+        <translation>openpilot의 주행모델이 가감속을 제어합니다. openpilot은 신호등과 정지 표지판을 보고 멈추는 것을 포함하여 인간이 운전하는 것처럼 생각하고 주행합니다. 주행 모델이 주행할 속도를 결정하므로 설정된 속도는 최대 주행 속도로만 기능합니다. 이 기능은 알파 수준이므로 사용에 각별히 주의해야 합니다.</translation>
+    </message>
+    <message>
+        <source>New Driving Visualization</source>
+        <translation>새로운 주행 시각화</translation>
+    </message>
+    <message>
+        <source>Experimental mode is currently unavailable on this car since the car&apos;s stock ACC is used for longitudinal control.</source>
+        <translation>차량에 장착된 ACC로 가감속을 제어하기 때문에 현재 이 차량에서는 실험 모드를 사용할 수 없습니다.</translation>
+    </message>
+    <message>
+        <source>openpilot longitudinal control may come in a future update.</source>
+        <translation>openpilot 가감속 제어는 향후 업데이트에서 지원될 수 있습니다.</translation>
+    </message>
+    <message>
+        <source>openpilot Longitudinal Control (Alpha)</source>
+        <translation>openpilot 가감속 제어 (알파)</translation>
+    </message>
+    <message>
+        <source>WARNING: openpilot longitudinal control is in alpha for this car and will disable Automatic Emergency Braking (AEB).</source>
+        <translation>경고: openpilot 가감속 제어 알파 기능으로 차량의 자동긴급제동(AEB)을 비활성화합니다.</translation>
+    </message>
+    <message>
+        <source>On this car, openpilot defaults to the car&apos;s built-in ACC instead of openpilot&apos;s longitudinal control. Enable this to switch to openpilot longitudinal control. Enabling Experimental mode is recommended when enabling openpilot longitudinal control alpha.</source>
+        <translation>이 차량은 openpilot 가감속 제어 대신 기본적으로 차량의 ACC로 가감속을 제어합니다. openpilot의 가감속 제어로 전환하려면 이 기능을 활성화하세요. openpilot 가감속 제어 알파를 활성화하는 경우 실험 모드 활성화를 권장합니다.</translation>
+    </message>
+    <message>
+        <source>Aggressive</source>
+        <translation>공격적</translation>
+    </message>
+    <message>
+        <source>Standard</source>
+        <translation>표준</translation>
+    </message>
+    <message>
+        <source>Relaxed</source>
+        <translation>편안한</translation>
+    </message>
+    <message>
+        <source>Driving Personality</source>
+        <translation>주행 모드</translation>
+    </message>
+    <message>
+        <source>An alpha version of openpilot longitudinal control can be tested, along with Experimental mode, on non-release branches.</source>
+        <translation>openpilot 가감속 제어 알파 버전은 비 릴리즈 브랜치에서 실험 모드와 함께 테스트할 수 있습니다.</translation>
+    </message>
+    <message>
+        <source>Enable the openpilot longitudinal control (alpha) toggle to allow Experimental mode.</source>
+        <translation>실험 모드를 사용하려면 openpilot E2E 가감속 제어 (알파) 토글을 활성화하세요.</translation>
+    </message>
+    <message>
+        <source>End-to-End Longitudinal Control</source>
+        <translation>E2E 가감속 제어</translation>
+    </message>
+    <message>
+        <source>Standard is recommended. In aggressive mode, openpilot will follow lead cars closer and be more aggressive with the gas and brake. In relaxed mode openpilot will stay further away from lead cars. On supported cars, you can cycle through these personalities with your steering wheel distance button.</source>
+        <translation>표준 모드를 권장합니다. 공격적 모드의 openpilot은 선두 차량을 더 가까이 따라가고 가감속제어를 사용하여 더욱 공격적으로 움직입니다. 편안한 모드의 openpilot은 선두 차량으로부터 더 멀리 떨어져 있습니다. 지원되는 차량에서는 스티어링 휠 거리 버튼을 사용하여 이러한 특성을 순환할 수 있습니다.</translation>
+    </message>
+    <message>
+        <source>The driving visualization will transition to the road-facing wide-angle camera at low speeds to better show some turns. The Experimental mode logo will also be shown in the top right corner.</source>
+        <translation type="unfinished"></translation>
+    </message>
+    <message>
+        <source>Always-On Driver Monitoring</source>
+        <translation type="unfinished"></translation>
+    </message>
+    <message>
+        <source>Enable driver monitoring even when openpilot is not engaged.</source>
+        <translation type="unfinished"></translation>
+    </message>
+    <message>
+        <source>Enable sunnypilot</source>
+        <translation type="unfinished"></translation>
+    </message>
+    <message>
+        <source>Use the sunnypilot system for adaptive cruise control and lane keep driver assistance. Your attention is required at all times to use this feature. Changing this setting takes effect when the car is powered off.</source>
+        <translation type="unfinished"></translation>
+    </message>
+</context>
+<context>
+    <name>TogglesPanelSP</name>
+    <message>
+        <source>Enable sunnypilot</source>
+        <translation type="unfinished"></translation>
+    </message>
+    <message>
+        <source>Use the sunnypilot system for adaptive cruise control and lane keep driver assistance. Your attention is required at all times to use this feature. Changing this setting takes effect when the car is powered off.</source>
+        <translation type="unfinished"></translation>
+    </message>
+    <message>
+        <source>openpilot Longitudinal Control (Alpha)</source>
+        <translation type="unfinished">openpilot 가감속 제어 (알파)</translation>
+    </message>
+    <message>
+        <source>WARNING: sunnypilot longitudinal control is in alpha for this car and will disable Automatic Emergency Braking (AEB).</source>
+        <translation type="unfinished"></translation>
+    </message>
+    <message>
+        <source>On this car, sunnypilot defaults to the car&apos;s built-in ACC instead of openpilot&apos;s longitudinal control. Enable this to switch to sunnypilot longitudinal control. Enabling Experimental mode is recommended when enabling sunnypilot longitudinal control alpha.</source>
+        <translation type="unfinished"></translation>
+    </message>
+    <message>
+        <source>Custom Stock Longitudinal Control</source>
+        <translation type="unfinished"></translation>
+    </message>
+    <message>
+        <source>When enabled, sunnypilot will attempt to control stock longitudinal control with ACC button presses.
+This feature must be used along with SLC, and/or V-TSC, and/or M-TSC.</source>
+        <translation type="unfinished"></translation>
+    </message>
+    <message>
+        <source>Use Planner Speed</source>
+        <translation type="unfinished"></translation>
+    </message>
+    <message>
+        <source>Experimental Mode</source>
+        <translation type="unfinished">실험 모드</translation>
+    </message>
+    <message>
+        <source>Enable Dynamic Experimental Control</source>
+        <translation type="unfinished"></translation>
+    </message>
+    <message>
+        <source>Enable toggle to allow the model to determine when to use sunnypilot ACC or sunnypilot End to End Longitudinal.</source>
+        <translation type="unfinished"></translation>
+    </message>
+    <message>
+        <source>Enable Dynamic Personality</source>
+        <translation type="unfinished"></translation>
+    </message>
+    <message>
+        <source>Enable this to allow sunnypilot to dynamically adjust following distance and reaction based on your &quot;Driving Personality&quot; setting. Instead of predefined settings for each personality, every personality now adapts dynamically according to your speed and the distance to the lead car.</source>
+        <translation type="unfinished"></translation>
+    </message>
+    <message>
+        <source>Disengage on Accelerator Pedal</source>
+        <translation type="unfinished">가속페달 조작 시 해제</translation>
+    </message>
+    <message>
+        <source>When enabled, pressing the accelerator pedal will disengage openpilot.</source>
+        <translation type="unfinished">활성화된 경우 가속 페달을 밟으면 openpilot이 해제됩니다.</translation>
+    </message>
+    <message>
+        <source>Enable Lane Departure Warnings</source>
+        <translation type="unfinished">차선 이탈 경고 활성화</translation>
+    </message>
+    <message>
+        <source>Receive alerts to steer back into the lane when your vehicle drifts over a detected lane line without a turn signal activated while driving over 31 mph (50 km/h).</source>
+        <translation type="unfinished">차량이 50km/h(31mph) 이상의 속도로 주행할 때 방향지시등이 켜지지 않은 상태에서 차선을 벗어나면 경고합니다.</translation>
+    </message>
+    <message>
+        <source>Always-On Driver Monitoring</source>
+        <translation type="unfinished"></translation>
+    </message>
+    <message>
+        <source>Enable driver monitoring even when sunnypilot is not engaged.</source>
+        <translation type="unfinished"></translation>
+    </message>
+    <message>
+        <source>Record and Upload Driver Camera</source>
+        <translation type="unfinished">운전자 카메라 녹화 및 업로드</translation>
+    </message>
+    <message>
+        <source>Upload data from the driver facing camera and help improve the driver monitoring algorithm.</source>
+        <translation type="unfinished">운전자 카메라의 영상 데이터를 업로드하여 운전자 모니터링 알고리즘을 개선합니다.</translation>
+    </message>
+    <message>
+        <source>Disable Onroad Uploads</source>
+        <translation type="unfinished"></translation>
+    </message>
+    <message>
+        <source>Disable uploads completely when onroad. Necessary to avoid high data usage when connected to Wi-Fi hotspot. Turn on this feature if you are looking to utilize map-based features, such as Speed Limit Control (SLC) and Map-based Turn Speed Control (MTSC).</source>
+        <translation type="unfinished"></translation>
+    </message>
+    <message>
+        <source>Use Metric System</source>
+        <translation type="unfinished">미터법 사용</translation>
+    </message>
+    <message>
+        <source>Display speed in km/h instead of mph.</source>
+        <translation type="unfinished">mph 대신 km/h로 속도를 표시합니다.</translation>
+    </message>
+    <message>
+        <source>Show ETA in 24h Format</source>
+        <translation type="unfinished">24시간 형식으로 도착 예정 시간 표시</translation>
+    </message>
+    <message>
+        <source>Use 24h format instead of am/pm</source>
+        <translation type="unfinished">오전/오후 대신 24시간 형식 사용</translation>
+    </message>
+    <message>
+        <source>Show Map on Left Side of UI</source>
+        <translation type="unfinished">UI 왼쪽에 지도 표시</translation>
+    </message>
+    <message>
+        <source>Show map on left side when in split screen view.</source>
+        <translation type="unfinished">분할 화면 보기에서 지도를 왼쪽에 표시합니다.</translation>
+    </message>
+    <message>
+        <source>Aggressive</source>
+        <translation type="unfinished">공격적</translation>
+    </message>
+    <message>
+        <source>Moderate</source>
+        <translation type="unfinished"></translation>
+    </message>
+    <message>
+        <source>Standard</source>
+        <translation type="unfinished">표준</translation>
+    </message>
+    <message>
+        <source>Relaxed</source>
+        <translation type="unfinished">편안한</translation>
+    </message>
+    <message>
+        <source>Driving Personality</source>
+        <translation type="unfinished">주행 모드</translation>
+    </message>
+    <message>
+        <source>Standard is recommended. In moderate/aggressive mode, sunnypilot will follow lead cars closer and be more aggressive with the gas and brake. In relaxed mode sunnypilot will stay further away from lead cars. On supported cars, you can cycle through these personalities with your steering wheel distance button.</source>
+        <translation type="unfinished"></translation>
+    </message>
+    <message>
+        <source>Sport</source>
+        <translation type="unfinished"></translation>
+    </message>
+    <message>
+        <source>Normal</source>
+        <translation type="unfinished"></translation>
+    </message>
+    <message>
+        <source>Eco</source>
+        <translation type="unfinished"></translation>
+    </message>
+    <message>
+        <source>Stock</source>
+        <translation type="unfinished"></translation>
+    </message>
+    <message>
+        <source>Acceleration Personality</source>
+        <translation type="unfinished"></translation>
+    </message>
+    <message>
+        <source>Normal is recommended. In sport mode, sunnypilot will provide aggressive acceleration for a dynamic driving experience. In eco mode, sunnypilot will apply smoother and more relaxed acceleration. On supported cars, you can cycle through these acceleration personality within Onroad Settings on the driving screen.</source>
+        <translation type="unfinished"></translation>
+    </message>
+    <message>
+        <source>openpilot defaults to driving in &lt;b&gt;chill mode&lt;/b&gt;. Experimental mode enables &lt;b&gt;alpha-level features&lt;/b&gt; that aren&apos;t ready for chill mode. Experimental features are listed below:</source>
+        <translation type="unfinished">openpilot은 기본적으로 &lt;b&gt;안정 모드&lt;/b&gt;로 주행합니다. 실험 모드는 안정화되지 않은 &lt;b&gt;알파 수준의 기능&lt;/b&gt;을 활성화합니다. 실험 모드의 기능은 아래와 같습니다:</translation>
+    </message>
+    <message>
+        <source>End-to-End Longitudinal Control</source>
+        <translation type="unfinished">E2E 가감속 제어</translation>
+    </message>
+    <message>
+        <source>Let the driving model control the gas and brakes. sunnypilot will drive as it thinks a human would, including stopping for red lights and stop signs. Since the driving model decides the speed to drive, the set speed will only act as an upper bound. This is an alpha quality feature; mistakes should be expected.</source>
+        <translation type="unfinished"></translation>
+    </message>
+    <message>
+        <source>New Driving Visualization</source>
+        <translation type="unfinished">새로운 주행 시각화</translation>
+    </message>
+    <message>
+        <source>The driving visualization will transition to the road-facing wide-angle camera at low speeds to better show some turns. The Experimental mode logo will also be shown in the top right corner.</source>
+        <translation type="unfinished"></translation>
+    </message>
+    <message>
+        <source>Experimental mode is currently unavailable on this car since the car&apos;s stock ACC is used for longitudinal control.</source>
+        <translation type="unfinished">차량에 장착된 ACC로 가감속을 제어하기 때문에 현재 이 차량에서는 실험 모드를 사용할 수 없습니다.</translation>
+    </message>
+    <message>
+        <source>openpilot longitudinal control may come in a future update.</source>
+        <translation type="unfinished">openpilot 가감속 제어는 향후 업데이트에서 지원될 수 있습니다.</translation>
+    </message>
+    <message>
+        <source>An alpha version of sunnypilot longitudinal control can be tested, along with Experimental mode, on non-release branches.</source>
+        <translation type="unfinished"></translation>
+    </message>
+    <message>
+        <source>Enable the sunnypilot longitudinal control (alpha) toggle to allow Experimental mode.</source>
+        <translation type="unfinished"></translation>
+    </message>
+</context>
+<context>
+    <name>TorqueFriction</name>
+    <message>
+        <source>FRICTION</source>
+        <translation type="unfinished"></translation>
+    </message>
+    <message>
+        <source>Adjust Friction for the Torque Lateral Controller. &lt;b&gt;Live&lt;/b&gt;: Override self-tune values; &lt;b&gt;Offline&lt;/b&gt;: Override self-tune offline values at car restart.</source>
+        <translation type="unfinished"></translation>
+    </message>
+    <message>
+        <source>Real-time and Offline</source>
+        <translation type="unfinished"></translation>
+    </message>
+    <message>
+        <source>Offline Only</source>
+        <translation type="unfinished"></translation>
+    </message>
+</context>
+<context>
+    <name>TorqueMaxLatAccel</name>
+    <message>
+        <source>LAT_ACCEL_FACTOR</source>
+        <translation type="unfinished"></translation>
+    </message>
+    <message>
+        <source>Adjust Max Lateral Acceleration for the Torque Lateral Controller. &lt;b&gt;Live&lt;/b&gt;: Override self-tune values; &lt;b&gt;Offline&lt;/b&gt;: Override self-tune offline values at car restart.</source>
+        <translation type="unfinished"></translation>
+    </message>
+    <message>
+        <source>Real-time and Offline</source>
+        <translation type="unfinished"></translation>
+    </message>
+    <message>
+        <source>Offline Only</source>
+        <translation type="unfinished"></translation>
+    </message>
+</context>
+<context>
+    <name>Updater</name>
+    <message>
+        <source>Update Required</source>
+        <translation>업데이트 필요</translation>
+    </message>
+    <message>
+        <source>An operating system update is required. Connect your device to Wi-Fi for the fastest update experience. The download size is approximately 1GB.</source>
+        <translation>OS 업데이트가 필요합니다. 장치를 Wi-Fi에 연결하면 가장 빠르게 업데이트할 수 있습니다. 다운로드 크기는 약 1GB입니다.</translation>
+    </message>
+    <message>
+        <source>Connect to Wi-Fi</source>
+        <translation>Wi-Fi 연결</translation>
+    </message>
+    <message>
+        <source>Install</source>
+        <translation>설치</translation>
+    </message>
+    <message>
+        <source>Back</source>
+        <translation>뒤로</translation>
+    </message>
+    <message>
+        <source>Loading...</source>
+        <translation>로딩 중...</translation>
     </message>
     <message>
         <source>Reboot</source>
         <translation>재부팅</translation>
     </message>
     <message>
-        <source>Confirm</source>
-        <translation>확인</translation>
-    </message>
-    <message>
-        <source>Unable to mount data partition. Partition may be corrupted. Press confirm to erase and reset your device.</source>
-        <translation>데이터 파티션을 마운트할 수 없습니다. 파티션이 손상되었을 수 있습니다. 모든 설정을 삭제하고 장치를 초기화하려면 확인을 누르세요.</translation>
-    </message>
-    <message>
-        <source>Resetting device...
-This may take up to a minute.</source>
-        <translation>장치를 초기화하는 중...
-최대 1분이 소요될 수 있습니다.</translation>
-    </message>
-    <message>
-        <source>System reset triggered. Press confirm to erase all content and settings. Press cancel to resume boot.</source>
-        <translation>시스템 재설정이 시작되었습니다. 모든 콘텐츠와 설정을 지우려면 확인을 누르시고 부팅을 재개하려면 취소를 누르세요.</translation>
-    </message>
-</context>
-<context>
-    <name>SettingsWindow</name>
-    <message>
-        <source>×</source>
-        <translation>×</translation>
-    </message>
-    <message>
-        <source>Device</source>
-        <translation>장치</translation>
-    </message>
-    <message>
-        <source>Network</source>
-        <translation>네트워크</translation>
-    </message>
-    <message>
-        <source>Toggles</source>
-        <translation>토글</translation>
-    </message>
-    <message>
-        <source>Software</source>
-        <translation>소프트웨어</translation>
-    </message>
-</context>
-<context>
-    <name>Setup</name>
-    <message>
-        <source>WARNING: Low Voltage</source>
-        <translation>경고: 전압이 낮습니다</translation>
-    </message>
-    <message>
-        <source>Power your device in a car with a harness or proceed at your own risk.</source>
-        <translation>장치를 하네스를 통해 차량 전원에 연결하세요. USB 전원에서는 예상치 못한 문제가 생길 수 있습니다.</translation>
-    </message>
-    <message>
-        <source>Power off</source>
-        <translation>전원 끄기</translation>
-    </message>
-    <message>
-        <source>Continue</source>
-        <translation>계속</translation>
-    </message>
-    <message>
-        <source>Getting Started</source>
-        <translation>시작하기</translation>
-    </message>
-    <message>
-        <source>Before we get on the road, let’s finish installation and cover some details.</source>
-        <translation>출발 전 설정을 완료하고 세부 사항을 살펴봅니다.</translation>
-    </message>
-    <message>
-        <source>Connect to Wi-Fi</source>
-        <translation>Wi-Fi 연결</translation>
-    </message>
-    <message>
-        <source>Back</source>
-        <translation>뒤로</translation>
-    </message>
-    <message>
-        <source>Continue without Wi-Fi</source>
-        <translation>Wi-Fi 연결 없이 진행</translation>
-    </message>
-    <message>
-        <source>Waiting for internet</source>
-        <translation>인터넷 연결 대기 중</translation>
-    </message>
-    <message>
-        <source>Enter URL</source>
-        <translation>URL 입력</translation>
-    </message>
-    <message>
-        <source>for Custom Software</source>
-        <translation>커스텀 소프트웨어</translation>
-    </message>
-    <message>
-        <source>Downloading...</source>
-        <translation>다운로드 중...</translation>
-    </message>
-    <message>
-        <source>Download Failed</source>
-        <translation>다운로드 실패</translation>
-    </message>
-    <message>
-        <source>Ensure the entered URL is valid, and the device’s internet connection is good.</source>
-        <translation>입력된 URL이 유효하고 인터넷 연결이 원활한지 확인하세요.</translation>
-    </message>
-    <message>
-        <source>Reboot device</source>
-        <translation>장치 재부팅</translation>
-    </message>
-    <message>
-        <source>Start over</source>
-        <translation>다시 시작</translation>
-    </message>
-    <message>
-        <source>Something went wrong. Reboot the device.</source>
-        <translation>문제가 발생했습니다. 장치를 재부팅하세요.</translation>
-    </message>
-    <message>
-        <source>No custom software found at this URL.</source>
-        <translation>이 URL에서 커스텀 소프트웨어를 찾을 수 없습니다.</translation>
-    </message>
-    <message>
-        <source>Select a language</source>
-        <translation>언어를 선택하세요</translation>
-    </message>
-    <message>
-        <source>Choose Software to Install</source>
-        <translation>설치할 소프트웨어 선택</translation>
-    </message>
-    <message>
-        <source>openpilot</source>
-        <translation>openpilot</translation>
-    </message>
-    <message>
-        <source>Custom Software</source>
-        <translation>커스텀 소프트웨어</translation>
-    </message>
-</context>
-<context>
-    <name>SetupWidget</name>
-    <message>
-        <source>Finish Setup</source>
-        <translation>설정 완료</translation>
-    </message>
-    <message>
-        <source>Pair your device with comma connect (connect.comma.ai) and claim your comma prime offer.</source>
-        <translation>장치를 comma connect (connect.comma.ai)에서 페어링하고 comma prime 무료 이용권을 사용하세요.</translation>
-    </message>
-    <message>
-        <source>Pair device</source>
-        <translation>장치 페어링</translation>
-    </message>
-</context>
-<context>
-    <name>Sidebar</name>
-    <message>
-        <source>CONNECT</source>
-        <translation>커넥트</translation>
-    </message>
-    <message>
-        <source>OFFLINE</source>
-        <translation>연결 안됨</translation>
-    </message>
-    <message>
-        <source>ONLINE</source>
-        <translation>온라인</translation>
-    </message>
-    <message>
-        <source>ERROR</source>
-        <translation>오류</translation>
-    </message>
-    <message>
-        <source>TEMP</source>
-        <translation>온도</translation>
-    </message>
-    <message>
-        <source>HIGH</source>
-        <translation>높음</translation>
-    </message>
-    <message>
-        <source>GOOD</source>
-        <translation>좋음</translation>
-    </message>
-    <message>
-        <source>OK</source>
-        <translation>OK</translation>
-    </message>
-    <message>
-        <source>VEHICLE</source>
-        <translation>차량</translation>
-    </message>
-    <message>
-        <source>NO</source>
-        <translation>NO</translation>
-    </message>
-    <message>
-        <source>PANDA</source>
-        <translation>PANDA</translation>
-    </message>
-    <message>
-        <source>GPS</source>
-        <translation>GPS</translation>
-    </message>
-    <message>
-        <source>SEARCH</source>
-        <translation>검색중</translation>
-    </message>
-    <message>
-        <source>--</source>
-        <translation>--</translation>
-    </message>
-    <message>
-        <source>Wi-Fi</source>
-        <translation>Wi-Fi</translation>
-    </message>
-    <message>
-        <source>ETH</source>
-        <translation>LAN</translation>
-    </message>
-    <message>
-        <source>2G</source>
-        <translation>2G</translation>
-    </message>
-    <message>
-        <source>3G</source>
-        <translation>3G</translation>
-    </message>
-    <message>
-        <source>LTE</source>
-        <translation>LTE</translation>
-    </message>
-    <message>
-        <source>5G</source>
-        <translation>5G</translation>
-    </message>
-</context>
-<context>
-    <name>SoftwarePanel</name>
-    <message>
-        <source>Updates are only downloaded while the car is off.</source>
-        <translation>업데이트는 차량 시동이 꺼졌을 때 다운로드됩니다.</translation>
-    </message>
-    <message>
-        <source>Current Version</source>
-        <translation>현재 버전</translation>
-    </message>
-    <message>
-        <source>Download</source>
-        <translation>다운로드</translation>
-    </message>
-    <message>
-        <source>Install Update</source>
-        <translation>업데이트 설치</translation>
-    </message>
-    <message>
-        <source>INSTALL</source>
-        <translation>설치</translation>
-    </message>
-    <message>
-        <source>Target Branch</source>
-        <translation>대상 브랜치</translation>
-    </message>
-    <message>
-        <source>SELECT</source>
-        <translation>선택</translation>
-    </message>
-    <message>
-        <source>Select a branch</source>
-        <translation>브랜치 선택</translation>
-    </message>
-    <message>
-        <source>UNINSTALL</source>
-        <translation>제거</translation>
-    </message>
-    <message>
-        <source>Uninstall %1</source>
-        <translation>%1 제거</translation>
-    </message>
-    <message>
-        <source>Are you sure you want to uninstall?</source>
-        <translation>제거하시겠습니까?</translation>
-    </message>
-    <message>
-        <source>CHECK</source>
-        <translation>확인</translation>
-    </message>
-    <message>
-        <source>Uninstall</source>
-        <translation>제거</translation>
-    </message>
-    <message>
-        <source>failed to check for update</source>
-        <translation>업데이트를 확인하지 못했습니다</translation>
-    </message>
-    <message>
-        <source>up to date, last checked %1</source>
-        <translation>최신 버전입니다. 마지막 확인: %1</translation>
-    </message>
-    <message>
-        <source>DOWNLOAD</source>
-        <translation>다운로드</translation>
-    </message>
-    <message>
-        <source>update available</source>
-        <translation>업데이트 가능</translation>
-    </message>
-    <message>
-        <source>never</source>
-        <translation>업데이트 안함</translation>
-    </message>
-</context>
-<context>
-    <name>SshControl</name>
-    <message>
-        <source>SSH Keys</source>
-        <translation>SSH 키</translation>
-    </message>
-    <message>
-        <source>Warning: This grants SSH access to all public keys in your GitHub settings. Never enter a GitHub username other than your own. A comma employee will NEVER ask you to add their GitHub username.</source>
-        <translation>경고: 이 설정은 GitHub에 등록된 모든 공용 키에 대해 SSH 액세스 권한을 부여합니다. 본인의 GitHub 사용자 아이디 이외에는 입력하지 마십시오. comma에서는 GitHub 아이디를 추가하라는 요청을 하지 않습니다.</translation>
-    </message>
-    <message>
-        <source>ADD</source>
-        <translation>추가</translation>
-    </message>
-    <message>
-        <source>Enter your GitHub username</source>
-        <translation>GitHub 사용자 ID</translation>
-    </message>
-    <message>
-        <source>LOADING</source>
-        <translation>로딩 중</translation>
-    </message>
-    <message>
-        <source>REMOVE</source>
-        <translation>삭제</translation>
-    </message>
-    <message>
-        <source>Username &apos;%1&apos; has no keys on GitHub</source>
-        <translation>사용자 &apos;%1&apos;의 GitHub에 키가 등록되어 있지 않습니다</translation>
-    </message>
-    <message>
-        <source>Request timed out</source>
-        <translation>요청 시간 초과</translation>
-    </message>
-    <message>
-        <source>Username &apos;%1&apos; doesn&apos;t exist on GitHub</source>
-        <translation>GitHub 사용자 &apos;%1&apos;를 찾지 못했습니다</translation>
-    </message>
-</context>
-<context>
-    <name>SshToggle</name>
-    <message>
-        <source>Enable SSH</source>
-        <translation>SSH 사용</translation>
-    </message>
-</context>
-<context>
-    <name>TermsPage</name>
-    <message>
-        <source>Terms &amp; Conditions</source>
-        <translation>이용약관</translation>
-    </message>
-    <message>
-        <source>Decline</source>
-        <translation>거절</translation>
-    </message>
-    <message>
-        <source>Scroll to accept</source>
-        <translation>동의하려면 아래로 스크롤하세요</translation>
-    </message>
-    <message>
-        <source>Agree</source>
-        <translation>동의</translation>
-    </message>
-</context>
-<context>
-    <name>TogglesPanel</name>
-    <message>
-        <source>Enable openpilot</source>
-        <translation>openpilot 사용</translation>
-    </message>
-    <message>
-        <source>Use the openpilot system for adaptive cruise control and lane keep driver assistance. Your attention is required at all times to use this feature. Changing this setting takes effect when the car is powered off.</source>
-        <translation>어댑티브 크루즈 컨트롤 및 차로 유지 보조를 위해 openpilot 시스템을 사용할 수 있습니다. 이 기능을 사용할 때에는 언제나 주의를 기울여야 합니다. 설정을 변경하면 차량 시동이 꺼졌을 때 적용됩니다.</translation>
-    </message>
-    <message>
-        <source>Enable Lane Departure Warnings</source>
-        <translation>차선 이탈 경고 활성화</translation>
-    </message>
-    <message>
-        <source>Receive alerts to steer back into the lane when your vehicle drifts over a detected lane line without a turn signal activated while driving over 31 mph (50 km/h).</source>
-        <translation>차량이 50km/h(31mph) 이상의 속도로 주행할 때 방향지시등이 켜지지 않은 상태에서 차선을 벗어나면 경고합니다.</translation>
-    </message>
-    <message>
-        <source>Use Metric System</source>
-        <translation>미터법 사용</translation>
-    </message>
-    <message>
-        <source>Display speed in km/h instead of mph.</source>
-        <translation>mph 대신 km/h로 속도를 표시합니다.</translation>
-    </message>
-    <message>
-        <source>Record and Upload Driver Camera</source>
-        <translation>운전자 카메라 녹화 및 업로드</translation>
-    </message>
-    <message>
-        <source>Upload data from the driver facing camera and help improve the driver monitoring algorithm.</source>
-        <translation>운전자 카메라의 영상 데이터를 업로드하여 운전자 모니터링 알고리즘을 개선합니다.</translation>
-    </message>
-    <message>
-        <source>Disengage on Accelerator Pedal</source>
-        <translation>가속페달 조작 시 해제</translation>
-    </message>
-    <message>
-        <source>When enabled, pressing the accelerator pedal will disengage openpilot.</source>
-        <translation>활성화된 경우 가속 페달을 밟으면 openpilot이 해제됩니다.</translation>
-    </message>
-    <message>
-        <source>Show ETA in 24h Format</source>
-        <translation>24시간 형식으로 도착 예정 시간 표시</translation>
-    </message>
-    <message>
-        <source>Use 24h format instead of am/pm</source>
-        <translation>오전/오후 대신 24시간 형식 사용</translation>
-    </message>
-    <message>
-        <source>Show Map on Left Side of UI</source>
-        <translation>UI 왼쪽에 지도 표시</translation>
-    </message>
-    <message>
-        <source>Show map on left side when in split screen view.</source>
-        <translation>분할 화면 보기에서 지도를 왼쪽에 표시합니다.</translation>
-    </message>
-    <message>
-        <source>Experimental Mode</source>
-        <translation>실험 모드</translation>
-    </message>
-    <message>
-        <source>openpilot defaults to driving in &lt;b&gt;chill mode&lt;/b&gt;. Experimental mode enables &lt;b&gt;alpha-level features&lt;/b&gt; that aren&apos;t ready for chill mode. Experimental features are listed below:</source>
-        <translation>openpilot은 기본적으로 &lt;b&gt;안정 모드&lt;/b&gt;로 주행합니다. 실험 모드는 안정화되지 않은 &lt;b&gt;알파 수준의 기능&lt;/b&gt;을 활성화합니다. 실험 모드의 기능은 아래와 같습니다:</translation>
-    </message>
-    <message>
-        <source>Let the driving model control the gas and brakes. openpilot will drive as it thinks a human would, including stopping for red lights and stop signs. Since the driving model decides the speed to drive, the set speed will only act as an upper bound. This is an alpha quality feature; mistakes should be expected.</source>
-        <translation>openpilot의 주행모델이 가감속을 제어합니다. openpilot은 신호등과 정지 표지판을 보고 멈추는 것을 포함하여 인간이 운전하는 것처럼 생각하고 주행합니다. 주행 모델이 주행할 속도를 결정하므로 설정된 속도는 최대 주행 속도로만 기능합니다. 이 기능은 알파 수준이므로 사용에 각별히 주의해야 합니다.</translation>
-    </message>
-    <message>
-        <source>New Driving Visualization</source>
-        <translation>새로운 주행 시각화</translation>
-    </message>
-    <message>
-        <source>Experimental mode is currently unavailable on this car since the car&apos;s stock ACC is used for longitudinal control.</source>
-        <translation>차량에 장착된 ACC로 가감속을 제어하기 때문에 현재 이 차량에서는 실험 모드를 사용할 수 없습니다.</translation>
-    </message>
-    <message>
-        <source>openpilot longitudinal control may come in a future update.</source>
-        <translation>openpilot 가감속 제어는 향후 업데이트에서 지원될 수 있습니다.</translation>
-    </message>
-    <message>
-        <source>openpilot Longitudinal Control (Alpha)</source>
-        <translation>openpilot 가감속 제어 (알파)</translation>
-    </message>
-    <message>
-        <source>WARNING: openpilot longitudinal control is in alpha for this car and will disable Automatic Emergency Braking (AEB).</source>
-        <translation>경고: openpilot 가감속 제어 알파 기능으로 차량의 자동긴급제동(AEB)을 비활성화합니다.</translation>
-    </message>
-    <message>
-        <source>On this car, openpilot defaults to the car&apos;s built-in ACC instead of openpilot&apos;s longitudinal control. Enable this to switch to openpilot longitudinal control. Enabling Experimental mode is recommended when enabling openpilot longitudinal control alpha.</source>
-        <translation>이 차량은 openpilot 가감속 제어 대신 기본적으로 차량의 ACC로 가감속을 제어합니다. openpilot의 가감속 제어로 전환하려면 이 기능을 활성화하세요. openpilot 가감속 제어 알파를 활성화하는 경우 실험 모드 활성화를 권장합니다.</translation>
-    </message>
-    <message>
-        <source>Aggressive</source>
-        <translation>공격적</translation>
-    </message>
-    <message>
-        <source>Standard</source>
-        <translation>표준</translation>
-    </message>
-    <message>
-        <source>Relaxed</source>
-        <translation>편안한</translation>
-    </message>
-    <message>
-        <source>Driving Personality</source>
-        <translation>주행 모드</translation>
-    </message>
-    <message>
-        <source>An alpha version of openpilot longitudinal control can be tested, along with Experimental mode, on non-release branches.</source>
-        <translation>openpilot 가감속 제어 알파 버전은 비 릴리즈 브랜치에서 실험 모드와 함께 테스트할 수 있습니다.</translation>
-    </message>
-    <message>
-        <source>Enable the openpilot longitudinal control (alpha) toggle to allow Experimental mode.</source>
-        <translation>실험 모드를 사용하려면 openpilot E2E 가감속 제어 (알파) 토글을 활성화하세요.</translation>
-    </message>
-    <message>
-        <source>End-to-End Longitudinal Control</source>
-        <translation>E2E 가감속 제어</translation>
-    </message>
-    <message>
-        <source>Standard is recommended. In aggressive mode, openpilot will follow lead cars closer and be more aggressive with the gas and brake. In relaxed mode openpilot will stay further away from lead cars. On supported cars, you can cycle through these personalities with your steering wheel distance button.</source>
-        <translation>표준 모드를 권장합니다. 공격적 모드의 openpilot은 선두 차량을 더 가까이 따라가고 가감속제어를 사용하여 더욱 공격적으로 움직입니다. 편안한 모드의 openpilot은 선두 차량으로부터 더 멀리 떨어져 있습니다. 지원되는 차량에서는 스티어링 휠 거리 버튼을 사용하여 이러한 특성을 순환할 수 있습니다.</translation>
-    </message>
-    <message>
-        <source>The driving visualization will transition to the road-facing wide-angle camera at low speeds to better show some turns. The Experimental mode logo will also be shown in the top right corner.</source>
-        <translation type="unfinished"></translation>
-    </message>
-    <message>
-        <source>Always-On Driver Monitoring</source>
-        <translation type="unfinished"></translation>
-    </message>
-    <message>
-        <source>Enable driver monitoring even when openpilot is not engaged.</source>
-        <translation type="unfinished"></translation>
-    </message>
-</context>
-<context>
-    <name>Updater</name>
-    <message>
-        <source>Update Required</source>
-        <translation>업데이트 필요</translation>
-    </message>
-    <message>
-        <source>An operating system update is required. Connect your device to Wi-Fi for the fastest update experience. The download size is approximately 1GB.</source>
-        <translation>OS 업데이트가 필요합니다. 장치를 Wi-Fi에 연결하면 가장 빠르게 업데이트할 수 있습니다. 다운로드 크기는 약 1GB입니다.</translation>
-    </message>
-    <message>
-        <source>Connect to Wi-Fi</source>
-        <translation>Wi-Fi 연결</translation>
-    </message>
-    <message>
-        <source>Install</source>
-        <translation>설치</translation>
-    </message>
-    <message>
-        <source>Back</source>
-        <translation>뒤로</translation>
-    </message>
-    <message>
-        <source>Loading...</source>
-        <translation>로딩 중...</translation>
-    </message>
-    <message>
-        <source>Reboot</source>
-        <translation>재부팅</translation>
-    </message>
-    <message>
         <source>Update failed</source>
         <translation>업데이트 실패</translation>
     </message>
 </context>
 <context>
+    <name>VehiclePanel</name>
+    <message>
+        <source>Updating this setting takes effect when the car is powered off.</source>
+        <translation type="unfinished"></translation>
+    </message>
+    <message>
+        <source>Select your car</source>
+        <translation type="unfinished"></translation>
+    </message>
+</context>
+<context>
+    <name>VisualsPanel</name>
+    <message>
+        <source>Display Braking Status</source>
+        <translation type="unfinished"></translation>
+    </message>
+    <message>
+        <source>Enable this will turn the current speed value to red while the brake is used.</source>
+        <translation type="unfinished"></translation>
+    </message>
+    <message>
+        <source>Display Stand Still Timer</source>
+        <translation type="unfinished"></translation>
+    </message>
+    <message>
+        <source>Enable this will display time spent at a stop (i.e., at a stop lights, stop signs, traffic congestions).</source>
+        <translation type="unfinished"></translation>
+    </message>
+    <message>
+        <source>Display DM Camera in Reverse Gear</source>
+        <translation type="unfinished"></translation>
+    </message>
+    <message>
+        <source>Show Driver Monitoring camera while the car is in reverse gear.</source>
+        <translation type="unfinished"></translation>
+    </message>
+    <message>
+        <source>OSM: Show debug UI elements</source>
+        <translation type="unfinished"></translation>
+    </message>
+    <message>
+        <source>OSM: Show UI elements that aid debugging.</source>
+        <translation type="unfinished"></translation>
+    </message>
+    <message>
+        <source>Display Feature Status</source>
+        <translation type="unfinished"></translation>
+    </message>
+    <message>
+        <source>Display the statuses of certain features on the driving screen.</source>
+        <translation type="unfinished"></translation>
+    </message>
+    <message>
+        <source>Enable Onroad Settings</source>
+        <translation type="unfinished"></translation>
+    </message>
+    <message>
+        <source>Display the Onroad Settings button on the driving screen to adjust feature options on the driving screen, without navigating into the settings menu.</source>
+        <translation type="unfinished"></translation>
+    </message>
+    <message>
+        <source>Speedometer: Display True Speed</source>
+        <translation type="unfinished"></translation>
+    </message>
+    <message>
+        <source>Display the true vehicle current speed from wheel speed sensors.</source>
+        <translation type="unfinished"></translation>
+    </message>
+    <message>
+        <source>Speedometer: Hide from Onroad Screen</source>
+        <translation type="unfinished"></translation>
+    </message>
+    <message>
+        <source>Display End-to-end Longitudinal Status (Beta)</source>
+        <translation type="unfinished"></translation>
+    </message>
+    <message>
+        <source>Enable this will display an icon that appears when the End-to-end model decides to start or stop.</source>
+        <translation type="unfinished"></translation>
+    </message>
+    <message>
+        <source>Navigation: Display in Full Screen</source>
+        <translation type="unfinished"></translation>
+    </message>
+    <message>
+        <source>Enable this will display the built-in navigation in full screen.&lt;br&gt;To switch back to driving view, &lt;font color=&apos;yellow&apos;&gt;tap on the border edge&lt;/font&gt;.</source>
+        <translation type="unfinished"></translation>
+    </message>
+    <message>
+        <source>Map: Display 3D Buildings</source>
+        <translation type="unfinished"></translation>
+    </message>
+    <message>
+        <source>Parse and display 3D buildings on map. Thanks to jakethesnake420 for this implementation.</source>
+        <translation type="unfinished"></translation>
+    </message>
+    <message>
+        <source>Off</source>
+        <translation type="unfinished"></translation>
+    </message>
+    <message>
+        <source>5 Metrics</source>
+        <translation type="unfinished"></translation>
+    </message>
+    <message>
+        <source>10 Metrics</source>
+        <translation type="unfinished"></translation>
+    </message>
+    <message>
+        <source>Developer UI</source>
+        <translation type="unfinished"></translation>
+    </message>
+    <message>
+        <source>Display real-time parameters and metrics from various sources.</source>
+        <translation type="unfinished"></translation>
+    </message>
+    <message>
+        <source>Distance</source>
+        <translation type="unfinished"></translation>
+    </message>
+    <message>
+        <source>Speed</source>
+        <translation type="unfinished"></translation>
+    </message>
+    <message>
+        <source>Time</source>
+        <translation type="unfinished"></translation>
+    </message>
+    <message>
+        <source>All</source>
+        <translation type="unfinished"></translation>
+    </message>
+    <message>
+        <source>Display Metrics Below Chevron</source>
+        <translation type="unfinished"></translation>
+    </message>
+    <message>
+        <source>Display useful metrics below the chevron that tracks the lead car (only applicable to cars with openpilot longitudinal control).</source>
+        <translation type="unfinished"></translation>
+    </message>
+    <message>
+        <source>RAM</source>
+        <translation type="unfinished"></translation>
+    </message>
+    <message>
+        <source>CPU</source>
+        <translation type="unfinished"></translation>
+    </message>
+    <message>
+        <source>GPU</source>
+        <translation type="unfinished"></translation>
+    </message>
+    <message>
+        <source>Max</source>
+        <translation type="unfinished"></translation>
+    </message>
+    <message>
+        <source>Display Temperature on Sidebar</source>
+        <translation type="unfinished"></translation>
+    </message>
+</context>
+<context>
     <name>WiFiPromptWidget</name>
     <message>
         <source>Setup Wi-Fi</source>
@@ -3048,4 +3380,27 @@
         <translation>삭제</translation>
     </message>
 </context>
+<context>
+    <name>WifiUISP</name>
+    <message>
+        <source>Scanning for networks...</source>
+        <translation type="unfinished">네트워크 검색 중...</translation>
+    </message>
+    <message>
+        <source>CONNECTING...</source>
+        <translation type="unfinished">연결 중...</translation>
+    </message>
+    <message>
+        <source>FORGET</source>
+        <translation type="unfinished">삭제</translation>
+    </message>
+    <message>
+        <source>Forget Wi-Fi Network &quot;%1&quot;?</source>
+        <translation type="unfinished">Wi-Fi &quot;%1&quot;에 자동으로 연결하지 않겠습니까?</translation>
+    </message>
+    <message>
+        <source>Forget</source>
+        <translation type="unfinished">삭제</translation>
+    </message>
+</context>
 </TS>