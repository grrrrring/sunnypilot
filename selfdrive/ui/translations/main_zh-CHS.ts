--- conflicted
+++ resolved
@@ -124,13 +124,6 @@
         <translation type="unfinished"></translation>
     </message>
     <message>
-<<<<<<< HEAD
-        <source>MADS: Cruise Main</source>
-        <translation type="unfinished"></translation>
-    </message>
-    <message>
-=======
->>>>>>> 3dee7cac
         <source>MADS: Disengage Lateral on Brake</source>
         <translation type="unfinished"></translation>
     </message>
@@ -142,8 +135,6 @@
         <source>MADS: Unified Engagement Mode</source>
         <translation type="unfinished"></translation>
     </message>
-<<<<<<< HEAD
-=======
     <message>
         <source>MADS: Toggle with Main Cruise</source>
         <translation type="unfinished"></translation>
@@ -152,7 +143,6 @@
         <source>Note: For vehicles without LFA/LKAS button, disabling this will prevent lateral control engagement.</source>
         <translation type="unfinished"></translation>
     </message>
->>>>>>> 3dee7cac
 </context>
 <context>
     <name>DevicePanel</name>
