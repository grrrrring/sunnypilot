--- conflicted
+++ resolved
@@ -379,16 +379,11 @@
   QObject::connect(map_panel, &MapPanel::closeSettings, this, &SettingsWindow::closeSettings);
 #endif
 
-<<<<<<< HEAD
   panels.push_back({tr("SP - General"), new SPGeneralPanel(this)});
   panels.push_back({tr("SP - Controls"), new SPControlsPanel(this)});
   panels.push_back({tr("SP - Vehicles"), new SPVehiclesPanel(this)});
   panels.push_back({tr("SP - Visuals"), new SPVisualsPanel(this)});
 
-  const int padding = panels.size() > 3 ? 5 : 35;
-
-=======
->>>>>>> 6c2a58f2
   nav_btns = new QButtonGroup(this);
   for (auto &[name, panel] : panels) {
     QPushButton *btn = new QPushButton(name);
