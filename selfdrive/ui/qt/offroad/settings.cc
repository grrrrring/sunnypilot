#include "selfdrive/ui/qt/offroad/settings.h"

#include <cassert>
#include <cmath>
#include <string>
#include <tuple>
#include <vector>

#include <QDebug>
#include <QFile>
#include <QFileInfo>
#include <QDateTime>

#include "selfdrive/ui/qt/network/networking.h"

#include "common/params.h"
#include "common/watchdog.h"
#include "common/util.h"
#include "system/hardware/hw.h"
#include "selfdrive/ui/qt/offroad/sunnypilot_settings.h"
#include "selfdrive/ui/qt/widgets/controls.h"
#include "selfdrive/ui/qt/widgets/input.h"
#include "selfdrive/ui/qt/widgets/scrollview.h"
#include "selfdrive/ui/qt/widgets/ssh_keys.h"
#include "selfdrive/ui/qt/widgets/toggle.h"
#include "selfdrive/ui/ui.h"
#include "selfdrive/ui/qt/util.h"
#include "selfdrive/ui/qt/qt_window.h"
#include "selfdrive/ui/qt/widgets/input.h"

TogglesPanel::TogglesPanel(SettingsWindow *parent) : ListWidget(parent) {
  // param, title, desc, icon
  std::vector<std::tuple<QString, QString, QString, QString>> toggle_defs{
    {
      "OpenpilotEnabledToggle",
      tr("Enable sunnypilot"),
      tr("Use the sunnypilot system for adaptive cruise control and lane keep driver assistance. Your attention is required at all times to use this feature. Changing this setting takes effect when the car is powered off."),
      "../assets/offroad/icon_openpilot.png",
    },
    {
      "ExperimentalLongitudinalEnabled",
      tr("openpilot Longitudinal Control (Alpha)"),
      QString("<b>%1</b><br><br>%2")
      .arg(tr("WARNING: openpilot longitudinal control is in alpha for this car and will disable Automatic Emergency Braking (AEB)."))
      .arg(tr("On this car, openpilot defaults to the car's built-in ACC instead of openpilot's longitudinal control. "
              "Enable this to switch to openpilot longitudinal control. Enabling Experimental mode is recommended when enabling openpilot longitudinal control alpha.")),
      "../assets/offroad/icon_speed_limit.png",
    },
    {
      "CustomStockLong",
      tr("Custom Stock Longitudinal Control"),
      tr("When enabled, sunnypilot will attempt to control stock longitudinal control with ACC button presses.\nThis feature must be used along with SLC, and/or V-TSC, and/or M-TSC."),
      "../assets/offroad/icon_speed_limit.png",
    },
    {
      "ExperimentalMode",
      tr("Experimental Mode"),
      "",
      "../assets/img_experimental_white.svg",
    },
    {
      "DisengageOnAccelerator",
      tr("Disengage on Accelerator Pedal"),
      tr("When enabled, pressing the accelerator pedal will disengage openpilot."),
      "../assets/offroad/icon_disengage_on_accelerator.svg",
    },
    {
      "IsLdwEnabled",
      tr("Enable Lane Departure Warnings"),
      tr("Receive alerts to steer back into the lane when your vehicle drifts over a detected lane line without a turn signal activated while driving over 31 mph (50 km/h)."),
      "../assets/offroad/icon_warning.png",
    },
    {
      "RecordFront",
      tr("Record and Upload Driver Camera"),
      tr("Upload data from the driver facing camera and help improve the driver monitoring algorithm."),
      "../assets/offroad/icon_monitoring.png",
    },
    {
      "IsMetric",
      tr("Use Metric System"),
      tr("Display speed in km/h instead of mph."),
      "../assets/offroad/icon_metric.png",
    },
#ifdef ENABLE_MAPS
    {
      "NavSettingTime24h",
      tr("Show ETA in 24h Format"),
      tr("Use 24h format instead of am/pm"),
      "../assets/offroad/icon_metric.png",
    },
    {
      "NavSettingLeftSide",
      tr("Show Map on Left Side of UI"),
      tr("Show map on left side when in split screen view."),
      "../assets/offroad/icon_road.png",
    },
#endif
  };


  std::vector<QString> longi_button_texts{tr("Maniac"), tr("Aggro"), tr("Stock"), tr("Relaxed")};
  long_personality_setting = new ButtonParamControl("LongitudinalPersonality", tr("Driving Personality"),
<<<<<<< HEAD
                                          tr("Stock is recommended. In aggressive/maniac mode, openpilot will follow lead cars closer and be more aggressive with the gas and brake. In relaxed mode openpilot will stay further away from lead cars."),
=======
                                          tr("Standard is recommended. In aggressive mode, openpilot will follow lead cars closer and be more aggressive with the gas and brake. "
                                             "In relaxed mode openpilot will stay further away from lead cars."),
>>>>>>> 27c485c6
                                          "../assets/offroad/icon_speed_limit.png",
                                          longi_button_texts);
  for (auto &[param, title, desc, icon] : toggle_defs) {
    auto toggle = new ParamControl(param, title, desc, icon, this);

    bool locked = params.getBool((param + "Lock").toStdString());
    toggle->setEnabled(!locked);

    addItem(toggle);
    toggles[param.toStdString()] = toggle;

    // insert longitudinal personality after NDOG toggle
    if (param == "DisengageOnAccelerator") {
      addItem(long_personality_setting);
    }
  }

  // Toggles with confirmation dialogs
  toggles["ExperimentalMode"]->setActiveIcon("../assets/img_experimental.svg");
  toggles["ExperimentalMode"]->setConfirmation(true, true);
  toggles["ExperimentalLongitudinalEnabled"]->setConfirmation(true, false);
  toggles["CustomStockLong"]->setConfirmation(true, false);

  connect(toggles["ExperimentalLongitudinalEnabled"], &ToggleControl::toggleFlipped, [=]() {
    updateToggles();
  });

  connect(new SPControlsPanel(), &SPControlsPanel::updateStockToggles, this, &TogglesPanel::updateToggles);
}

void TogglesPanel::expandToggleDescription(const QString &param) {
  toggles[param.toStdString()]->showDescription();
}

void TogglesPanel::showEvent(QShowEvent *event) {
  updateToggles();
}

void TogglesPanel::updateToggles() {
  auto experimental_mode_toggle = toggles["ExperimentalMode"];
  auto op_long_toggle = toggles["ExperimentalLongitudinalEnabled"];
  auto custom_stock_long_toggle = toggles["CustomStockLong"];
  const QString e2e_description = QString("%1<br>"
                                          "<h4>%2</h4><br>"
                                          "%3<br>"
                                          "<h4>%4</h4><br>"
                                          "%5<br>"
                                          "<h4>%6</h4><br>"
                                          "%7")
                                  .arg(tr("openpilot defaults to driving in <b>chill mode</b>. Experimental mode enables <b>alpha-level features</b> that aren't ready for chill mode. Experimental features are listed below:"))
                                  .arg(tr("End-to-End Longitudinal Control"))
                                  .arg(tr("Let the driving model control the gas and brakes. openpilot will drive as it thinks a human would, including stopping for red lights and stop signs. "
                                          "Since the driving model decides the speed to drive, the set speed will only act as an upper bound. This is an alpha quality feature; "
                                          "mistakes should be expected."))
                                  .arg(tr("Navigate on openpilot"))
                                  .arg(tr("When navigation has a destination, openpilot will input the map information into the model. This provides useful context for the model and allows openpilot to keep left or right "
                                          "appropriately at forks/exits. Lane change behavior is unchanged and still activated by the driver. This is an alpha quality feature; mistakes should be expected, particularly around "
                                          "exits and forks. These mistakes can include unintended laneline crossings, late exit taking, driving towards dividing barriers in the gore areas, etc."))
                                  .arg(tr("New Driving Visualization"))
                                  .arg(tr("The driving visualization will transition to the road-facing wide-angle camera at low speeds to better show some turns. The Experimental mode logo will also be shown in the top right corner. "
                                          "When a navigation destination is set and the driving model is using it as input, the driving path on the map will turn green."));

  const bool is_release = params.getBool("IsReleaseBranch");
  auto cp_bytes = params.get("CarParamsPersistent");
  if (!cp_bytes.empty()) {
    AlignedBuffer aligned_buf;
    capnp::FlatArrayMessageReader cmsg(aligned_buf.align(cp_bytes.data(), cp_bytes.size()));
    cereal::CarParams::Reader CP = cmsg.getRoot<cereal::CarParams>();

    if (!CP.getExperimentalLongitudinalAvailable() || is_release) {
      params.remove("ExperimentalLongitudinalEnabled");
    }
    op_long_toggle->setVisible(CP.getExperimentalLongitudinalAvailable() && !is_release);

    if (!CP.getCustomStockLongAvailable()) {
      params.remove("CustomStockLongControl");
    }
    custom_stock_long_toggle->setEnabled(CP.getCustomStockLongAvailable());

    if (hasLongitudinalControl(CP)) {
      // normal description and toggle
      experimental_mode_toggle->setEnabled(true);
      experimental_mode_toggle->setDescription(e2e_description);
      long_personality_setting->setEnabled(!params.getBool("GapAdjustCruise"));
      custom_stock_long_toggle->setEnabled(false);
      params.remove("CustomStockLong");
    } else {
      // no long for now
      experimental_mode_toggle->setEnabled(false);
      long_personality_setting->setEnabled(false);
      params.remove("ExperimentalMode");

      const QString unavailable = tr("Experimental mode is currently unavailable on this car since the car's stock ACC is used for longitudinal control.");

      QString long_desc = unavailable + " " + \
                          tr("openpilot longitudinal control may come in a future update.");
      if (CP.getExperimentalLongitudinalAvailable()) {
        if (is_release) {
          long_desc = unavailable + " " + tr("An alpha version of openpilot longitudinal control can be tested, along with Experimental mode, on non-release branches.");
        } else {
          long_desc = tr("Enable the openpilot longitudinal control (alpha) toggle to allow Experimental mode.");
        }
      }
      experimental_mode_toggle->setDescription("<b>" + long_desc + "</b><br><br>" + e2e_description);

      custom_stock_long_toggle->setEnabled(CP.getCustomStockLongAvailable());
    }

    experimental_mode_toggle->refresh();
    custom_stock_long_toggle->refresh();
  } else {
    experimental_mode_toggle->setDescription(e2e_description);
    op_long_toggle->setVisible(false);
    custom_stock_long_toggle->setEnabled(false);
  }
}

DevicePanel::DevicePanel(SettingsWindow *parent) : ListWidget(parent) {
  setSpacing(50);
  addItem(new LabelControl(tr("Dongle ID"), getDongleId().value_or(tr("N/A"))));
  addItem(new LabelControl(tr("Serial"), params.get("HardwareSerial").c_str()));

  fleetManagerPin = new ButtonControl(
    tr(pin_title) + pin, tr("TOGGLE"),
    tr("Enable or disable PIN requirement for Fleet Manager access."));
  connect(fleetManagerPin, &ButtonControl::clicked, [=]() {
    if (params.getBool("FleetManagerPin")) {
      if (ConfirmationDialog::confirm(tr("Are you sure you want to turn off PIN requirement?"), tr("Turn Off"), this)) {
        params.remove("FleetManagerPin");
        refreshPin();
      }
    } else {
      params.putBool("FleetManagerPin", true);
      refreshPin();
    }
  });
  addItem(fleetManagerPin);

  fs_watch = new QFileSystemWatcher(this);
  connect(fs_watch, &QFileSystemWatcher::fileChanged, this, &DevicePanel::onPinFileChanged);

  QString pin_path = "/data/otp/otp.conf";
  QString pin_require = "/data/params/d/FleetManagerPin";
  fs_watch->addPath(pin_path);
  fs_watch->addPath(pin_require);
  refreshPin();

  // Error Troubleshoot
  auto errorBtn = new ButtonControl(
    tr("Error Troubleshoot"), tr("VIEW"),
    tr("Display error from the tmux session when an error has occurred from a system process."));
  QFileInfo file("/data/community/crashes/error.txt");
  QDateTime modifiedTime = file.lastModified();
  QString modified_time = modifiedTime.toString("yyyy-MM-dd hh:mm:ss ");
  connect(errorBtn, &ButtonControl::clicked, [=]() {
    const std::string txt = util::read_file("/data/community/crashes/error.txt");
    ConfirmationDialog::rich(modified_time + QString::fromStdString(txt), this);
  });
  addItem(errorBtn);

  // offroad-only buttons

  auto dcamBtn = new ButtonControl(tr("Driver Camera"), tr("PREVIEW"),
                                   tr("Preview the driver facing camera to ensure that driver monitoring has good visibility. (vehicle must be off)"));
  connect(dcamBtn, &ButtonControl::clicked, [=]() { emit showDriverView(); });
  addItem(dcamBtn);

  auto resetCalibBtn = new ButtonControl(tr("Reset Calibration"), tr("RESET"), "");
  connect(resetCalibBtn, &ButtonControl::showDescriptionEvent, this, &DevicePanel::updateCalibDescription);
  connect(resetCalibBtn, &ButtonControl::clicked, [&]() {
    if (ConfirmationDialog::confirm(tr("Are you sure you want to reset calibration?"), tr("Reset"), this)) {
      params.remove("CalibrationParams");
      params.remove("LiveTorqueParameters");
    }
  });
  addItem(resetCalibBtn);

  auto resetMapboxTokenBtn = new ButtonControl(tr("Reset Mapbox Access Token"), tr("RESET"), "");
  connect(resetMapboxTokenBtn, &ButtonControl::clicked, [=]() {
    if (ConfirmationDialog::confirm(tr("Are you sure you want to reset the Mapbox access token?"), tr("Reset"), this)) {
      params.remove("CustomMapboxTokenPk");
      params.remove("CustomMapboxTokenSk");
    }
  });
  addItem(resetMapboxTokenBtn);

  auto resetParamsBtn = new ButtonControl(tr("Reset sunnypilot Settings"), tr("RESET"), "");
  connect(resetParamsBtn, &ButtonControl::clicked, [=]() {
    if (ConfirmationDialog::confirm(tr("Are you sure you want to reset all sunnypilot settings?"), tr("Reset"), this)) {
      std::system("sudo rm -rf /data/params/d/*");
      Hardware::reboot();
    }
  });
  addItem(resetParamsBtn);

  if (!params.getBool("Passive")) {
    auto retrainingBtn = new ButtonControl(tr("Review Training Guide"), tr("REVIEW"), tr("Review the rules, features, and limitations of sunnypilot"));
    connect(retrainingBtn, &ButtonControl::clicked, [=]() {
      if (ConfirmationDialog::confirm(tr("Are you sure you want to review the training guide?"), tr("Review"), this)) {
        emit reviewTrainingGuide();
      }
    });
    addItem(retrainingBtn);
  }

  if (Hardware::TICI()) {
    auto regulatoryBtn = new ButtonControl(tr("Regulatory"), tr("VIEW"), "");
    connect(regulatoryBtn, &ButtonControl::clicked, [=]() {
      const std::string txt = util::read_file("../assets/offroad/fcc.html");
      ConfirmationDialog::rich(QString::fromStdString(txt), this);
    });
    addItem(regulatoryBtn);
  }

  auto translateBtn = new ButtonControl(tr("Change Language"), tr("CHANGE"), "");
  connect(translateBtn, &ButtonControl::clicked, [=]() {
    QMap<QString, QString> langs = getSupportedLanguages();
    QString selection = MultiOptionDialog::getSelection(tr("Select a language"), langs.keys(), langs.key(uiState()->language), this);
    if (!selection.isEmpty()) {
      // put language setting, exit Qt UI, and trigger fast restart
      params.put("LanguageSetting", langs[selection].toStdString());
      qApp->exit(18);
      watchdog_kick(0);
    }
  });
  addItem(translateBtn);

  QObject::connect(uiState(), &UIState::offroadTransition, [=](bool offroad) {
    for (auto btn : findChildren<ButtonControl *>()) {
      if (btn != errorBtn) {
        btn->setEnabled(offroad);
      }
    }
  });

  // power buttons
  QHBoxLayout *power_layout = new QHBoxLayout();
  power_layout->setSpacing(30);

  QPushButton *reboot_btn = new QPushButton(tr("Reboot"));
  reboot_btn->setObjectName("reboot_btn");
  power_layout->addWidget(reboot_btn);
  QObject::connect(reboot_btn, &QPushButton::clicked, this, &DevicePanel::reboot);

  QPushButton *poweroff_btn = new QPushButton(tr("Power Off"));
  poweroff_btn->setObjectName("poweroff_btn");
  power_layout->addWidget(poweroff_btn);
  QObject::connect(poweroff_btn, &QPushButton::clicked, this, &DevicePanel::poweroff);

  if (!Hardware::PC()) {
    connect(uiState(), &UIState::offroadTransition, poweroff_btn, &QPushButton::setVisible);
  }

  setStyleSheet(R"(
    #reboot_btn { height: 120px; border-radius: 15px; background-color: #393939; }
    #reboot_btn:pressed { background-color: #4a4a4a; }
    #poweroff_btn { height: 120px; border-radius: 15px; background-color: #E22C2C; }
    #poweroff_btn:pressed { background-color: #FF2424; }
  )");
  addItem(power_layout);
}

void DevicePanel::onPinFileChanged(const QString &file_path) {
  if (file_path == "/data/params/d/FleetManagerPin") {
    refreshPin();
  } else if (file_path == "/data/otp/otp.conf") {
    refreshPin();
  }
}

void DevicePanel::refreshPin() {
  QFile f("/data/otp/otp.conf");
  QFile require("/data/params/d/FleetManagerPin");
  if (!require.exists()) {
    setSpacing(50);
    fleetManagerPin->setTitle(QString(pin_title) + "OFF");
  } else if (f.open(QIODevice::ReadOnly | QIODevice::Text)) {
    pin = f.readAll();
    f.close();
    setSpacing(50);
    fleetManagerPin->setTitle(QString(pin_title) + pin);
  }
}

void DevicePanel::updateCalibDescription() {
  QString desc =
      tr("sunnypilot requires the device to be mounted within 4° left or right and "
         "within 5° up or 8° down. sunnypilot is continuously calibrating, resetting is rarely required.");
  std::string calib_bytes = params.get("CalibrationParams");
  if (!calib_bytes.empty()) {
    try {
      AlignedBuffer aligned_buf;
      capnp::FlatArrayMessageReader cmsg(aligned_buf.align(calib_bytes.data(), calib_bytes.size()));
      auto calib = cmsg.getRoot<cereal::Event>().getLiveCalibration();
      if (calib.getCalStatus() != cereal::LiveCalibrationData::Status::UNCALIBRATED) {
        double pitch = calib.getRpyCalib()[1] * (180 / M_PI);
        double yaw = calib.getRpyCalib()[2] * (180 / M_PI);
        desc += tr(" Your device is pointed %1° %2 and %3° %4.")
                    .arg(QString::number(std::abs(pitch), 'g', 1), pitch > 0 ? tr("down") : tr("up"),
                         QString::number(std::abs(yaw), 'g', 1), yaw > 0 ? tr("left") : tr("right"));
      }
    } catch (kj::Exception) {
      qInfo() << "invalid CalibrationParams";
    }
  }
  qobject_cast<ButtonControl *>(sender())->setDescription(desc);
}

void DevicePanel::reboot() {
  if (!uiState()->engaged()) {
    if (ConfirmationDialog::confirm(tr("Are you sure you want to reboot?"), tr("Reboot"), this)) {
      // Check engaged again in case it changed while the dialog was open
      if (!uiState()->engaged()) {
        params.putBool("DoReboot", true);
      }
    }
  } else {
    ConfirmationDialog::alert(tr("Disengage to Reboot"), this);
  }
}

void DevicePanel::poweroff() {
  if (!uiState()->engaged()) {
    if (ConfirmationDialog::confirm(tr("Are you sure you want to power off?"), tr("Power Off"), this)) {
      // Check engaged again in case it changed while the dialog was open
      if (!uiState()->engaged()) {
        params.putBool("DoShutdown", true);
      }
    }
  } else {
    ConfirmationDialog::alert(tr("Disengage to Power Off"), this);
  }
}

void SettingsWindow::showEvent(QShowEvent *event) {
  setCurrentPanel(0);
}

void SettingsWindow::setCurrentPanel(int index, const QString &param) {
  panel_widget->setCurrentIndex(index);
  nav_btns->buttons()[index]->setChecked(true);
  if (!param.isEmpty()) {
    emit expandToggleDescription(param);
  }
}

SettingsWindow::SettingsWindow(QWidget *parent) : QFrame(parent) {

  // setup two main layouts
  sidebar_widget = new QWidget;
  QVBoxLayout *sidebar_layout = new QVBoxLayout(sidebar_widget);
  sidebar_layout->setMargin(0);
  panel_widget = new QStackedWidget();

  // close button
  QPushButton *close_btn = new QPushButton(tr("×"));
  close_btn->setStyleSheet(R"(
    QPushButton {
      font-size: 140px;
      padding-bottom: 20px;
      border 1px grey solid;
      border-radius: 30px;
      background-color: #292929;
      font-weight: 400;
    }
    QPushButton:pressed {
      background-color: #3B3B3B;
    }
  )");
  close_btn->setFixedSize(300, 110);
  sidebar_layout->addSpacing(10);
  sidebar_layout->addWidget(close_btn, 0, Qt::AlignRight);
  sidebar_layout->addSpacing(10);
  QObject::connect(close_btn, &QPushButton::clicked, this, &SettingsWindow::closeSettings);

  // setup panels
  DevicePanel *device = new DevicePanel(this);
  QObject::connect(device, &DevicePanel::reviewTrainingGuide, this, &SettingsWindow::reviewTrainingGuide);
  QObject::connect(device, &DevicePanel::showDriverView, this, &SettingsWindow::showDriverView);

  TogglesPanel *toggles = new TogglesPanel(this);
  QObject::connect(this, &SettingsWindow::expandToggleDescription, toggles, &TogglesPanel::expandToggleDescription);

  QList<QPair<QString, QWidget *>> panels = {
    {tr("Device"), device},
    {tr("Network"), new Networking(this)},
    {tr("Toggles"), toggles},
    {tr("Software"), new SoftwarePanel(this)},
  };

  panels.push_back({tr("SP - General"), new SPGeneralPanel(this)});
  panels.push_back({tr("SP - Controls"), new SPControlsPanel(this)});
  panels.push_back({tr("SP - Vehicles"), new SPVehiclesPanel(this)});
  panels.push_back({tr("SP - Visuals"), new SPVisualsPanel(this)});

  nav_btns = new QButtonGroup(this);
  for (auto &[name, panel] : panels) {
    QPushButton *btn = new QPushButton(name);
    btn->setCheckable(true);
    btn->setChecked(nav_btns->buttons().size() == 0);
    btn->setStyleSheet(R"(
      QPushButton {
        color: grey;
        border: none;
        background: none;
        font-size: 50px;
        font-weight: 500;
      }
      QPushButton:checked {
        color: white;
      }
      QPushButton:pressed {
        color: #ADADAD;
      }
    )");
    btn->setSizePolicy(QSizePolicy::Preferred, QSizePolicy::Expanding);
    nav_btns->addButton(btn);
    sidebar_layout->addWidget(btn, 0, Qt::AlignRight);

    const int lr_margin = name != tr("Network") ? 50 : 0;  // Network panel handles its own margins
    panel->setContentsMargins(lr_margin, 25, lr_margin, 25);

    ScrollView *panel_frame = new ScrollView(panel, this);
    panel_widget->addWidget(panel_frame);

    QObject::connect(btn, &QPushButton::clicked, [=, w = panel_frame]() {
      btn->setChecked(true);
      panel_widget->setCurrentWidget(w);
    });
  }
  sidebar_layout->setContentsMargins(50, 50, 100, 50);

  // main settings layout, sidebar + main panel
  QHBoxLayout *main_layout = new QHBoxLayout(this);

  sidebar_widget->setFixedWidth(500);
  main_layout->addWidget(sidebar_widget);
  main_layout->addWidget(panel_widget);

  setStyleSheet(R"(
    * {
      color: white;
      font-size: 50px;
    }
    SettingsWindow {
      background-color: black;
    }
    QStackedWidget, ScrollView {
      background-color: #292929;
      border-radius: 30px;
    }
  )");
}<|MERGE_RESOLUTION|>--- conflicted
+++ resolved
@@ -101,12 +101,8 @@
 
   std::vector<QString> longi_button_texts{tr("Maniac"), tr("Aggro"), tr("Stock"), tr("Relaxed")};
   long_personality_setting = new ButtonParamControl("LongitudinalPersonality", tr("Driving Personality"),
-<<<<<<< HEAD
-                                          tr("Stock is recommended. In aggressive/maniac mode, openpilot will follow lead cars closer and be more aggressive with the gas and brake. In relaxed mode openpilot will stay further away from lead cars."),
-=======
-                                          tr("Standard is recommended. In aggressive mode, openpilot will follow lead cars closer and be more aggressive with the gas and brake. "
+                                          tr("Stock is recommended. In aggressive/maniac mode, openpilot will follow lead cars closer and be more aggressive with the gas and brake. "
                                              "In relaxed mode openpilot will stay further away from lead cars."),
->>>>>>> 27c485c6
                                           "../assets/offroad/icon_speed_limit.png",
                                           longi_button_texts);
   for (auto &[param, title, desc, icon] : toggle_defs) {
