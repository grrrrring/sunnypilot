--- conflicted
+++ resolved
@@ -29,8 +29,6 @@
   return result.str();
 }
 
-<<<<<<< HEAD
-=======
 // The format is intentional!
 QString text = QString("%1\n%2\n%3\n%4\n%5\n%6\n%7")
               .arg(" ________________________________________")
@@ -41,7 +39,6 @@
               .arg("| " + QObject::tr("Reboot: Reboot Device") + "                          |")
               .arg("|________________________________________|");
 
->>>>>>> 11f0da4a
 int main(int argc, char *argv[]) {
   initApp(argc, argv);
   QApplication a(argc, argv);
@@ -81,15 +78,9 @@
     const std::string git_remote = Params().get("GitRemote");
     const std::string to_home_dir = "cd /data/openpilot";
     const std::string check_remote = "git remote | grep origin-update";
-<<<<<<< HEAD
-    const std::string reset_remote = "git remote remove origin-update && git remote add origin-update " + git_remote + " 2>&1";
-    const std::string add_remote = "git remote add origin-update " + git_remote + " 2>&1";
-    const std::string fetch_remote = "git fetch origin-update " + git_branch + " 2>&1";
-=======
     const std::string reset_remote = "git remote remove origin-update && git remote add origin-update " + git_remote;
     const std::string add_remote = "git remote add origin-update " + git_remote;
     const std::string fetch_remote = "git fetch origin-update " + git_branch;
->>>>>>> 11f0da4a
     const std::string reset_branch = "git reset --hard origin-update/" + git_branch + " 2>&1";
 
     std::string remote_cmd = add_remote;
@@ -99,27 +90,16 @@
     const std::string cmd = to_home_dir + "; " + remote_cmd + "; " + fetch_remote + "; " + reset_branch;
 
     QFuture<void> future = QtConcurrent::run([=]() {
-<<<<<<< HEAD
-      std::string output = executeCommand(cmd.c_str());
-      //LOGW("CHECK OUTPUT PLS\n%s", output.c_str());
-      QMetaObject::invokeMethod(label, "setText", Qt::QueuedConnection,
-                                Q_ARG(QString, QString::fromStdString(output)));
-=======
       label->clear();
       std::string output = executeCommand(cmd.c_str());
       //LOGW("CHECK OUTPUT PLS\n%s", output.c_str());
       QMetaObject::invokeMethod(label, "setText", Qt::QueuedConnection,
                                 Q_ARG(QString, QString::fromStdString(output) + text));
->>>>>>> 11f0da4a
     });
     QObject::connect(&watcher, &QFutureWatcher<void>::finished, [=]() {
       btn->setEnabled(true);
       update_btn->setEnabled(true);
-<<<<<<< HEAD
-      update_btn->setText("Ready to Reboot");
-=======
       update_btn->setText(QObject::tr("Update"));
->>>>>>> 11f0da4a
     });
     watcher.setFuture(future);
   });
