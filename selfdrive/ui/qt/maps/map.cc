#include "selfdrive/ui/qt/maps/map.h"

#include <algorithm>
#include <eigen3/Eigen/Dense>

#include <QDebug>

#include "common/swaglog.h"
#include "selfdrive/ui/qt/maps/map_helpers.h"
#include "selfdrive/ui/qt/util.h"
#include "selfdrive/ui/ui.h"


const int INTERACTION_TIMEOUT = 100;

const float MAX_ZOOM = 17;
const float MIN_ZOOM = 14;
const float MAX_PITCH = 50;
const float MIN_PITCH = 0;
const float MAP_SCALE = 2;

MapWindow::MapWindow(const QMapLibre::Settings &settings) : m_settings(settings), velocity_filter(0, 10, 0.05, false) {
  QObject::connect(uiState(), &UIState::uiUpdate, this, &MapWindow::updateState);

  map_overlay = new QWidget (this);
  map_overlay->setAttribute(Qt::WA_TranslucentBackground, true);
  QVBoxLayout *overlay_layout = new QVBoxLayout(map_overlay);
  overlay_layout->setContentsMargins(0, 0, 0, 0);

  // Instructions
  map_instructions = new MapInstructions(this);
  map_instructions->setVisible(false);

  map_eta = new MapETA(this);
  map_eta->setSizePolicy(QSizePolicy::Expanding, QSizePolicy::Fixed);
  map_eta->setFixedHeight(120);

  error = new QLabel(this);
  error->setStyleSheet(R"(color:white;padding:50px 11px;font-size: 90px; background-color:rgba(0, 0, 0, 150);)");
  error->setAlignment(Qt::AlignCenter);

  overlay_layout->addWidget(error);
  overlay_layout->addWidget(map_instructions);
  overlay_layout->addStretch(1);
  overlay_layout->addWidget(map_eta);

  last_position = coordinate_from_param("LastGPSPosition");
  grabGesture(Qt::GestureType::PinchGesture);
  qDebug() << "MapWindow initialized";
}

MapWindow::~MapWindow() {
  makeCurrent();
}

void MapWindow::initLayers() {
  // This doesn't work from initializeGL
  if (!m_map->layerExists("modelPathLayer")) {
    qDebug() << "Initializing modelPathLayer";
    QVariantMap modelPath;
    //modelPath["id"] = "modelPathLayer";
    modelPath["type"] = "line";
    modelPath["source"] = "modelPathSource";
    m_map->addLayer("modelPathLayer", modelPath);
    m_map->setPaintProperty("modelPathLayer", "line-color", QColor("red"));
    m_map->setPaintProperty("modelPathLayer", "line-width", 5.0);
    m_map->setLayoutProperty("modelPathLayer", "line-cap", "round");
  }
  if (!m_map->layerExists("navLayer")) {
    qDebug() << "Initializing navLayer";
    QVariantMap nav;
    nav["type"] = "line";
    nav["source"] = "navSource";
    m_map->addLayer("navLayer", nav, "road-intersection");

    QVariantMap transition;
    transition["duration"] = 400;  // ms
    m_map->setPaintProperty("navLayer", "line-color", getNavPathColor(uiState()->scene.navigate_on_openpilot_deprecated));
    m_map->setPaintProperty("navLayer", "line-color-transition", transition);
    m_map->setPaintProperty("navLayer", "line-width", 7.5);
    m_map->setLayoutProperty("navLayer", "line-cap", "round");
  }
  if (!m_map->layerExists("pinLayer")) {
    qDebug() << "Initializing pinLayer";
    m_map->addImage("default_marker", QImage("../assets/navigation/default_marker.svg"));
    QVariantMap pin;
    pin["type"] = "symbol";
    pin["source"] = "pinSource";
    m_map->addLayer("pinLayer", pin);
    m_map->setLayoutProperty("pinLayer", "icon-pitch-alignment", "viewport");
    m_map->setLayoutProperty("pinLayer", "icon-image", "default_marker");
    m_map->setLayoutProperty("pinLayer", "icon-ignore-placement", true);
    m_map->setLayoutProperty("pinLayer", "icon-allow-overlap", true);
    m_map->setLayoutProperty("pinLayer", "symbol-sort-key", 0);
    m_map->setLayoutProperty("pinLayer", "icon-anchor", "bottom");
  }
  if (!m_map->layerExists("carPosLayer")) {
    qDebug() << "Initializing carPosLayer";
    m_map->addImage("label-arrow", QImage("../assets/images/triangle.svg"));

    QVariantMap carPos;
    carPos["type"] = "symbol";
    carPos["source"] = "carPosSource";
    m_map->addLayer("carPosLayer", carPos);
    m_map->setLayoutProperty("carPosLayer", "icon-pitch-alignment", "map");
    m_map->setLayoutProperty("carPosLayer", "icon-image", "label-arrow");
    m_map->setLayoutProperty("carPosLayer", "icon-size", 0.5);
    m_map->setLayoutProperty("carPosLayer", "icon-ignore-placement", true);
    m_map->setLayoutProperty("carPosLayer", "icon-allow-overlap", true);
    // TODO: remove, symbol-sort-key does not seem to matter outside of each layer
    m_map->setLayoutProperty("carPosLayer", "symbol-sort-key", 0);
  }
  if ((!m_map->layerExists("buildingsLayer")) && uiState()->scene.map_3d_buildings) {  // Could put this behind the cellular metered toggle in case it increases data usage
    qDebug() << "Initializing buildingsLayer";
    QVariantMap buildings;
    buildings["id"] = "buildingsLayer";
    buildings["source"] = "composite";
    buildings["source-layer"] = "building";
    buildings["type"] = "fill-extrusion";
    buildings["minzoom"] = 15;
    m_map->addLayer("buildingsLayer", buildings);
    m_map->setFilter("buildingsLayer", QVariantList({"==", "extrude", "true"}));

    QVariantList fillExtrusionHeight = {  // scale buildings as you zoom in
      "interpolate",
      QVariantList{"linear"},
      QVariantList{"zoom"},
      15, 0,
      15.05, QVariantList{"get", "height"}
    };

    QVariantList fillExtrusionBase = {
      "interpolate",
      QVariantList{"linear"},
      QVariantList{"zoom"},
      15, 0,
      15.05, QVariantList{"get", "min_height"}
    };

    QVariantList fillExtrusionOpacity = {
      "interpolate",
      QVariantList{"linear"},
      QVariantList{"zoom"},
      15, 0, // transparent at zoom level 15
      15.5, .6, // fade in
      17, .6, // begin fading out
      20, 0 // fade out when zoomed in
    };

    m_map->setPaintProperty("buildingsLayer", "fill-extrusion-color", QColor("grey"));
    m_map->setPaintProperty("buildingsLayer", "fill-extrusion-opacity", fillExtrusionOpacity);
    m_map->setPaintProperty("buildingsLayer", "fill-extrusion-height", fillExtrusionHeight);
    m_map->setPaintProperty("buildingsLayer", "fill-extrusion-base", fillExtrusionBase);
    m_map->setLayoutProperty("buildingsLayer", "visibility", "visible");
  }
}

void MapWindow::updateState(const UIState &s) {
  if (!uiState()->scene.started) {
    return;
  }
  const SubMaster &sm = *(s.sm);
  update();

<<<<<<< HEAD
  if (sm.updated("modelV2") && uiState()->scene.custom_driving_model && uiState()->scene.driving_model_gen != 4 && uiState()->scene.driving_model_gen != 0) {
    // set path color on change, and show map on rising edge of navigate on openpilot
    auto car_control = sm["carControl"].getCarControl();
    bool nav_enabled = sm["modelV2"].getModelV2().getNavEnabledDEPRECATED() &&
                       (sm["controlsState"].getControlsState().getEnabled() || car_control.getLatActive() || car_control.getLongActive());
    if (nav_enabled != uiState()->scene.navigate_on_openpilot_deprecated) {
      if (loaded_once) {
        m_map->setPaintProperty("navLayer", "line-color", getNavPathColor(nav_enabled));
      }
      if (nav_enabled) {
        emit requestVisible(true);
      }
    }
    uiState()->scene.navigate_on_openpilot_deprecated = nav_enabled;
  }
=======
  // on rising edge of a valid system time, reinitialize the map to set a new token
  if (sm.valid("clocks") && !prev_time_valid) {
    LOGW("Time is now valid, reinitializing map");
    m_settings.setApiKey(get_mapbox_token());
    initializeGL();
  }
  prev_time_valid = sm.valid("clocks");
>>>>>>> 1a508f55

  if (sm.updated("liveLocationKalman")) {
    auto locationd_location = sm["liveLocationKalman"].getLiveLocationKalman();
    auto locationd_pos = locationd_location.getPositionGeodetic();
    auto locationd_orientation = locationd_location.getCalibratedOrientationNED();
    auto locationd_velocity = locationd_location.getVelocityCalibrated();
    auto locationd_ecef = locationd_location.getPositionECEF();

    locationd_valid = (locationd_pos.getValid() && locationd_orientation.getValid() && locationd_velocity.getValid() && locationd_ecef.getValid());
    if (locationd_valid) {
      // Check std norm
      auto pos_ecef_std = locationd_ecef.getStd();
      bool pos_accurate_enough = sqrt(pow(pos_ecef_std[0], 2) + pow(pos_ecef_std[1], 2) + pow(pos_ecef_std[2], 2)) < 100;
      locationd_valid = pos_accurate_enough;
    }

    if (locationd_valid) {
      last_position = QMapLibre::Coordinate(locationd_pos.getValue()[0], locationd_pos.getValue()[1]);
      last_bearing = RAD2DEG(locationd_orientation.getValue()[2]);
      velocity_filter.update(std::max(10.0, locationd_velocity.getValue()[0]));
    }
  }

  if (sm.updated("navRoute") && sm["navRoute"].getNavRoute().getCoordinates().size()) {
    auto nav_dest = coordinate_from_param("NavDestination");
    bool allow_open = std::exchange(last_valid_nav_dest, nav_dest) != nav_dest &&
                      nav_dest && !isVisible();
    qWarning() << "Got new navRoute from navd. Opening map:" << allow_open;

    // Show map on destination set/change
    if (allow_open) {
      emit requestSettings(false);
      emit requestVisible(true);
    }
  }

  loaded_once = loaded_once || (m_map && m_map->isFullyLoaded());
  if (!loaded_once) {
    setError(tr("Map Loading"));
    return;
  }
  initLayers();

  if (!locationd_valid) {
    setError(tr("Waiting for GPS"));
  } else if (routing_problem) {
    setError(tr("Waiting for route"));
  } else {
    setError("");
  }

  if (locationd_valid) {
    // Update current location marker
    auto point = coordinate_to_collection(*last_position);
    QMapLibre::Feature feature1(QMapLibre::Feature::PointType, point, {}, {});
    QVariantMap carPosSource;
    carPosSource["type"] = "geojson";
    carPosSource["data"] = QVariant::fromValue<QMapLibre::Feature>(feature1);
    m_map->updateSource("carPosSource", carPosSource);

    // Map bearing isn't updated when interacting, keep location marker up to date
    if (last_bearing) {
      m_map->setLayoutProperty("carPosLayer", "icon-rotate", *last_bearing - m_map->bearing());
    }
  }

  if (interaction_counter == 0) {
    if (last_position) m_map->setCoordinate(*last_position);
    if (last_bearing) m_map->setBearing(*last_bearing);
    m_map->setZoom(util::map_val<float>(velocity_filter.x(), 0, 30, MAX_ZOOM, MIN_ZOOM));
  } else {
    interaction_counter--;
  }

  if (sm.updated("navInstruction")) {
    // an invalid navInstruction packet with a nav destination is only possible if:
    // - API exception/no internet
    // - route response is empty
    // - any time navd is waiting for recompute_countdown
    routing_problem = !sm.valid("navInstruction") && coordinate_from_param("NavDestination").has_value();

    if (sm.valid("navInstruction")) {
      auto i = sm["navInstruction"].getNavInstruction();
      map_eta->updateETA(i.getTimeRemaining(), i.getTimeRemainingTypical(), i.getDistanceRemaining());

      if (locationd_valid) {
        m_map->setPitch(MAX_PITCH); // TODO: smooth pitching based on maneuver distance
        map_instructions->updateInstructions(i);
      }
    } else {
      clearRoute();
    }
  }

  if (sm.rcv_frame("navRoute") != route_rcv_frame) {
    qWarning() << "Updating navLayer with new route";
    auto route = sm["navRoute"].getNavRoute();
    auto route_points = capnp_coordinate_list_to_collection(route.getCoordinates());
    QMapLibre::Feature feature(QMapLibre::Feature::LineStringType, route_points, {}, {});
    QVariantMap navSource;
    navSource["type"] = "geojson";
    navSource["data"] = QVariant::fromValue<QMapLibre::Feature>(feature);
    m_map->updateSource("navSource", navSource);
    m_map->setLayoutProperty("navLayer", "visibility", "visible");

    route_rcv_frame = sm.rcv_frame("navRoute");
    updateDestinationMarker();
  }
}

void MapWindow::setError(const QString &err_str) {
  if (err_str != error->text()) {
    error->setText(err_str);
    error->setVisible(!err_str.isEmpty());
    if (!err_str.isEmpty()) map_instructions->setVisible(false);
  }
}

void MapWindow::resizeGL(int w, int h) {
  m_map->resize(size() / MAP_SCALE);
  map_overlay->setFixedSize(width(), height());
}

void MapWindow::initializeGL() {
  m_map.reset(new QMapLibre::Map(this, m_settings, size(), 1));

  if (last_position) {
    m_map->setCoordinateZoom(*last_position, MAX_ZOOM);
  } else {
    m_map->setCoordinateZoom(QMapLibre::Coordinate(64.31990695292795, -149.79038934046247), MIN_ZOOM);
  }

  m_map->setMargins({0, 350, 0, 50});
  m_map->setPitch(MIN_PITCH);
  m_map->setStyleUrl("mapbox://styles/commaai/clkqztk0f00ou01qyhsa5bzpj");

  QObject::connect(m_map.data(), &QMapLibre::Map::mapChanged, [=](QMapLibre::Map::MapChange change) {
    // set global animation duration to 0 ms so visibility changes are instant
    if (change == QMapLibre::Map::MapChange::MapChangeDidFinishLoadingStyle) {
      m_map->setTransitionOptions(0, 0);
    }
    if (change == QMapLibre::Map::MapChange::MapChangeDidFinishLoadingMap) {
      loaded_once = true;
    }
  });

  QObject::connect(m_map.data(), &QMapLibre::Map::mapLoadingFailed, [=](QMapLibre::Map::MapLoadingFailure err_code, const QString &reason) {
    LOGE("Map loading failed with %d: '%s'\n", err_code, reason.toStdString().c_str());
  });
}

void MapWindow::paintGL() {
  if (!isVisible() || m_map.isNull()) return;
  m_map->render();
}

void MapWindow::clearRoute() {
  if (!m_map.isNull()) {
    m_map->setLayoutProperty("navLayer", "visibility", "none");
    m_map->setPitch(MIN_PITCH);
    updateDestinationMarker();
  }

  map_instructions->setVisible(false);
  map_eta->setVisible(false);
  last_valid_nav_dest = std::nullopt;
}

void MapWindow::mousePressEvent(QMouseEvent *ev) {
  m_lastPos = ev->localPos();
  ev->accept();
}

void MapWindow::mouseDoubleClickEvent(QMouseEvent *ev) {
  if (last_position) m_map->setCoordinate(*last_position);
  if (last_bearing) m_map->setBearing(*last_bearing);
  m_map->setZoom(util::map_val<float>(velocity_filter.x(), 0, 30, MAX_ZOOM, MIN_ZOOM));
  update();

  interaction_counter = 0;
}

void MapWindow::mouseMoveEvent(QMouseEvent *ev) {
  QPointF delta = ev->localPos() - m_lastPos;

  if (!delta.isNull()) {
    interaction_counter = INTERACTION_TIMEOUT;
    m_map->moveBy(delta / MAP_SCALE);
    update();
  }

  m_lastPos = ev->localPos();
  ev->accept();
}

void MapWindow::wheelEvent(QWheelEvent *ev) {
  if (ev->orientation() == Qt::Horizontal) {
      return;
  }

  float factor = ev->delta() / 1200.;
  if (ev->delta() < 0) {
      factor = factor > -1 ? factor : 1 / factor;
  }

  m_map->scaleBy(1 + factor, ev->pos() / MAP_SCALE);
  update();

  interaction_counter = INTERACTION_TIMEOUT;
  ev->accept();
}

bool MapWindow::event(QEvent *event) {
  if (event->type() == QEvent::Gesture) {
    return gestureEvent(static_cast<QGestureEvent*>(event));
  }

  return QWidget::event(event);
}

bool MapWindow::gestureEvent(QGestureEvent *event) {
  if (QGesture *pinch = event->gesture(Qt::PinchGesture)) {
    pinchTriggered(static_cast<QPinchGesture *>(pinch));
  }
  return true;
}

void MapWindow::pinchTriggered(QPinchGesture *gesture) {
  QPinchGesture::ChangeFlags changeFlags = gesture->changeFlags();
  if (changeFlags & QPinchGesture::ScaleFactorChanged) {
    // TODO: figure out why gesture centerPoint doesn't work
    m_map->scaleBy(gesture->scaleFactor(), {width() / 2.0 / MAP_SCALE, height() / 2.0 / MAP_SCALE});
    update();
    interaction_counter = INTERACTION_TIMEOUT;
  }
}

void MapWindow::offroadTransition(bool offroad) {
  if (offroad) {
    clearRoute();
    uiState()->scene.navigate_on_openpilot_deprecated = false;
    routing_problem = false;
  } else {
    auto dest = coordinate_from_param("NavDestination");
    emit requestVisible(dest.has_value());
  }
  last_bearing = {};
}

void MapWindow::updateDestinationMarker() {
  auto nav_dest = coordinate_from_param("NavDestination");
  if (nav_dest.has_value()) {
    auto point = coordinate_to_collection(*nav_dest);
    QMapLibre::Feature feature(QMapLibre::Feature::PointType, point, {}, {});
    QVariantMap pinSource;
    pinSource["type"] = "geojson";
    pinSource["data"] = QVariant::fromValue<QMapLibre::Feature>(feature);
    m_map->updateSource("pinSource", pinSource);
    m_map->setPaintProperty("pinLayer", "visibility", "visible");
  } else {
    m_map->setPaintProperty("pinLayer", "visibility", "none");
  }
}<|MERGE_RESOLUTION|>--- conflicted
+++ resolved
@@ -162,7 +162,14 @@
   const SubMaster &sm = *(s.sm);
   update();
 
-<<<<<<< HEAD
+  // on rising edge of a valid system time, reinitialize the map to set a new token
+  if (sm.valid("clocks") && !prev_time_valid) {
+    LOGW("Time is now valid, reinitializing map");
+    m_settings.setApiKey(get_mapbox_token());
+    initializeGL();
+  }
+  prev_time_valid = sm.valid("clocks");
+
   if (sm.updated("modelV2") && uiState()->scene.custom_driving_model && uiState()->scene.driving_model_gen != 4 && uiState()->scene.driving_model_gen != 0) {
     // set path color on change, and show map on rising edge of navigate on openpilot
     auto car_control = sm["carControl"].getCarControl();
@@ -178,15 +185,6 @@
     }
     uiState()->scene.navigate_on_openpilot_deprecated = nav_enabled;
   }
-=======
-  // on rising edge of a valid system time, reinitialize the map to set a new token
-  if (sm.valid("clocks") && !prev_time_valid) {
-    LOGW("Time is now valid, reinitializing map");
-    m_settings.setApiKey(get_mapbox_token());
-    initializeGL();
-  }
-  prev_time_valid = sm.valid("clocks");
->>>>>>> 1a508f55
 
   if (sm.updated("liveLocationKalman")) {
     auto locationd_location = sm["liveLocationKalman"].getLiveLocationKalman();
