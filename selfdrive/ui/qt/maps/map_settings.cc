--- conflicted
+++ resolved
@@ -92,54 +92,10 @@
   frame->addWidget(destinations_scroller);
 
   setStyleSheet("MapSettings { background-color: #333333; }");
-<<<<<<< HEAD
-
-  QObject::connect(NavigationRequest::instance(), &NavigationRequest::locationsUpdated, this, &MapSettings::updateLocations);
-  QObject::connect(NavigationRequest::instance(), &NavigationRequest::nextDestinationUpdated, this, &MapSettings::updateCurrentRoute);
-
-  current_locations = NavigationRequest::instance()->currentLocations();
-
-  navigation_request = new NavigationRequest(this);
-}
-
-void MapSettings::mousePressEvent(QMouseEvent *ev) {
-  // Prevent mouse event from propagating up
-  ev->accept();
+  QObject::connect(NavManager::instance(), &NavManager::updated, this, &MapSettings::refresh);
 }
 
 void MapSettings::showEvent(QShowEvent *event) {
-  if (custom_mapbox) {
-    QString list = QString::fromStdString((params.get("ApiCache_NavDestinations")).c_str());
-    navigation_request->parseLocationsResponse(list.toUtf8(), true);
-  }
-  updateCurrentRoute();
-}
-
-void MapSettings::updateCurrentRoute() {
-  auto dest = QString::fromStdString(params.get("NavDestination"));
-  if (dest.size()) {
-    QJsonDocument doc = QJsonDocument::fromJson(dest.trimmed().toUtf8());
-    if (doc.isNull()) {
-      qWarning() << "JSON Parse failed on NavDestination" << dest;
-      return;
-    }
-    current_destination = doc.object();
-    current_widget->set(current_destination, true);
-  } else {
-    current_destination = {};
-    current_widget->unset("", true);
-  }
-  if (isVisible()) refresh();
-}
-
-void MapSettings::updateLocations(const QJsonArray &locations) {
-  current_locations = locations;
-=======
-  QObject::connect(NavManager::instance(), &NavManager::updated, this, &MapSettings::refresh);
-}
-
-void MapSettings::showEvent(QShowEvent *event) {
->>>>>>> 27c485c6
   refresh();
 }
 
