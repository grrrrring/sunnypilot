--- conflicted
+++ resolved
@@ -54,12 +54,9 @@
           "qt/window.cc", "qt/home.cc", "qt/offroad/settings.cc",
           "qt/offroad/software_settings.cc", "qt/offroad/onboarding.cc",
           "qt/offroad/driverview.cc", "qt/offroad/experimental_mode.cc",
-<<<<<<< HEAD
+          "qt/onroad/onroad_home.cc", "qt/onroad/annotated_camera.cc",
+          "qt/onroad/buttons.cc", "qt/onroad/alerts.cc",
           "qt/onroad_settings.cc", "qt/onroad_settings_panel.cc"]
-=======
-          "qt/onroad/onroad_home.cc", "qt/onroad/annotated_camera.cc",
-          "qt/onroad/buttons.cc", "qt/onroad/alerts.cc"]
->>>>>>> 3adbebd7
 
 # build translation files
 with open(File("translations/languages.json").abspath) as f:
