--- conflicted
+++ resolved
@@ -1,8 +1,3 @@
-<<<<<<< HEAD
-#!/usr/bin/env python3
-
-=======
->>>>>>> b7df7298
 from cereal import car
 from cereal import messaging
 from cereal.messaging import SubMaster, PubMaster
