--- conflicted
+++ resolved
@@ -35,13 +35,7 @@
 REPLAY = "REPLAY" in os.environ
 SIMULATION = "SIMULATION" in os.environ
 NOSENSOR = "NOSENSOR" in os.environ
-<<<<<<< HEAD
-IGNORE_PROCESSES = {"uploader", "deleter", "loggerd", "logmessaged", "tombstoned", "statsd",
-                    "logcatd", "proclogd", "clocksd", "updated", "timezoned", "manage_athenad", "mapd", "gpxd"} | \
-                   {k for k, v in managed_processes.items() if not v.enabled}
-=======
-IGNORE_PROCESSES = {"loggerd", "encoderd", "statsd"}
->>>>>>> 6c2a58f2
+IGNORE_PROCESSES = {"loggerd", "encoderd", "statsd", "mapd", "gpxd"}
 
 ThermalStatus = log.DeviceState.ThermalStatus
 State = log.ControlsState.OpenpilotState
