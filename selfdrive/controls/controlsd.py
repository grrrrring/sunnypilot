#!/usr/bin/env python3
import os
import math
from typing import SupportsFloat

from cereal import car, log
from common.numpy_fast import clip
from common.realtime import sec_since_boot, config_realtime_process, Priority, Ratekeeper, DT_CTRL
from common.profiler import Profiler
from common.params import Params, put_nonblocking
import cereal.messaging as messaging
from common.conversions import Conversions as CV
from panda import ALTERNATIVE_EXPERIENCE
from system.swaglog import cloudlog
from system.version import is_release_branch, get_short_branch
from selfdrive.boardd.boardd import can_list_to_can_capnp
from selfdrive.car.car_helpers import get_car, get_startup_event, get_one_can
from selfdrive.controls.lib.lane_planner import CAMERA_OFFSET
from selfdrive.controls.lib.drive_helpers import VCruiseHelper, get_lag_adjusted_curvature
from selfdrive.controls.lib.latcontrol import LatControl, MIN_LATERAL_CONTROL_SPEED
from selfdrive.controls.lib.longcontrol import LongControl
from selfdrive.controls.lib.latcontrol_pid import LatControlPID
from selfdrive.controls.lib.latcontrol_indi import LatControlINDI
from selfdrive.controls.lib.latcontrol_angle import LatControlAngle, STEER_ANGLE_SATURATION_THRESHOLD
from selfdrive.controls.lib.latcontrol_torque import LatControlTorque
from selfdrive.controls.lib.events import Events, ET
from selfdrive.controls.lib.alertmanager import AlertManager, set_offroad_alert
from selfdrive.controls.lib.vehicle_model import VehicleModel
from selfdrive.locationd.calibrationd import Calibration
from system.hardware import HARDWARE
from selfdrive.manager.process_config import managed_processes

SOFT_DISABLE_TIME = 3  # seconds
LDW_MIN_SPEED = 31 * CV.MPH_TO_MS
LANE_DEPARTURE_THRESHOLD = 0.1

REPLAY = "REPLAY" in os.environ
SIMULATION = "SIMULATION" in os.environ
NOSENSOR = "NOSENSOR" in os.environ
IGNORE_PROCESSES = {"uploader", "deleter", "loggerd", "logmessaged", "tombstoned", "statsd",
                    "logcatd", "proclogd", "clocksd", "updated", "timezoned", "manage_athenad"} | \
                   {k for k, v in managed_processes.items() if not v.enabled}

ThermalStatus = log.DeviceState.ThermalStatus
State = log.ControlsState.OpenpilotState
PandaType = log.PandaState.PandaType
Desire = log.LateralPlan.Desire
LaneChangeState = log.LateralPlan.LaneChangeState
LaneChangeDirection = log.LateralPlan.LaneChangeDirection
EventName = car.CarEvent.EventName
ButtonType = car.CarState.ButtonEvent.Type
SafetyModel = car.CarParams.SafetyModel

IGNORED_SAFETY_MODES = (SafetyModel.silent, SafetyModel.noOutput)
CSID_MAP = {"1": EventName.roadCameraError, "2": EventName.wideRoadCameraError, "0": EventName.driverCameraError}
ACTUATOR_FIELDS = tuple(car.CarControl.Actuators.schema.fields.keys())
ACTIVE_STATES = (State.enabled, State.softDisabling, State.overriding)
ENABLED_STATES = (State.preEnabled, *ACTIVE_STATES)


class Controls:
  def __init__(self, sm=None, pm=None, can_sock=None, CI=None):
    config_realtime_process(4, Priority.CTRL_HIGH)

    # Ensure the current branch is cached, otherwise the first iteration of controlsd lags
    self.branch = get_short_branch("")

    # Setup sockets
    self.pm = pm
    if self.pm is None:
      self.pm = messaging.PubMaster(['sendcan', 'controlsState', 'carState',
                                     'carControl', 'carEvents', 'carParams'])

    self.camera_packets = ["roadCameraState", "driverCameraState", "wideRoadCameraState"]

    self.can_sock = can_sock
    if can_sock is None:
      can_timeout = None if os.environ.get('NO_CAN_TIMEOUT', False) else 20
      self.can_sock = messaging.sub_sock('can', timeout=can_timeout)

    self.log_sock = messaging.sub_sock('androidLog')

    self.params = Params()
    self.sm = sm
    if self.sm is None:
      ignore = ['testJoystick']
      if SIMULATION:
        ignore += ['driverCameraState', 'managerState']
      if self.params.get_bool('WideCameraOnly'):
        ignore += ['roadCameraState']
      self.sm = messaging.SubMaster(['deviceState', 'pandaStates', 'peripheralState', 'modelV2', 'liveCalibration',
                                     'driverMonitoringState', 'longitudinalPlan', 'lateralPlan', 'liveLocationKalman',
                                     'managerState', 'liveParameters', 'radarState', 'liveTorqueParameters', 'testJoystick'] + self.camera_packets,
                                    ignore_alive=ignore, ignore_avg_freq=['radarState', 'longitudinalPlan', 'testJoystick'])

    if CI is None:
      # wait for one pandaState and one CAN packet
      print("Waiting for CAN messages...")
      get_one_can(self.can_sock)

      num_pandas = len(messaging.recv_one_retry(self.sm.sock['pandaStates']).pandaStates)
      experimental_long_allowed = self.params.get_bool("ExperimentalLongitudinalEnabled") and not is_release_branch()
      self.CI, self.CP = get_car(self.can_sock, self.pm.sock['sendcan'], experimental_long_allowed, num_pandas)
    else:
      self.CI, self.CP = CI, CI.CP

    self.joystick_mode = self.params.get_bool("JoystickDebugMode") or self.CP.notCar

    # set alternative experiences from parameters
    self.disengage_on_accelerator = self.params.get_bool("DisengageOnAccelerator")
    self.enable_mads = self.params.get_bool("EnableMads")
    self.mads_disengage_lateral_on_brake = self.params.get_bool("DisengageLateralOnBrake")
    self.mads_dlob = self.enable_mads and self.mads_disengage_lateral_on_brake
    self.mads_ndlob = self.enable_mads and not self.mads_disengage_lateral_on_brake
    if self.enable_mads and self.disengage_on_accelerator:
      self.params.put_bool("DisengageOnAccelerator", False)
      self.disengage_on_accelerator = False
    self.CP.alternativeExperience = 0
    if not self.disengage_on_accelerator:
      self.CP.alternativeExperience |= ALTERNATIVE_EXPERIENCE.DISABLE_DISENGAGE_ON_GAS
    if self.mads_dlob:
      self.CP.alternativeExperience |= ALTERNATIVE_EXPERIENCE.ENABLE_MADS
    elif self.mads_ndlob:
      self.CP.alternativeExperience |= ALTERNATIVE_EXPERIENCE.MADS_DISABLE_DISENGAGE_LATERAL_ON_BRAKE

    if self.CP.dashcamOnly and self.params.get_bool("DashcamOverride"):
      self.CP.dashcamOnly = False

    # read params
    self.is_metric = self.params.get_bool("IsMetric")
    self.is_ldw_enabled = self.params.get_bool("IsLdwEnabled")
    openpilot_enabled_toggle = self.params.get_bool("OpenpilotEnabledToggle")
    passive = self.params.get_bool("Passive") or not openpilot_enabled_toggle

    # detect sound card presence and ensure successful init
    sounds_available = HARDWARE.get_sound_card_online()

    car_recognized = self.CP.carName != 'mock'

    controller_available = self.CI.CC is not None and not passive and not self.CP.dashcamOnly
    self.read_only = not car_recognized or not controller_available or self.CP.dashcamOnly
    if self.read_only:
      safety_config = car.CarParams.SafetyConfig.new_message()
      safety_config.safetyModel = car.CarParams.SafetyModel.noOutput
      self.CP.safetyConfigs = [safety_config]

    # Write CarParams for radard
    cp_bytes = self.CP.to_bytes()
    self.params.put("CarParams", cp_bytes)
    put_nonblocking("CarParamsCache", cp_bytes)
    put_nonblocking("CarParamsPersistent", cp_bytes)

    # cleanup old params
    if not self.CP.experimentalLongitudinalAvailable or is_release_branch():
      self.params.remove("ExperimentalLongitudinalEnabled")
    if not self.CP.openpilotLongitudinalControl:
      self.params.remove("ExperimentalMode")

    self.CC = car.CarControl.new_message()
    self.CS_prev = car.CarState.new_message()
    self.AM = AlertManager()
    self.events = Events()

    self.LoC = LongControl(self.CP)
    self.VM = VehicleModel(self.CP)

    self.LaC: LatControl
    if self.CP.steerControlType == car.CarParams.SteerControlType.angle:
      self.LaC = LatControlAngle(self.CP, self.CI)
    elif self.CP.lateralTuning.which() == 'pid':
      self.LaC = LatControlPID(self.CP, self.CI)
    elif self.CP.lateralTuning.which() == 'indi':
      self.LaC = LatControlINDI(self.CP, self.CI)
    elif self.CP.lateralTuning.which() == 'torque':
      self.LaC = LatControlTorque(self.CP, self.CI)

    self.initialized = False
    self.state = State.disabled
    self.enabled = False
    self.enabled_long = False
    self.active = False
    self.soft_disable_timer = 0
    self.mismatch_counter = 0
    self.mismatch_counter_long = 0
    self.cruise_mismatch_counter = 0
    self.can_rcv_timeout_counter = 0      # conseuctive timeout count
    self.can_rcv_cum_timeout_counter = 0  # cumulative timeout count
    self.last_blinker_frame = 0
    self.last_steering_pressed_frame = 0
    self.distance_traveled = 0
    self.last_functional_fan_frame = 0
    self.events_prev = []
    self.current_alert_types = [ET.PERMANENT]
    self.logged_comm_issue = None
    self.last_actuators = car.CarControl.Actuators.new_message()
    self.steer_limited = False
    self.desired_curvature = 0.0
    self.desired_curvature_rate = 0.0
    self.experimental_mode = False
    self.v_cruise_helper = VCruiseHelper(self.CP)

    # TODO: no longer necessary, aside from process replay
    self.sm['liveParameters'].valid = True
    self.can_log_mono_time = 0

    self.startup_event = get_startup_event(car_recognized, controller_available, len(self.CP.carFw) > 0)

    if not sounds_available:
      self.events.add(EventName.soundsUnavailable, static=True)
    if not car_recognized:
      self.events.add(EventName.carUnrecognized, static=True)
      if len(self.CP.carFw) > 0:
        set_offroad_alert("Offroad_CarUnrecognized", True)
      else:
        set_offroad_alert("Offroad_NoFirmware", True)
    elif self.read_only:
      self.events.add(EventName.dashcamMode, static=True)
    elif self.joystick_mode:
      self.events.add(EventName.joystickDebug, static=True)
      self.startup_event = None

    # controlsd is driven by can recv, expected at 100Hz
    self.rk = Ratekeeper(100, print_delay_threshold=None)
    self.prof = Profiler(False)  # off by default

  def set_initial_state(self):
    if REPLAY:
      controls_state = Params().get("ReplayControlsState")
      if controls_state is not None:
        controls_state = log.ControlsState.from_bytes(controls_state)
        self.v_cruise_helper.v_cruise_kph = controls_state.vCruise

      if any(ps.controlsAllowed for ps in self.sm['pandaStates']):
        self.state = State.enabled

  def update_events(self, CS):
    """Compute carEvents from carState"""

    self.events.clear()

    # Add startup event
    if self.startup_event is not None:
      self.events.add(self.startup_event)
      self.startup_event = None

    # Don't add any more events if not initialized
    if not self.initialized:
      self.events.add(EventName.controlsInitializing)
      return

    # no more events while in dashcam mode
    if self.read_only:
      return

    # Block resume if cruise never previously enabled
    resume_pressed = any(be.type in (ButtonType.accelCruise, ButtonType.resumeCruise) for be in CS.buttonEvents)
    if not self.CP.pcmCruise and not self.v_cruise_helper.v_cruise_initialized and resume_pressed:
      self.events.add(EventName.resumeBlocked)

    # Disable on rising edge of accelerator or brake. Also disable on brake when speed > 0
    if (CS.gasPressed and not self.CS_prev.gasPressed and self.disengage_on_accelerator) or \
      (CS.brakePressed and (not self.CS_prev.brakePressed or not CS.standstill)) or \
      (CS.regenBraking and (not self.CS_prev.regenBraking or not CS.standstill)):
      if CS.cruiseState.enabled:
        self.events.add(EventName.pedalPressed)
      elif not self.mads_ndlob:
        self.events.add(EventName.silentPedalPressed)

    if CS.brakePressed and CS.standstill and CS.cruiseState.enabled:
      self.events.add(EventName.preEnableStandstill)

    if CS.gasPressed and CS.cruiseState.enabled:
      self.events.add(EventName.gasPressedOverride)

    if not self.CP.notCar:
      self.events.add_from_msg(self.sm['driverMonitoringState'].events)

    # Add car events, ignore if CAN isn't valid
    if CS.canValid:
      self.events.add_from_msg(CS.events)

    # Create events for temperature, disk space, and memory
    if self.sm['deviceState'].thermalStatus >= ThermalStatus.red:
      self.events.add(EventName.overheat)
    if self.sm['deviceState'].freeSpacePercent < 7 and not SIMULATION:
      # under 7% of space free no enable allowed
      self.events.add(EventName.outOfSpace)
    # TODO: make tici threshold the same
    if self.sm['deviceState'].memoryUsagePercent > 90 and not SIMULATION:
      self.events.add(EventName.lowMemory)

    # TODO: enable this once loggerd CPU usage is more reasonable
    #cpus = list(self.sm['deviceState'].cpuUsagePercent)
    #if max(cpus, default=0) > 95 and not SIMULATION:
    #  self.events.add(EventName.highCpuUsage)

    # Alert if fan isn't spinning for 5 seconds
    if self.sm['peripheralState'].pandaType != log.PandaState.PandaType.unknown:
      if self.sm['peripheralState'].fanSpeedRpm == 0 and self.sm['deviceState'].fanSpeedPercentDesired > 50:
        if (self.sm.frame - self.last_functional_fan_frame) * DT_CTRL > 5.0:
          self.events.add(EventName.fanMalfunction)
      else:
        self.last_functional_fan_frame = self.sm.frame

    # Handle calibration status
    cal_status = self.sm['liveCalibration'].calStatus
    if cal_status != Calibration.CALIBRATED:
      if cal_status == Calibration.UNCALIBRATED:
        self.events.add(EventName.calibrationIncomplete)
      else:
        self.events.add(EventName.calibrationInvalid)

    # Handle lane change
    lane_change_set_timer = int(self.params.get("AutoLaneChangeTimer", encoding="utf8"))
    if self.sm['lateralPlan'].laneChangeState == LaneChangeState.preLaneChange:
      direction = self.sm['lateralPlan'].laneChangeDirection
      lc_prev = self.sm['lateralPlan'].laneChangePrev
      if (CS.leftBlindspot and direction == LaneChangeDirection.left) or \
         (CS.rightBlindspot and direction == LaneChangeDirection.right):
        self.events.add(EventName.laneChangeBlocked)
      else:
        if direction == LaneChangeDirection.left:
          self.events.add(EventName.preLaneChangeLeft) if lane_change_set_timer == 0 or lc_prev else \
            self.events.add(EventName.laneChange)
        else:
          self.events.add(EventName.preLaneChangeRight) if lane_change_set_timer == 0 or lc_prev else \
            self.events.add(EventName.laneChange)
    elif self.sm['lateralPlan'].laneChangeState in (LaneChangeState.laneChangeStarting,
                                                    LaneChangeState.laneChangeFinishing):
      self.events.add(EventName.laneChange)

    for i, pandaState in enumerate(self.sm['pandaStates']):
      # All pandas must match the list of safetyConfigs, and if outside this list, must be silent or noOutput
      if i < len(self.CP.safetyConfigs):
        safety_mismatch = pandaState.safetyModel != self.CP.safetyConfigs[i].safetyModel or \
                          pandaState.safetyParam != self.CP.safetyConfigs[i].safetyParam or \
                          pandaState.alternativeExperience != self.CP.alternativeExperience
      else:
        safety_mismatch = pandaState.safetyModel not in IGNORED_SAFETY_MODES

      if safety_mismatch or pandaState.safetyRxChecksInvalid or self.mismatch_counter >= 200:
        self.events.add(EventName.controlsMismatch)
        if self.mismatch_counter_long >= 200:
          self.events.add(EventName.controlsMismatchLong)

      if log.PandaState.FaultType.relayMalfunction in pandaState.faults:
        self.events.add(EventName.relayMalfunction)

    # Handle HW and system malfunctions
    # Order is very intentional here. Be careful when modifying this.
    # All events here should at least have NO_ENTRY and SOFT_DISABLE.
    num_events = len(self.events)

    not_running = {p.name for p in self.sm['managerState'].processes if not p.running and p.shouldBeRunning}
    if self.sm.rcv_frame['managerState'] and (not_running - IGNORE_PROCESSES):
      self.events.add(EventName.processNotRunning)
    else:
      if not SIMULATION and not self.rk.lagging:
        if not self.sm.all_alive(self.camera_packets):
          self.events.add(EventName.cameraMalfunction)
        elif not self.sm.all_freq_ok(self.camera_packets):
          self.events.add(EventName.cameraFrameRate)
    if self.rk.lagging:
      self.events.add(EventName.controlsdLagging)
    if len(self.sm['radarState'].radarErrors) or not self.sm.all_checks(['radarState']):
      self.events.add(EventName.radarFault)
    if not self.sm.valid['pandaStates']:
      self.events.add(EventName.usbError)
    if CS.canTimeout:
      self.events.add(EventName.canBusMissing)
    elif not CS.canValid:
      self.events.add(EventName.canError)

    # generic catch-all. ideally, a more specific event should be added above instead
    can_rcv_timeout = self.can_rcv_timeout_counter >= 5
    has_disable_events = self.events.any(ET.NO_ENTRY) and (self.events.any(ET.SOFT_DISABLE) or self.events.any(ET.IMMEDIATE_DISABLE))
    no_system_errors = (not has_disable_events) or (len(self.events) == num_events)
    if (not self.sm.all_checks() or can_rcv_timeout) and no_system_errors:
      if not self.sm.all_alive():
        self.events.add(EventName.commIssue)
      elif not self.sm.all_freq_ok():
        self.events.add(EventName.commIssueAvgFreq)
      else:  # invalid or can_rcv_timeout.
        self.events.add(EventName.commIssue)

      logs = {
        'invalid': [s for s, valid in self.sm.valid.items() if not valid],
        'not_alive': [s for s, alive in self.sm.alive.items() if not alive],
        'not_freq_ok': [s for s, freq_ok in self.sm.freq_ok.items() if not freq_ok],
        'can_rcv_timeout': can_rcv_timeout,
      }
      if logs != self.logged_comm_issue:
        cloudlog.event("commIssue", error=True, **logs)
        self.logged_comm_issue = logs
    else:
      self.logged_comm_issue = None

    if not self.sm['liveParameters'].valid:
      self.events.add(EventName.vehicleModelInvalid)
    if not self.sm['lateralPlan'].mpcSolutionValid:
      self.events.add(EventName.plannerError)
    if not (self.sm['liveParameters'].sensorValid or self.sm['liveLocationKalman'].sensorsOK) and not NOSENSOR:
      if self.sm.frame > 5 / DT_CTRL:  # Give locationd some time to receive all the inputs
        self.events.add(EventName.sensorDataInvalid)
    if not self.sm['liveLocationKalman'].posenetOK:
      self.events.add(EventName.posenetInvalid)
    if not self.sm['liveLocationKalman'].deviceStable:
      self.events.add(EventName.deviceFalling)

    if not REPLAY:
      # Check for mismatch between openpilot and car's PCM
      cruise_mismatch = CS.cruiseState.enabled and not self.enabled
      self.cruise_mismatch_counter = self.cruise_mismatch_counter + 1 if cruise_mismatch else 0
      if self.cruise_mismatch_counter > int(6. / DT_CTRL):
        self.events.add(EventName.cruiseMismatch)

    # Check for FCW
    stock_long_is_braking = self.enabled and not self.CP.openpilotLongitudinalControl and CS.aEgo < -1.25
    model_fcw = self.sm['modelV2'].meta.hardBrakePredicted and not CS.brakePressed and not stock_long_is_braking
    planner_fcw = self.sm['longitudinalPlan'].fcw and self.enabled
    if planner_fcw or model_fcw:
      self.events.add(EventName.fcw)

    for m in messaging.drain_sock(self.log_sock, wait_for_one=False):
      try:
        msg = m.androidLog.message
        if any(err in msg for err in ("ERROR_CRC", "ERROR_ECC", "ERROR_STREAM_UNDERFLOW", "APPLY FAILED")):
          csid = msg.split("CSID:")[-1].split(" ")[0]
          evt = CSID_MAP.get(csid, None)
          if evt is not None:
            self.events.add(evt)
      except UnicodeDecodeError:
        pass

    # TODO: fix simulator
    if not SIMULATION:
      if not NOSENSOR:
        if not self.sm['liveLocationKalman'].gpsOK and (self.distance_traveled > 1000):
          # Not show in first 1 km to allow for driving out of garage. This event shows after 5 minutes
          self.events.add(EventName.noGps)

      if self.sm['modelV2'].frameDropPerc > 20:
        self.events.add(EventName.modeldLagging)
      if self.sm['liveLocationKalman'].excessiveResets:
        self.events.add(EventName.localizerMalfunction)

  def data_sample(self):
    """Receive data from sockets and update carState"""

    # Update carState from CAN
    can_strs = messaging.drain_sock_raw(self.can_sock, wait_for_one=True)
    CS = self.CI.update(self.CC, can_strs)
    if len(can_strs) and REPLAY:
      self.can_log_mono_time = messaging.log_from_bytes(can_strs[0]).logMonoTime

    self.sm.update(0)

    if not self.initialized:
      all_valid = CS.canValid and self.sm.all_checks()
      timed_out = self.sm.frame * DT_CTRL > (6. if REPLAY else 3.5)
      if all_valid or timed_out or SIMULATION:
        if not self.read_only:
          self.CI.init(self.CP, self.can_sock, self.pm.sock['sendcan'])

        self.initialized = True
        self.set_initial_state()
        Params().put_bool("ControlsReady", True)

    # Check for CAN timeout
    if not can_strs:
      self.can_rcv_timeout_counter += 1
      self.can_rcv_cum_timeout_counter += 1
    else:
      self.can_rcv_timeout_counter = 0

    # When the panda and controlsd do not agree on controls_allowed
    # we want to disengage openpilot. However the status from the panda goes through
    # another socket other than the CAN messages and one can arrive earlier than the other.
    # Therefore we allow a mismatch for two samples, then we trigger the disengagement.
    if not self.enabled:
      self.mismatch_counter = 0
    if not self.enabled_long:
      self.mismatch_counter_long = 0

    # All pandas not in silent mode must have controlsAllowed when openpilot is enabled
    if self.enabled and any(not ps.controlsAllowed for ps in self.sm['pandaStates']
           if ps.safetyModel not in IGNORED_SAFETY_MODES):
      self.mismatch_counter += 1
    if self.enabled_long and any(not ps.controlsAllowedLong for ps in self.sm['pandaStates']
           if ps.safetyModel not in IGNORED_SAFETY_MODES):
      self.mismatch_counter_long += 1

    self.distance_traveled += CS.vEgo * DT_CTRL

    return CS

  def state_transition(self, CS):
    """Compute conditional state transitions and execute actions on state transitions"""

    self.v_cruise_helper.update_v_cruise(CS, self.enabled_long, self.is_metric)

    # decrement the soft disable timer at every step, as it's reset on
    # entrance in SOFT_DISABLING state
    self.soft_disable_timer = max(0, self.soft_disable_timer - 1)

    self.current_alert_types = [ET.PERMANENT]

    # ENABLED, SOFT DISABLING, PRE ENABLING, OVERRIDING
    if self.state != State.disabled:
      # user and immediate disable always have priority in a non-disabled state
      if self.events.any(ET.USER_DISABLE):
        self.state = State.disabled
        self.current_alert_types.append(ET.USER_DISABLE)

      elif self.events.any(ET.IMMEDIATE_DISABLE):
        self.state = State.disabled
        self.current_alert_types.append(ET.IMMEDIATE_DISABLE)

      else:
        # ENABLED
        if self.state == State.enabled:
          if CS.cruiseState.enabled and not self.CS_prev.cruiseState.enabled:
            self.v_cruise_helper.initialize_v_cruise(CS)
          # Block resume if cruise never previously enabled
          resume_pressed = any(be.type in (ButtonType.accelCruise, ButtonType.resumeCruise) for be in CS.buttonEvents)
          if not self.CP.pcmCruise and not self.v_cruise_helper.v_cruise_initialized and resume_pressed:
            self.current_alert_types.append(ET.NO_ENTRY)
          if self.events.any(ET.SOFT_DISABLE):
            self.state = State.softDisabling
            self.soft_disable_timer = int(SOFT_DISABLE_TIME / DT_CTRL)
            self.current_alert_types.append(ET.SOFT_DISABLE)

          elif self.events.any(ET.OVERRIDE_LATERAL) or self.events.any(ET.OVERRIDE_LONGITUDINAL):
            self.state = State.overriding
            self.current_alert_types += [ET.OVERRIDE_LATERAL, ET.OVERRIDE_LONGITUDINAL]

        # SOFT DISABLING
        elif self.state == State.softDisabling:
          if not self.events.any(ET.SOFT_DISABLE):
            # no more soft disabling condition, so go back to ENABLED
            self.state = State.enabled

          elif self.soft_disable_timer > 0:
            self.current_alert_types.append(ET.SOFT_DISABLE)

          elif self.soft_disable_timer <= 0:
            self.state = State.disabled

        # PRE ENABLING
        elif self.state == State.preEnabled:
          if not self.events.any(ET.PRE_ENABLE):
            self.state = State.enabled
          else:
            self.current_alert_types.append(ET.PRE_ENABLE)

        # OVERRIDING
        elif self.state == State.overriding:
          if self.events.any(ET.SOFT_DISABLE):
            self.state = State.softDisabling
            self.soft_disable_timer = int(SOFT_DISABLE_TIME / DT_CTRL)
            self.current_alert_types.append(ET.SOFT_DISABLE)
          elif not (self.events.any(ET.OVERRIDE_LATERAL) or self.events.any(ET.OVERRIDE_LONGITUDINAL)):
            self.state = State.enabled
          else:
            self.current_alert_types += [ET.OVERRIDE_LATERAL, ET.OVERRIDE_LONGITUDINAL]

    # DISABLED
    elif self.state == State.disabled:
      if self.events.any(ET.ENABLE):
        if self.events.any(ET.NO_ENTRY):
          self.current_alert_types.append(ET.NO_ENTRY)

        else:
          if self.events.any(ET.PRE_ENABLE):
            self.state = State.preEnabled
          elif self.events.any(ET.OVERRIDE_LATERAL) or self.events.any(ET.OVERRIDE_LONGITUDINAL):
            self.state = State.overriding
          else:
            self.state = State.enabled
          self.current_alert_types.append(ET.ENABLE)
<<<<<<< HEAD
          if CS.cruiseState.enabled:
            self.v_cruise_helper.initialize_v_cruise(CS)
=======
          self.v_cruise_helper.initialize_v_cruise(CS, self.experimental_mode)
>>>>>>> eb591e30

    # Check if openpilot is engaged and actuators are enabled
    self.enabled = self.state in ENABLED_STATES
    self.enabled_long = self.enabled and CS.cruiseState.enabled
    self.active = self.state in ACTIVE_STATES
    if self.active:
      self.current_alert_types.append(ET.WARNING)

  def state_control(self, CS):
    """Given the state, this function returns a CarControl packet"""

    # Update VehicleModel
    lp = self.sm['liveParameters']
    x = max(lp.stiffnessFactor, 0.1)
    sr = max(lp.steerRatio, 0.1)
    self.VM.update_params(x, sr)

    # Update Torque Params
    if self.CP.lateralTuning.which() == 'torque':
      torque_params = self.sm['liveTorqueParameters']
      if self.sm.all_checks(['liveTorqueParameters']) and torque_params.useParams:
        self.LaC.update_live_torque_params(torque_params.latAccelFactorFiltered, torque_params.latAccelOffsetFiltered, torque_params.frictionCoefficientFiltered)

    lat_plan = self.sm['lateralPlan']
    long_plan = self.sm['longitudinalPlan']

    CC = car.CarControl.new_message()
    CC.enabled = self.enabled

    # Check which actuators can be enabled
    standstill = CS.vEgo <= max(self.CP.minSteerSpeed, MIN_LATERAL_CONTROL_SPEED) or CS.standstill
    CC.latActive = (self.active or self.mads_ndlob) and not CS.steerFaultTemporary and not CS.steerFaultPermanent and \
                   (not standstill or self.joystick_mode) and CS.madsEnabled and (not CS.brakePressed or self.mads_ndlob) and \
                   (not CS.belowLaneChangeSpeed or (not (((self.sm.frame - self.last_blinker_frame) * DT_CTRL) < 1.0) and
                   not (CS.leftBlinker or CS.rightBlinker))) and CS.latActive
    CC.longActive = self.enabled_long and not (CS.brakePressed and (not self.CS_prev.brakePressed or not CS.standstill)) and not self.events.any(ET.OVERRIDE_LONGITUDINAL)

    actuators = CC.actuators
    actuators.longControlState = self.LoC.long_control_state

    # Enable blinkers while lane changing
    if self.sm['lateralPlan'].laneChangeState != LaneChangeState.off:
      CC.leftBlinker = self.sm['lateralPlan'].laneChangeDirection == LaneChangeDirection.left
      CC.rightBlinker = self.sm['lateralPlan'].laneChangeDirection == LaneChangeDirection.right

    if CS.leftBlinker or CS.rightBlinker:
      self.last_blinker_frame = self.sm.frame

    # State specific actions

    if not CC.latActive:
      self.LaC.reset()
    if not CC.longActive:
      self.LoC.reset(v_pid=CS.vEgo)

    if not self.joystick_mode:
      # accel PID loop
      pid_accel_limits = self.CI.get_pid_accel_limits(self.CP, CS.vEgo, self.v_cruise_helper.v_cruise_kph * CV.KPH_TO_MS)
      t_since_plan = (self.sm.frame - self.sm.rcv_frame['longitudinalPlan']) * DT_CTRL
      actuators.accel = self.LoC.update(CC.longActive, CS, long_plan, pid_accel_limits, t_since_plan)

      # Steering PID loop and lateral MPC
      self.desired_curvature, self.desired_curvature_rate = get_lag_adjusted_curvature(self.CP, CS.vEgo,
                                                                                       lat_plan.psis,
                                                                                       lat_plan.curvatures,
                                                                                       lat_plan.curvatureRates)
      actuators.steer, actuators.steeringAngleDeg, lac_log = self.LaC.update(CC.latActive, CS, self.VM, lp,
                                                                             self.last_actuators, self.steer_limited, self.desired_curvature,
                                                                             self.desired_curvature_rate, self.sm['liveLocationKalman'])
      actuators.curvature = self.desired_curvature
    else:
      lac_log = log.ControlsState.LateralDebugState.new_message()
      if self.sm.rcv_frame['testJoystick'] > 0:
        if CC.longActive:
          actuators.accel = 4.0*clip(self.sm['testJoystick'].axes[0], -1, 1)

        if CC.latActive:
          steer = clip(self.sm['testJoystick'].axes[1], -1, 1)
          # max angle is 45 for angle-based cars
          actuators.steer, actuators.steeringAngleDeg = steer, steer * 45.

        lac_log.active = self.active
        lac_log.steeringAngleDeg = CS.steeringAngleDeg
        lac_log.output = actuators.steer
        lac_log.saturated = abs(actuators.steer) >= 0.9

    if CS.steeringPressed:
      self.last_steering_pressed_frame = self.sm.frame
    recent_steer_pressed = (self.sm.frame - self.last_steering_pressed_frame)*DT_CTRL < 2.0

    # Send a "steering required alert" if saturation count has reached the limit
    if lac_log.active and not recent_steer_pressed and CS.madsEnabled:
      if self.CP.lateralTuning.which() == 'torque' and not self.joystick_mode:
        undershooting = abs(lac_log.desiredLateralAccel) / abs(1e-3 + lac_log.actualLateralAccel) > 1.2
        turning = abs(lac_log.desiredLateralAccel) > 1.0
        good_speed = CS.vEgo > 5
        max_torque = abs(self.last_actuators.steer) > 0.99
        if undershooting and turning and good_speed and max_torque:
          lac_log.active and self.events.add(EventName.steerSaturated)
      elif lac_log.saturated:
        dpath_points = lat_plan.dPathPoints
        if len(dpath_points):
          # Check if we deviated from the path
          # TODO use desired vs actual curvature
          if self.CP.steerControlType == car.CarParams.SteerControlType.angle:
            steering_value = actuators.steeringAngleDeg
          else:
            steering_value = actuators.steer

          left_deviation = steering_value > 0 and dpath_points[0] < -0.20
          right_deviation = steering_value < 0 and dpath_points[0] > 0.20

          if left_deviation or right_deviation:
            self.events.add(EventName.steerSaturated)

    # Ensure no NaNs/Infs
    for p in ACTUATOR_FIELDS:
      attr = getattr(actuators, p)
      if not isinstance(attr, SupportsFloat):
        continue

      if not math.isfinite(attr):
        cloudlog.error(f"actuators.{p} not finite {actuators.to_dict()}")
        setattr(actuators, p, 0.0)

    return CC, lac_log

  def publish_logs(self, CS, start_time, CC, lac_log):
    """Send actuators and hud commands to the car, send controlsstate and MPC logging"""

    # Orientation and angle rates can be useful for carcontroller
    # Only calibrated (car) frame is relevant for the carcontroller
    orientation_value = list(self.sm['liveLocationKalman'].calibratedOrientationNED.value)
    if len(orientation_value) > 2:
      CC.orientationNED = orientation_value
    angular_rate_value = list(self.sm['liveLocationKalman'].angularVelocityCalibrated.value)
    if len(angular_rate_value) > 2:
      CC.angularVelocity = angular_rate_value

    CC.cruiseControl.override = self.enabled_long and not CC.longActive and self.CP.openpilotLongitudinalControl
    CC.cruiseControl.cancel = CS.cruiseState.enabled and (not self.enabled_long or (CS.brakePressed and (not self.CS_prev.brakePressed or not CS.standstill)))
    if self.joystick_mode and self.sm.rcv_frame['testJoystick'] > 0 and self.sm['testJoystick'].buttons[0]:
      CC.cruiseControl.cancel = True

    speeds = self.sm['longitudinalPlan'].speeds
    if len(speeds):
      CC.cruiseControl.resume = self.enabled and CS.cruiseState.standstill and speeds[-1] > 0.1
    CC.vCruise = float(self.v_cruise_helper.v_cruise_kph)

    hudControl = CC.hudControl
    hudControl.setSpeed = float(self.v_cruise_helper.v_cruise_cluster_kph * CV.KPH_TO_MS)
    hudControl.speedVisible = self.enabled_long
    hudControl.lanesVisible = self.enabled
    hudControl.leadVisible = self.sm['longitudinalPlan'].hasLead

    hudControl.rightLaneVisible = True
    hudControl.leftLaneVisible = True

    recent_blinker = (self.sm.frame - self.last_blinker_frame) * DT_CTRL < 5.0  # 5s blinker cooldown
    ldw_allowed = self.is_ldw_enabled and CS.vEgo > LDW_MIN_SPEED and not recent_blinker \
                  and not CC.latActive and self.sm['liveCalibration'].calStatus == Calibration.CALIBRATED

    model_v2 = self.sm['modelV2']
    desire_prediction = model_v2.meta.desirePrediction
    if len(desire_prediction) and ldw_allowed:
      right_lane_visible = model_v2.laneLineProbs[2] > 0.5
      left_lane_visible = model_v2.laneLineProbs[1] > 0.5
      l_lane_change_prob = desire_prediction[Desire.laneChangeLeft - 1]
      r_lane_change_prob = desire_prediction[Desire.laneChangeRight - 1]

      lane_lines = model_v2.laneLines
      l_lane_close = left_lane_visible and (lane_lines[1].y[0] > -(1.08 + CAMERA_OFFSET))
      r_lane_close = right_lane_visible and (lane_lines[2].y[0] < (1.08 - CAMERA_OFFSET))

      hudControl.leftLaneDepart = bool(l_lane_change_prob > LANE_DEPARTURE_THRESHOLD and l_lane_close)
      hudControl.rightLaneDepart = bool(r_lane_change_prob > LANE_DEPARTURE_THRESHOLD and r_lane_close)

    if hudControl.rightLaneDepart or hudControl.leftLaneDepart:
      self.events.add(EventName.ldw)

    clear_event_types = set()
    if ET.WARNING not in self.current_alert_types:
      clear_event_types.add(ET.WARNING)
    if self.enabled and (self.CP.pcmCruise or (not self.CP.pcmCruise and self.v_cruise_helper.v_cruise_initialized)):
      clear_event_types.add(ET.NO_ENTRY)

    alerts = self.events.create_alerts(self.current_alert_types, [self.CP, CS, self.sm, self.is_metric, self.soft_disable_timer])
    self.AM.add_many(self.sm.frame, alerts)
    current_alert = self.AM.process_alerts(self.sm.frame, clear_event_types)
    if current_alert:
      hudControl.visualAlert = current_alert.visual_alert

    if not self.read_only and self.initialized:
      # send car controls over can
      now_nanos = self.can_log_mono_time if REPLAY else int(sec_since_boot() * 1e9)
      self.last_actuators, can_sends = self.CI.apply(CC, now_nanos)
      self.pm.send('sendcan', can_list_to_can_capnp(can_sends, msgtype='sendcan', valid=CS.canValid))
      CC.actuatorsOutput = self.last_actuators
      if self.CP.steerControlType == car.CarParams.SteerControlType.angle:
        self.steer_limited = abs(CC.actuators.steeringAngleDeg - CC.actuatorsOutput.steeringAngleDeg) > \
                             STEER_ANGLE_SATURATION_THRESHOLD
      else:
        self.steer_limited = abs(CC.actuators.steer - CC.actuatorsOutput.steer) > 1e-2

    force_decel = (self.sm['driverMonitoringState'].awarenessStatus < 0.) or \
                  (self.state == State.softDisabling)

    # Curvature & Steering angle
    lp = self.sm['liveParameters']

    steer_angle_without_offset = math.radians(CS.steeringAngleDeg - lp.angleOffsetDeg)
    curvature = -self.VM.calc_curvature(steer_angle_without_offset, CS.vEgo, lp.roll)

    # controlsState
    dat = messaging.new_message('controlsState')
    dat.valid = CS.canValid
    controlsState = dat.controlsState
    if current_alert:
      controlsState.alertText1 = current_alert.alert_text_1
      controlsState.alertText2 = current_alert.alert_text_2
      controlsState.alertSize = current_alert.alert_size
      controlsState.alertStatus = current_alert.alert_status
      controlsState.alertBlinkingRate = current_alert.alert_rate
      controlsState.alertType = current_alert.alert_type
      controlsState.alertSound = current_alert.audible_alert

    controlsState.longitudinalPlanMonoTime = self.sm.logMonoTime['longitudinalPlan']
    controlsState.lateralPlanMonoTime = self.sm.logMonoTime['lateralPlan']
    controlsState.enabled = not (CS.brakePressed and (not self.CS_prev.brakePressed or not CS.standstill)) and (self.enabled or CS.cruiseState.enabled)
    controlsState.active = not (CS.brakePressed and (not self.CS_prev.brakePressed or not CS.standstill)) and (self.active or CS.cruiseState.enabled)
    controlsState.curvature = curvature
    controlsState.desiredCurvature = self.desired_curvature
    controlsState.desiredCurvatureRate = self.desired_curvature_rate
    controlsState.state = self.state
    controlsState.engageable = not self.events.any(ET.NO_ENTRY)
    controlsState.longControlState = self.LoC.long_control_state
    controlsState.vPid = float(self.LoC.v_pid)
    controlsState.vCruise = float(self.v_cruise_helper.v_cruise_kph)
    controlsState.vCruiseCluster = float(self.v_cruise_helper.v_cruise_cluster_kph)
    controlsState.upAccelCmd = float(self.LoC.pid.p)
    controlsState.uiAccelCmd = float(self.LoC.pid.i)
    controlsState.ufAccelCmd = float(self.LoC.pid.f)
    controlsState.cumLagMs = -self.rk.remaining * 1000.
    controlsState.startMonoTime = int(start_time * 1e9)
    controlsState.forceDecel = bool(force_decel)
    controlsState.canErrorCounter = self.can_rcv_cum_timeout_counter
    controlsState.experimentalMode = self.experimental_mode

    lat_tuning = self.CP.lateralTuning.which()
    if self.joystick_mode:
      controlsState.lateralControlState.debugState = lac_log
    elif self.CP.steerControlType == car.CarParams.SteerControlType.angle:
      controlsState.lateralControlState.angleState = lac_log
    elif lat_tuning == 'pid':
      controlsState.lateralControlState.pidState = lac_log
    elif lat_tuning == 'torque':
      controlsState.lateralControlState.torqueState = lac_log
    elif lat_tuning == 'indi':
      controlsState.lateralControlState.indiState = lac_log

    self.pm.send('controlsState', dat)

    # carState
    car_events = self.events.to_msg()
    cs_send = messaging.new_message('carState')
    cs_send.valid = CS.canValid
    cs_send.carState = CS
    cs_send.carState.events = car_events
    self.pm.send('carState', cs_send)

    # carEvents - logged every second or on change
    if (self.sm.frame % int(1. / DT_CTRL) == 0) or (self.events.names != self.events_prev):
      ce_send = messaging.new_message('carEvents', len(self.events))
      ce_send.carEvents = car_events
      self.pm.send('carEvents', ce_send)
    self.events_prev = self.events.names.copy()

    # carParams - logged every 50 seconds (> 1 per segment)
    if (self.sm.frame % int(50. / DT_CTRL) == 0):
      cp_send = messaging.new_message('carParams')
      cp_send.carParams = self.CP
      self.pm.send('carParams', cp_send)

    # carControl
    cc_send = messaging.new_message('carControl')
    cc_send.valid = CS.canValid
    cc_send.carControl = CC
    self.pm.send('carControl', cc_send)

    # copy CarControl to pass to CarInterface on the next iteration
    self.CC = CC

  def step(self):
    start_time = sec_since_boot()
    self.prof.checkpoint("Ratekeeper", ignore=True)

    self.is_metric = self.params.get_bool("IsMetric")
    self.experimental_mode = self.params.get_bool("ExperimentalMode") and self.CP.openpilotLongitudinalControl

    # Sample data from sockets and get a carState
    CS = self.data_sample()
    cloudlog.timestamp("Data sampled")
    self.prof.checkpoint("Sample")

    self.update_events(CS)
    cloudlog.timestamp("Events updated")

    if not self.read_only and self.initialized:
      # Update control state
      self.state_transition(CS)
      self.prof.checkpoint("State transition")

    # Compute actuators (runs PID loops and lateral MPC)
    CC, lac_log = self.state_control(CS)

    self.prof.checkpoint("State Control")

    # Publish data
    self.publish_logs(CS, start_time, CC, lac_log)
    self.prof.checkpoint("Sent")

    self.CS_prev = CS

  def controlsd_thread(self):
    while True:
      self.step()
      self.rk.monitor_time()
      self.prof.display()


def main(sm=None, pm=None, logcan=None):
  controls = Controls(sm, pm, logcan)
  controls.controlsd_thread()


if __name__ == "__main__":
  main()<|MERGE_RESOLUTION|>--- conflicted
+++ resolved
@@ -520,7 +520,7 @@
         # ENABLED
         if self.state == State.enabled:
           if CS.cruiseState.enabled and not self.CS_prev.cruiseState.enabled:
-            self.v_cruise_helper.initialize_v_cruise(CS)
+            self.v_cruise_helper.initialize_v_cruise(CS, self.experimental_mode)
           # Block resume if cruise never previously enabled
           resume_pressed = any(be.type in (ButtonType.accelCruise, ButtonType.resumeCruise) for be in CS.buttonEvents)
           if not self.CP.pcmCruise and not self.v_cruise_helper.v_cruise_initialized and resume_pressed:
@@ -578,12 +578,8 @@
           else:
             self.state = State.enabled
           self.current_alert_types.append(ET.ENABLE)
-<<<<<<< HEAD
           if CS.cruiseState.enabled:
-            self.v_cruise_helper.initialize_v_cruise(CS)
-=======
-          self.v_cruise_helper.initialize_v_cruise(CS, self.experimental_mode)
->>>>>>> eb591e30
+            self.v_cruise_helper.initialize_v_cruise(CS, self.experimental_mode)
 
     # Check if openpilot is engaged and actuators are enabled
     self.enabled = self.state in ENABLED_STATES
