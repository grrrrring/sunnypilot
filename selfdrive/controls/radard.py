--- conflicted
+++ resolved
@@ -210,13 +210,9 @@
 
     self.ready = False
 
-<<<<<<< HEAD
     self.CP = CP
 
-  def update(self, sm: messaging.SubMaster, rr: Optional[car.RadarData]):
-=======
   def update(self, sm: messaging.SubMaster, rr):
->>>>>>> 1a508f55
     self.ready = sm.seen['modelV2']
     self.current_time = 1e-9*max(sm.logMonoTime.values())
 
