--- conflicted
+++ resolved
@@ -168,13 +168,8 @@
   }
 
 
-<<<<<<< HEAD
-def get_lead(v_ego: float, ready: bool, tracks: Dict[int, Track], lead_msg: capnp._DynamicStructReader,
-             model_v_ego: float, CP: car.CarParams, low_speed_override: bool = True) -> Dict[str, Any]:
-=======
 def get_lead(v_ego: float, ready: bool, tracks: dict[int, Track], lead_msg: capnp._DynamicStructReader,
-             model_v_ego: float, low_speed_override: bool = True) -> dict[str, Any]:
->>>>>>> 5d6f22d0
+             model_v_ego: float, CP: car.CarParams, low_speed_override: bool = True) -> dict[str, Any]:
   # Determine leads, this is where the essential logic happens
   if len(tracks) > 0 and ready and lead_msg.prob > .5:
     track = match_vision_to_track(v_ego, lead_msg, tracks)
