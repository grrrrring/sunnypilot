#!/usr/bin/env python3
# The MIT License
#
# Copyright (c) 2019-, Rick Lan, dragonpilot community, and a number of other of contributors.
#
# Permission is hereby granted, free of charge, to any person obtaining a copy
# of this software and associated documentation files (the "Software"), to deal
# in the Software without restriction, including without limitation the rights
# to use, copy, modify, merge, publish, distribute, sublicense, and/or sell
# copies of the Software, and to permit persons to whom the Software is
# furnished to do so, subject to the following conditions:
#
# The above copyright notice and this permission notice shall be included in
# all copies or substantial portions of the Software.
#
# THE SOFTWARE IS PROVIDED "AS IS", WITHOUT WARRANTY OF ANY KIND, EXPRESS OR
# IMPLIED, INCLUDING BUT NOT LIMITED TO THE WARRANTIES OF MERCHANTABILITY,
# FITNESS FOR A PARTICULAR PURPOSE AND NONINFRINGEMENT. IN NO EVENT SHALL THE
# AUTHORS OR COPYRIGHT HOLDERS BE LIABLE FOR ANY CLAIM, DAMAGES OR OTHER
# LIABILITY, WHETHER IN AN ACTION OF CONTRACT, TORT OR OTHERWISE, ARISING FROM,
# OUT OF OR IN CONNECTION WITH THE SOFTWARE OR THE USE OR OTHER DEALINGS IN
# THE SOFTWARE.

# Last updated: August 12, 2024

from cereal import custom
from openpilot.common.numpy_fast import interp

AccelPersonality = custom.AccelerationPersonality

<<<<<<< HEAD
# accel personality by @arne182 modified by cgw and kumar
_DP_CRUISE_MIN_V =       [-0.04, -0.04, -0.53, -0.53, -1.0, -1.0, -0.75]
_DP_CRUISE_MIN_V_ECO =   [-0.03, -0.03, -0.50, -0.50, -1.0, -1.0, -0.65]
_DP_CRUISE_MIN_V_SPORT = [-0.05, -0.05, -0.56, -0.56, -1.0, -1.0, -0.85]
_DP_CRUISE_MIN_BP =      [0.,    5.0,   5.01,  12.,   12.01, 30.,  30.01]
=======
# accel personality by @arne182 modified by cgw
_DP_CRUISE_MIN_V =       [-0.05, -0.05, -0.088, -0.088, -0.25, -0.25, -0.39, -0.39,  -0.75]
_DP_CRUISE_MIN_V_ECO =   [-0.04, -0.04, -0.087, -0.087, -0.24, -0.24, -0.38, -0.38,  -0.65]
_DP_CRUISE_MIN_V_SPORT = [-0.06, -0.06, -0.089, -0.089, -0.26, -0.26, -0.40, -0.40,  -0.85]
_DP_CRUISE_MIN_BP =      [0.,    5.0,   5.01,   11.1,   11.11, 20.,   20.01, 30.,    30.01]

_DP_CRUISE_MAX_V =       [2.0, 2.0, 1.9, 1.60, 1.11, .75,  .55,  .42,  .2]
_DP_CRUISE_MAX_V_ECO =   [2.0, 2.0, 1.8, 1.35, 0.86, .53,  .42,  .31,  .085]
_DP_CRUISE_MAX_V_SPORT = [2.0, 2.0, 2.0, 2.00, 1.34, .96,  .78,  .60,  .4]
_DP_CRUISE_MAX_BP =      [0.,  1.,  6.,  8.,   11.,  20.,  25.,  30.,  55.]
>>>>>>> 4fcd9822

#_DP_CRUISE_MIN_V =       [-0.05, -0.05, -0.088, -0.088, -0.25, -0.25, -0.39, -0.39,  -0.75]
#_DP_CRUISE_MIN_V_ECO =   [-0.04, -0.04, -0.087, -0.087, -0.24, -0.24, -0.38, -0.38,  -0.65]
#_DP_CRUISE_MIN_V_SPORT = [-0.06, -0.06, -0.089, -0.089, -0.26, -0.26, -0.40, -0.40,  -0.85]
#_DP_CRUISE_MIN_BP =      [0.,    5.0,   5.01,   11.1,   11.11, 20.,   20.01, 30.,    30.01]
_DP_CRUISE_MAX_V =       [2.0, 2.0, 1.9, 1.60, 1.11, .75,  .55,  .42,  .2]
_DP_CRUISE_MAX_V_ECO =   [2.0, 2.0, 1.8, 1.35, 0.86, .53,  .42,  .31,  .085]
_DP_CRUISE_MAX_V_SPORT = [2.0, 2.0, 2.0, 2.00, 1.34, .96,  .78,  .60,  .4]
_DP_CRUISE_MAX_BP =      [0.,  4.,  6.,  8.,   11.,  20.,  25.,  30.,  55.]

class AccelController:
  def __init__(self):
    self._personality = AccelPersonality.stock

  def _dp_calc_cruise_accel_limits(self, v_ego: float) -> tuple[float, float]:
    if self._personality == AccelPersonality.eco:
      min_v = _DP_CRUISE_MIN_V_ECO
      max_v = _DP_CRUISE_MAX_V_ECO
    elif self._personality == AccelPersonality.sport:
      min_v = _DP_CRUISE_MIN_V_SPORT
      max_v = _DP_CRUISE_MAX_V_SPORT
    else:
      min_v = _DP_CRUISE_MIN_V
      max_v = _DP_CRUISE_MAX_V

    a_cruise_min = interp(v_ego, _DP_CRUISE_MIN_BP, min_v)
    a_cruise_max = interp(v_ego, _DP_CRUISE_MAX_BP, max_v)

    return a_cruise_min, a_cruise_max

  def get_accel_limits(self, v_ego: float, accel_limits: list[float]) -> tuple[float, float]:
    return accel_limits if self._personality == AccelPersonality.stock else self._dp_calc_cruise_accel_limits(v_ego)

  def is_enabled(self, accel_personality: int = AccelPersonality.stock) -> bool:
    self._personality = accel_personality
    return self._personality != AccelPersonality.stock<|MERGE_RESOLUTION|>--- conflicted
+++ resolved
@@ -28,24 +28,11 @@
 
 AccelPersonality = custom.AccelerationPersonality
 
-<<<<<<< HEAD
 # accel personality by @arne182 modified by cgw and kumar
 _DP_CRUISE_MIN_V =       [-0.04, -0.04, -0.53, -0.53, -1.0, -1.0, -0.75]
 _DP_CRUISE_MIN_V_ECO =   [-0.03, -0.03, -0.50, -0.50, -1.0, -1.0, -0.65]
 _DP_CRUISE_MIN_V_SPORT = [-0.05, -0.05, -0.56, -0.56, -1.0, -1.0, -0.85]
 _DP_CRUISE_MIN_BP =      [0.,    5.0,   5.01,  12.,   12.01, 30.,  30.01]
-=======
-# accel personality by @arne182 modified by cgw
-_DP_CRUISE_MIN_V =       [-0.05, -0.05, -0.088, -0.088, -0.25, -0.25, -0.39, -0.39,  -0.75]
-_DP_CRUISE_MIN_V_ECO =   [-0.04, -0.04, -0.087, -0.087, -0.24, -0.24, -0.38, -0.38,  -0.65]
-_DP_CRUISE_MIN_V_SPORT = [-0.06, -0.06, -0.089, -0.089, -0.26, -0.26, -0.40, -0.40,  -0.85]
-_DP_CRUISE_MIN_BP =      [0.,    5.0,   5.01,   11.1,   11.11, 20.,   20.01, 30.,    30.01]
-
-_DP_CRUISE_MAX_V =       [2.0, 2.0, 1.9, 1.60, 1.11, .75,  .55,  .42,  .2]
-_DP_CRUISE_MAX_V_ECO =   [2.0, 2.0, 1.8, 1.35, 0.86, .53,  .42,  .31,  .085]
-_DP_CRUISE_MAX_V_SPORT = [2.0, 2.0, 2.0, 2.00, 1.34, .96,  .78,  .60,  .4]
-_DP_CRUISE_MAX_BP =      [0.,  1.,  6.,  8.,   11.,  20.,  25.,  30.,  55.]
->>>>>>> 4fcd9822
 
 #_DP_CRUISE_MIN_V =       [-0.05, -0.05, -0.088, -0.088, -0.25, -0.25, -0.39, -0.39,  -0.75]
 #_DP_CRUISE_MIN_V_ECO =   [-0.04, -0.04, -0.087, -0.087, -0.24, -0.24, -0.38, -0.38,  -0.65]
