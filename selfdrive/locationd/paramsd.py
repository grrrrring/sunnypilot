#!/usr/bin/env python3
import os
import math
import json
import numpy as np

import cereal.messaging as messaging
from cereal import car
from cereal import log
<<<<<<< HEAD
from common.params import Params, put_nonblocking
from common.realtime import config_realtime_process, DT_MDL
from common.numpy_fast import clip
from selfdrive.car.chrysler.values import ChryslerFlagsSP
from selfdrive.locationd.models.car_kf import CarKalman, ObservationKind, States
from selfdrive.locationd.models.constants import GENERATED_DIR
from system.swaglog import cloudlog
=======
from openpilot.common.params import Params, put_nonblocking
from openpilot.common.realtime import config_realtime_process, DT_MDL
from openpilot.common.numpy_fast import clip
from openpilot.selfdrive.locationd.models.car_kf import CarKalman, ObservationKind, States
from openpilot.selfdrive.locationd.models.constants import GENERATED_DIR
from openpilot.system.swaglog import cloudlog
>>>>>>> 27c485c6


MAX_ANGLE_OFFSET_DELTA = 20 * DT_MDL  # Max 20 deg/s
ROLL_MAX_DELTA = math.radians(20.0) * DT_MDL  # 20deg in 1 second is well within curvature limits
ROLL_MIN, ROLL_MAX = math.radians(-10), math.radians(10)
ROLL_LOWERED_MAX = math.radians(8)
ROLL_STD_MAX = math.radians(1.5)
LATERAL_ACC_SENSOR_THRESHOLD = 4.0
OFFSET_MAX = 10.0
OFFSET_LOWERED_MAX = 8.0


class ParamsLearner:
  def __init__(self, CP, steer_ratio, stiffness_factor, angle_offset, P_initial=None):
    self.kf = CarKalman(GENERATED_DIR, steer_ratio, stiffness_factor, angle_offset, P_initial)

    self.kf.filter.set_global("mass", CP.mass)
    self.kf.filter.set_global("rotational_inertia", CP.rotationalInertia)
    self.kf.filter.set_global("center_to_front", CP.centerToFront)
    self.kf.filter.set_global("center_to_rear", CP.wheelbase - CP.centerToFront)
    self.kf.filter.set_global("stiffness_front", CP.tireStiffnessFront)
    self.kf.filter.set_global("stiffness_rear", CP.tireStiffnessRear)

    self.active = False

    self.speed = 0.0
    self.yaw_rate = 0.0
    self.yaw_rate_std = 0.0
    self.roll = 0.0
    self.steering_angle = 0.0
    self.roll_valid = False

  def handle_log(self, t, which, msg):
    if which == 'liveLocationKalman':
      self.yaw_rate = msg.angularVelocityCalibrated.value[2]
      self.yaw_rate_std = msg.angularVelocityCalibrated.std[2]

      localizer_roll = msg.orientationNED.value[0]
      localizer_roll_std = np.radians(1) if np.isnan(msg.orientationNED.std[0]) else msg.orientationNED.std[0]
      self.roll_valid = (localizer_roll_std < ROLL_STD_MAX) and (ROLL_MIN < localizer_roll < ROLL_MAX) and msg.sensorsOK
      if self.roll_valid:
        roll = localizer_roll
        # Experimentally found multiplier of 2 to be best trade-off between stability and accuracy or similar?
        roll_std = 2 * localizer_roll_std
      else:
        # This is done to bound the road roll estimate when localizer values are invalid
        roll = 0.0
        roll_std = np.radians(10.0)
      self.roll = clip(roll, self.roll - ROLL_MAX_DELTA, self.roll + ROLL_MAX_DELTA)

      yaw_rate_valid = msg.angularVelocityCalibrated.valid
      yaw_rate_valid = yaw_rate_valid and 0 < self.yaw_rate_std < 10  # rad/s
      yaw_rate_valid = yaw_rate_valid and abs(self.yaw_rate) < 1  # rad/s

      if self.active:
        if msg.posenetOK:

          if yaw_rate_valid:
            self.kf.predict_and_observe(t,
                                        ObservationKind.ROAD_FRAME_YAW_RATE,
                                        np.array([[-self.yaw_rate]]),
                                        np.array([np.atleast_2d(self.yaw_rate_std**2)]))

          self.kf.predict_and_observe(t,
                                      ObservationKind.ROAD_ROLL,
                                      np.array([[self.roll]]),
                                      np.array([np.atleast_2d(roll_std**2)]))
        self.kf.predict_and_observe(t, ObservationKind.ANGLE_OFFSET_FAST, np.array([[0]]))

        # We observe the current stiffness and steer ratio (with a high observation noise) to bound
        # the respective estimate STD. Otherwise the STDs keep increasing, causing rapid changes in the
        # states in longer routes (especially straight stretches).
        stiffness = float(self.kf.x[States.STIFFNESS].item())
        steer_ratio = float(self.kf.x[States.STEER_RATIO].item())
        self.kf.predict_and_observe(t, ObservationKind.STIFFNESS, np.array([[stiffness]]))
        self.kf.predict_and_observe(t, ObservationKind.STEER_RATIO, np.array([[steer_ratio]]))

    elif which == 'carState':
      self.steering_angle = msg.steeringAngleDeg
      self.speed = msg.vEgo

      in_linear_region = abs(self.steering_angle) < 45
      self.active = self.speed > 1 and in_linear_region

      if self.active:
        self.kf.predict_and_observe(t, ObservationKind.STEER_ANGLE, np.array([[math.radians(msg.steeringAngleDeg)]]))
        self.kf.predict_and_observe(t, ObservationKind.ROAD_FRAME_X_SPEED, np.array([[self.speed]]))

    if not self.active:
      # Reset time when stopped so uncertainty doesn't grow
      self.kf.filter.set_filter_time(t)
      self.kf.filter.reset_rewind()


def check_valid_with_hysteresis(current_valid: bool, val: float, threshold: float, lowered_threshold: float):
  if current_valid:
    current_valid = abs(val) < threshold
  else:
    current_valid = abs(val) < lowered_threshold
  return current_valid


def main(sm=None, pm=None):
  config_realtime_process([0, 1, 2, 3], 5)

  DEBUG = bool(int(os.getenv("DEBUG", "0")))
  REPLAY = bool(int(os.getenv("REPLAY", "0")))

  if sm is None:
    sm = messaging.SubMaster(['liveLocationKalman', 'carState'], poll=['liveLocationKalman'])
  if pm is None:
    pm = messaging.PubMaster(['liveParameters'])

  params_reader = Params()
  # wait for stats about the car to come in from controls
  cloudlog.info("paramsd is waiting for CarParams")
  with car.CarParams.from_bytes(params_reader.get("CarParams", block=True)) as msg:
    CP = msg
  cloudlog.info("paramsd got CarParams")

  min_sr, max_sr = 0.5 * CP.steerRatio, 2.0 * CP.steerRatio

  params = params_reader.get("LiveParameters")

  # Check if car model matches
  if params is not None:
    params = json.loads(params)
    if params.get('carFingerprint', None) != CP.carFingerprint:
      cloudlog.info("Parameter learner found parameters for wrong car.")
      params = None

  # Check if starting values are sane
  if params is not None:
    try:
      steer_ratio_sane = min_sr <= params['steerRatio'] <= max_sr
      if not steer_ratio_sane:
        cloudlog.info(f"Invalid starting values found {params}")
        params = None
    except Exception as e:
      cloudlog.info(f"Error reading params {params}: {str(e)}")
      params = None

  # TODO: cache the params with the capnp struct
  if params is None:
    params = {
      'carFingerprint': CP.carFingerprint,
      'steerRatio': CP.steerRatio,
      'stiffnessFactor': 1.0,
      'angleOffsetAverageDeg': 0.0,
    }
    cloudlog.info("Parameter learner resetting to default values")

  if not REPLAY:
    # When driving in wet conditions the stiffness can go down, and then be too low on the next drive
    # Without a way to detect this we have to reset the stiffness every drive
    params['stiffnessFactor'] = 1.0

  pInitial = None
  if DEBUG:
    pInitial = np.array(params['filterState']['std']) if 'filterState' in params else None

  learner = ParamsLearner(CP, params['steerRatio'], params['stiffnessFactor'], math.radians(params['angleOffsetAverageDeg']), pInitial)
  angle_offset_average = params['angleOffsetAverageDeg']
  angle_offset = angle_offset_average
  roll = 0.0
  avg_offset_valid = True
  total_offset_valid = True
  roll_valid = True

  while True:
    sm.update()
    if sm.all_checks():
      for which in sorted(sm.updated.keys(), key=lambda x: sm.logMonoTime[x]):
        if sm.updated[which]:
          t = sm.logMonoTime[which] * 1e-9
          learner.handle_log(t, which, sm[which])

    if sm.updated['liveLocationKalman']:
      x = learner.kf.x
      P = np.sqrt(learner.kf.P.diagonal())
      if not all(map(math.isfinite, x)):
        cloudlog.error("NaN in liveParameters estimate. Resetting to default values")
        learner = ParamsLearner(CP, CP.steerRatio, 1.0, 0.0)
        x = learner.kf.x

      angle_offset_average = clip(math.degrees(x[States.ANGLE_OFFSET].item()),
                                  angle_offset_average - MAX_ANGLE_OFFSET_DELTA, angle_offset_average + MAX_ANGLE_OFFSET_DELTA)
      angle_offset = clip(math.degrees(x[States.ANGLE_OFFSET].item() + x[States.ANGLE_OFFSET_FAST].item()),
                          angle_offset - MAX_ANGLE_OFFSET_DELTA, angle_offset + MAX_ANGLE_OFFSET_DELTA)
      roll = clip(float(x[States.ROAD_ROLL].item()), roll - ROLL_MAX_DELTA, roll + ROLL_MAX_DELTA)
      roll_std = float(P[States.ROAD_ROLL].item())
      # Account for the opposite signs of the yaw rates
      sensors_valid = bool(abs(learner.speed * (x[States.YAW_RATE].item() + learner.yaw_rate)) < LATERAL_ACC_SENSOR_THRESHOLD)
      avg_offset_valid = check_valid_with_hysteresis(avg_offset_valid, angle_offset_average, OFFSET_MAX, OFFSET_LOWERED_MAX)
      total_offset_valid = check_valid_with_hysteresis(total_offset_valid, angle_offset, OFFSET_MAX, OFFSET_LOWERED_MAX)
      roll_valid = check_valid_with_hysteresis(roll_valid, roll, ROLL_MAX, ROLL_LOWERED_MAX)

      msg = messaging.new_message('liveParameters')

      liveParameters = msg.liveParameters
      liveParameters.posenetValid = True
      liveParameters.sensorValid = sensors_valid
      liveParameters.steerRatio = float(x[States.STEER_RATIO].item())
      liveParameters.stiffnessFactor = float(x[States.STIFFNESS].item())
      liveParameters.roll = roll
      liveParameters.angleOffsetAverageDeg = angle_offset_average
      liveParameters.angleOffsetDeg = angle_offset
      liveParameters.valid = all((
        avg_offset_valid,
        total_offset_valid,
        roll_valid,
        roll_std < ROLL_STD_MAX,
        0.2 <= liveParameters.stiffnessFactor <= 5.0,
        min_sr <= liveParameters.steerRatio <= max_sr,
      ))
<<<<<<< HEAD
      if CP.carName == "chrysler" and CP.spFlags & ChryslerFlagsSP.SP_RAM_HD_PARAMSD_IGNORE:
        liveParameters.valid = True
      liveParameters.steerRatioStd = float(P[States.STEER_RATIO])
      liveParameters.stiffnessFactorStd = float(P[States.STIFFNESS])
      liveParameters.angleOffsetAverageStd = float(P[States.ANGLE_OFFSET])
      liveParameters.angleOffsetFastStd = float(P[States.ANGLE_OFFSET_FAST])
=======
      liveParameters.steerRatioStd = float(P[States.STEER_RATIO].item())
      liveParameters.stiffnessFactorStd = float(P[States.STIFFNESS].item())
      liveParameters.angleOffsetAverageStd = float(P[States.ANGLE_OFFSET].item())
      liveParameters.angleOffsetFastStd = float(P[States.ANGLE_OFFSET_FAST].item())
>>>>>>> 27c485c6
      if DEBUG:
        liveParameters.filterState = log.LiveLocationKalman.Measurement.new_message()
        liveParameters.filterState.value = x.tolist()
        liveParameters.filterState.std = P.tolist()
        liveParameters.filterState.valid = True

      msg.valid = sm.all_checks()

      if sm.frame % 1200 == 0:  # once a minute
        params = {
          'carFingerprint': CP.carFingerprint,
          'steerRatio': liveParameters.steerRatio,
          'stiffnessFactor': liveParameters.stiffnessFactor,
          'angleOffsetAverageDeg': liveParameters.angleOffsetAverageDeg,
        }
        put_nonblocking("LiveParameters", json.dumps(params))

      pm.send('liveParameters', msg)


if __name__ == "__main__":
  main()<|MERGE_RESOLUTION|>--- conflicted
+++ resolved
@@ -7,22 +7,13 @@
 import cereal.messaging as messaging
 from cereal import car
 from cereal import log
-<<<<<<< HEAD
-from common.params import Params, put_nonblocking
-from common.realtime import config_realtime_process, DT_MDL
-from common.numpy_fast import clip
-from selfdrive.car.chrysler.values import ChryslerFlagsSP
-from selfdrive.locationd.models.car_kf import CarKalman, ObservationKind, States
-from selfdrive.locationd.models.constants import GENERATED_DIR
-from system.swaglog import cloudlog
-=======
 from openpilot.common.params import Params, put_nonblocking
 from openpilot.common.realtime import config_realtime_process, DT_MDL
 from openpilot.common.numpy_fast import clip
+from openpilot.selfdrive.car.chrysler.values import ChryslerFlagsSP
 from openpilot.selfdrive.locationd.models.car_kf import CarKalman, ObservationKind, States
 from openpilot.selfdrive.locationd.models.constants import GENERATED_DIR
 from openpilot.system.swaglog import cloudlog
->>>>>>> 27c485c6
 
 
 MAX_ANGLE_OFFSET_DELTA = 20 * DT_MDL  # Max 20 deg/s
@@ -238,19 +229,12 @@
         0.2 <= liveParameters.stiffnessFactor <= 5.0,
         min_sr <= liveParameters.steerRatio <= max_sr,
       ))
-<<<<<<< HEAD
       if CP.carName == "chrysler" and CP.spFlags & ChryslerFlagsSP.SP_RAM_HD_PARAMSD_IGNORE:
         liveParameters.valid = True
-      liveParameters.steerRatioStd = float(P[States.STEER_RATIO])
-      liveParameters.stiffnessFactorStd = float(P[States.STIFFNESS])
-      liveParameters.angleOffsetAverageStd = float(P[States.ANGLE_OFFSET])
-      liveParameters.angleOffsetFastStd = float(P[States.ANGLE_OFFSET_FAST])
-=======
       liveParameters.steerRatioStd = float(P[States.STEER_RATIO].item())
       liveParameters.stiffnessFactorStd = float(P[States.STIFFNESS].item())
       liveParameters.angleOffsetAverageStd = float(P[States.ANGLE_OFFSET].item())
       liveParameters.angleOffsetFastStd = float(P[States.ANGLE_OFFSET_FAST].item())
->>>>>>> 27c485c6
       if DEBUG:
         liveParameters.filterState = log.LiveLocationKalman.Measurement.new_message()
         liveParameters.filterState.value = x.tolist()
