--- conflicted
+++ resolved
@@ -104,12 +104,7 @@
     self.max_friction = (1.0 + self.friction_sanity) * self.offline_friction
 
     # try to restore cached params
-<<<<<<< HEAD
-    params_cache = params.get("LiveTorqueCarParams")
-=======
-    params = Params()
     params_cache = params.get("CarParamsPrevRoute")
->>>>>>> 4a9bd576
     torque_cache = params.get("LiveTorqueParameters")
     if params_cache is not None and torque_cache is not None:
       try:
