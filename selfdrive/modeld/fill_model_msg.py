import os
import capnp
import numpy as np
from typing import Dict
from cereal import log
from openpilot.selfdrive.modeld.constants import ModelConstants, Plan, Meta

SEND_RAW_PRED = os.getenv('SEND_RAW_PRED')

ConfidenceClass = log.ModelDataV2.ConfidenceClass


class PublishState:
  def __init__(self):
    self.disengage_buffer = np.zeros(ModelConstants.CONFIDENCE_BUFFER_LEN*ModelConstants.DISENGAGE_WIDTH, dtype=np.float32)
    self.prev_brake_5ms2_probs = np.zeros(ModelConstants.FCW_5MS2_PROBS_WIDTH, dtype=np.float32)
    self.prev_brake_3ms2_probs = np.zeros(ModelConstants.FCW_3MS2_PROBS_WIDTH, dtype=np.float32)

def fill_xyzt(builder, t, x, y, z, x_std=None, y_std=None, z_std=None):
  builder.t = t
  builder.x = x.tolist()
  builder.y = y.tolist()
  builder.z = z.tolist()
  if x_std is not None:
    builder.xStd = x_std.tolist()
  if y_std is not None:
    builder.yStd = y_std.tolist()
  if z_std is not None:
    builder.zStd = z_std.tolist()

def fill_xyvat(builder, t, x, y, v, a, x_std=None, y_std=None, v_std=None, a_std=None):
  builder.t = t
  builder.x = x.tolist()
  builder.y = y.tolist()
  builder.v = v.tolist()
  builder.a = a.tolist()
  if x_std is not None:
    builder.xStd = x_std.tolist()
  if y_std is not None:
    builder.yStd = y_std.tolist()
  if v_std is not None:
    builder.vStd = v_std.tolist()
  if a_std is not None:
    builder.aStd = a_std.tolist()

def fill_model_msg(msg: capnp._DynamicStructBuilder, net_output_data: Dict[str, np.ndarray], publish_state: PublishState,
                   vipc_frame_id: int, vipc_frame_id_extra: int, frame_id: int, frame_drop: float,
                   timestamp_eof: int, timestamp_llk: int, model_execution_time: float,
<<<<<<< HEAD
                   nav_enabled: bool, v_ego: float, steer_delay: float, valid: bool, model_use_lateral_planner: bool) -> None:
=======
                   nav_enabled: bool, valid: bool) -> None:
>>>>>>> b8773a10
  frame_age = frame_id - vipc_frame_id if frame_id > vipc_frame_id else 0
  msg.valid = valid

  modelV2 = msg.modelV2
  modelV2.frameId = vipc_frame_id
  modelV2.frameIdExtra = vipc_frame_id_extra
  modelV2.frameAge = frame_age
  modelV2.frameDropPerc = frame_drop * 100
  modelV2.timestampEof = timestamp_eof
  modelV2.locationMonoTime = timestamp_llk
  modelV2.modelExecutionTime = model_execution_time
  modelV2.navEnabled = nav_enabled

  # plan
  position = modelV2.position
  fill_xyzt(position, ModelConstants.T_IDXS, *net_output_data['plan'][0,:,Plan.POSITION].T, *net_output_data['plan_stds'][0,:,Plan.POSITION].T)
  velocity = modelV2.velocity
  fill_xyzt(velocity, ModelConstants.T_IDXS, *net_output_data['plan'][0,:,Plan.VELOCITY].T)
  acceleration = modelV2.acceleration
  fill_xyzt(acceleration, ModelConstants.T_IDXS, *net_output_data['plan'][0,:,Plan.ACCELERATION].T)
  orientation = modelV2.orientation
  fill_xyzt(orientation, ModelConstants.T_IDXS, *net_output_data['plan'][0,:,Plan.T_FROM_CURRENT_EULER].T)
  orientation_rate = modelV2.orientationRate
  fill_xyzt(orientation_rate, ModelConstants.T_IDXS, *net_output_data['plan'][0,:,Plan.ORIENTATION_RATE].T)

  # lateral planning
  if model_use_lateral_planner:
    solution = modelV2.lateralPlannerSolutionDEPRECATED
    solution.x, solution.y, solution.yaw, solution.yawRate = [net_output_data['lat_planner_solution'][0,:,i].tolist() for i in range(4)]
    solution.xStd, solution.yStd, solution.yawStd, solution.yawRateStd = [net_output_data['lat_planner_solution_stds'][0,:,i].tolist() for i in range(4)]
  else:
    action = modelV2.action
    action.desiredCurvature = float(net_output_data['desired_curvature'][0,0])

  # times at X_IDXS according to model plan
  PLAN_T_IDXS = [np.nan] * ModelConstants.IDX_N
  PLAN_T_IDXS[0] = 0.0
  plan_x = net_output_data['plan'][0,:,Plan.POSITION][:,0].tolist()
  for xidx in range(1, ModelConstants.IDX_N):
    tidx = 0
    # increment tidx until we find an element that's further away than the current xidx
    while tidx < ModelConstants.IDX_N - 1 and plan_x[tidx+1] < ModelConstants.X_IDXS[xidx]:
      tidx += 1
    if tidx == ModelConstants.IDX_N - 1:
      # if the Plan doesn't extend far enough, set plan_t to the max value (10s), then break
      PLAN_T_IDXS[xidx] = ModelConstants.T_IDXS[ModelConstants.IDX_N - 1]
      break
    # interpolate to find `t` for the current xidx
    current_x_val = plan_x[tidx]
    next_x_val = plan_x[tidx+1]
    p = (ModelConstants.X_IDXS[xidx] - current_x_val) / (next_x_val - current_x_val) if abs(next_x_val - current_x_val) > 1e-9 else float('nan')
    PLAN_T_IDXS[xidx] = p * ModelConstants.T_IDXS[tidx+1] + (1 - p) * ModelConstants.T_IDXS[tidx]

  # lane lines
  modelV2.init('laneLines', 4)
  for i in range(4):
    lane_line = modelV2.laneLines[i]
    fill_xyzt(lane_line, PLAN_T_IDXS, np.array(ModelConstants.X_IDXS), net_output_data['lane_lines'][0,i,:,0], net_output_data['lane_lines'][0,i,:,1])
  modelV2.laneLineStds = net_output_data['lane_lines_stds'][0,:,0,0].tolist()
  modelV2.laneLineProbs = net_output_data['lane_lines_prob'][0,1::2].tolist()

  # road edges
  modelV2.init('roadEdges', 2)
  for i in range(2):
    road_edge = modelV2.roadEdges[i]
    fill_xyzt(road_edge, PLAN_T_IDXS, np.array(ModelConstants.X_IDXS), net_output_data['road_edges'][0,i,:,0], net_output_data['road_edges'][0,i,:,1])
  modelV2.roadEdgeStds = net_output_data['road_edges_stds'][0,:,0,0].tolist()

  # leads
  modelV2.init('leadsV3', 3)
  for i in range(3):
    lead = modelV2.leadsV3[i]
    fill_xyvat(lead, ModelConstants.LEAD_T_IDXS, *net_output_data['lead'][0,i].T, *net_output_data['lead_stds'][0,i].T)
    lead.prob = net_output_data['lead_prob'][0,i].tolist()
    lead.probTime = ModelConstants.LEAD_T_OFFSETS[i]

  # meta
  meta = modelV2.meta
  meta.desireState = net_output_data['desire_state'][0].reshape(-1).tolist()
  meta.desirePrediction = net_output_data['desire_pred'][0].reshape(-1).tolist()
  meta.engagedProb = net_output_data['meta'][0,Meta.ENGAGED].item()
  meta.init('disengagePredictions')
  disengage_predictions = meta.disengagePredictions
  disengage_predictions.t = ModelConstants.META_T_IDXS
  disengage_predictions.brakeDisengageProbs = net_output_data['meta'][0,Meta.BRAKE_DISENGAGE].tolist()
  disengage_predictions.gasDisengageProbs = net_output_data['meta'][0,Meta.GAS_DISENGAGE].tolist()
  disengage_predictions.steerOverrideProbs = net_output_data['meta'][0,Meta.STEER_OVERRIDE].tolist()
  disengage_predictions.brake3MetersPerSecondSquaredProbs = net_output_data['meta'][0,Meta.HARD_BRAKE_3].tolist()
  disengage_predictions.brake4MetersPerSecondSquaredProbs = net_output_data['meta'][0,Meta.HARD_BRAKE_4].tolist()
  disengage_predictions.brake5MetersPerSecondSquaredProbs = net_output_data['meta'][0,Meta.HARD_BRAKE_5].tolist()

  publish_state.prev_brake_5ms2_probs[:-1] = publish_state.prev_brake_5ms2_probs[1:]
  publish_state.prev_brake_5ms2_probs[-1] = net_output_data['meta'][0,Meta.HARD_BRAKE_5][0]
  publish_state.prev_brake_3ms2_probs[:-1] = publish_state.prev_brake_3ms2_probs[1:]
  publish_state.prev_brake_3ms2_probs[-1] = net_output_data['meta'][0,Meta.HARD_BRAKE_3][0]
  hard_brake_predicted = (publish_state.prev_brake_5ms2_probs > ModelConstants.FCW_THRESHOLDS_5MS2).all() and \
    (publish_state.prev_brake_3ms2_probs > ModelConstants.FCW_THRESHOLDS_3MS2).all()
  meta.hardBrakePredicted = hard_brake_predicted.item()

  # temporal pose
  temporal_pose = modelV2.temporalPose
  temporal_pose.trans = net_output_data['sim_pose'][0,:3].tolist()
  temporal_pose.transStd = net_output_data['sim_pose_stds'][0,:3].tolist()
  temporal_pose.rot = net_output_data['sim_pose'][0,3:].tolist()
  temporal_pose.rotStd = net_output_data['sim_pose_stds'][0,3:].tolist()

  # confidence
  if vipc_frame_id % (2*ModelConstants.MODEL_FREQ) == 0:
    # any disengage prob
    brake_disengage_probs = net_output_data['meta'][0,Meta.BRAKE_DISENGAGE]
    gas_disengage_probs = net_output_data['meta'][0,Meta.GAS_DISENGAGE]
    steer_override_probs = net_output_data['meta'][0,Meta.STEER_OVERRIDE]
    any_disengage_probs = 1-((1-brake_disengage_probs)*(1-gas_disengage_probs)*(1-steer_override_probs))
    # independent disengage prob for each 2s slice
    ind_disengage_probs = np.r_[any_disengage_probs[0], np.diff(any_disengage_probs) / (1 - any_disengage_probs[:-1])]
    # rolling buf for 2, 4, 6, 8, 10s
    publish_state.disengage_buffer[:-ModelConstants.DISENGAGE_WIDTH] = publish_state.disengage_buffer[ModelConstants.DISENGAGE_WIDTH:]
    publish_state.disengage_buffer[-ModelConstants.DISENGAGE_WIDTH:] = ind_disengage_probs

  score = 0.
  for i in range(ModelConstants.DISENGAGE_WIDTH):
    score += publish_state.disengage_buffer[i*ModelConstants.DISENGAGE_WIDTH+ModelConstants.DISENGAGE_WIDTH-1-i].item() / ModelConstants.DISENGAGE_WIDTH
  if score < ModelConstants.RYG_GREEN:
    modelV2.confidence = ConfidenceClass.green
  elif score < ModelConstants.RYG_YELLOW:
    modelV2.confidence = ConfidenceClass.yellow
  else:
    modelV2.confidence = ConfidenceClass.red

  # raw prediction if enabled
  if SEND_RAW_PRED:
    modelV2.rawPredictions = net_output_data['raw_pred'].tobytes()

def fill_pose_msg(msg: capnp._DynamicStructBuilder, net_output_data: Dict[str, np.ndarray],
                  vipc_frame_id: int, vipc_dropped_frames: int, timestamp_eof: int, live_calib_seen: bool) -> None:
  msg.valid = live_calib_seen & (vipc_dropped_frames < 1)
  cameraOdometry = msg.cameraOdometry

  cameraOdometry.frameId = vipc_frame_id
  cameraOdometry.timestampEof = timestamp_eof

  cameraOdometry.trans = net_output_data['pose'][0,:3].tolist()
  cameraOdometry.rot = net_output_data['pose'][0,3:].tolist()
  cameraOdometry.wideFromDeviceEuler = net_output_data['wide_from_device_euler'][0,:].tolist()
  cameraOdometry.roadTransformTrans = net_output_data['road_transform'][0,:3].tolist()
  cameraOdometry.transStd = net_output_data['pose_stds'][0,:3].tolist()
  cameraOdometry.rotStd = net_output_data['pose_stds'][0,3:].tolist()
  cameraOdometry.wideFromDeviceEulerStd = net_output_data['wide_from_device_euler_stds'][0,:].tolist()
  cameraOdometry.roadTransformTransStd = net_output_data['road_transform_stds'][0,:3].tolist()<|MERGE_RESOLUTION|>--- conflicted
+++ resolved
@@ -46,11 +46,7 @@
 def fill_model_msg(msg: capnp._DynamicStructBuilder, net_output_data: Dict[str, np.ndarray], publish_state: PublishState,
                    vipc_frame_id: int, vipc_frame_id_extra: int, frame_id: int, frame_drop: float,
                    timestamp_eof: int, timestamp_llk: int, model_execution_time: float,
-<<<<<<< HEAD
-                   nav_enabled: bool, v_ego: float, steer_delay: float, valid: bool, model_use_lateral_planner: bool) -> None:
-=======
-                   nav_enabled: bool, valid: bool) -> None:
->>>>>>> b8773a10
+                   nav_enabled: bool, valid: bool, model_use_lateral_planner: bool) -> None:
   frame_age = frame_id - vipc_frame_id if frame_id > vipc_frame_id else 0
   msg.valid = valid
 
