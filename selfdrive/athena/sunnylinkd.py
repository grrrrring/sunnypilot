--- conflicted
+++ resolved
@@ -30,11 +30,8 @@
 params = Params()
 sunnylink_api = SunnylinkApi(params.get("SunnylinkDongleId", encoding='utf-8'))
 def handle_long_poll(ws: WebSocket, exit_event: threading.Event | None) -> None:
-<<<<<<< HEAD
+  cloudlog.info("sunnylinkd.handle_long_poll started")
   sm = messaging.SubMaster(['deviceState'])
-=======
-  cloudlog.info("sunnylinkd.handle_long_poll started")
->>>>>>> a7699c28
   end_event = threading.Event()
   comma_prime_cellular_end_event = threading.Event()
 
@@ -92,7 +89,7 @@
         recv_queue.put_nowait(data)
         cloudlog.debug(f"sunnylinkd.ws_recv.recv {data}")
       elif opcode in (ABNF.OPCODE_PING, ABNF.OPCODE_PONG):
-        cloudlog.debug(f"sunnylinkd.ws_recv.pong {opcode}")
+        cloudlog.info(f"sunnylinkd.ws_recv.pong {opcode}")
         last_ping = int(time.monotonic() * 1e9)
         Params().put("LastSunnylinkPingTime", str(last_ping))
     except WebSocketTimeoutException:
@@ -110,7 +107,7 @@
   while not end_event.is_set():
     try:
       ws.ping()
-      cloudlog.debug(f"sunnylinkd.ws_recv.ws_ping: Pinging")
+      cloudlog.info(f"sunnylinkd.ws_recv.ws_ping: Pinging")
     except Exception:
       cloudlog.exception("sunnylinkd.ws_ping.exception")
       end_event.set()
@@ -198,7 +195,8 @@
       cloudlog.event("sunnylinkd.main.connecting_ws", ws_uri=ws_uri, retries=conn_retries)
       ws = create_connection(ws_uri,
                              cookie="jwt=" + sunnylink_api.get_token(),
-                             enable_multithread=True)
+                             enable_multithread=True,
+                             timeout=30.0)
       cloudlog.event("sunnylinkd.main.connected_ws", ws_uri=ws_uri, retries=conn_retries,
                      duration=time.monotonic() - conn_start)
       conn_start = None
