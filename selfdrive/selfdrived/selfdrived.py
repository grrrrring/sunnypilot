--- conflicted
+++ resolved
@@ -475,11 +475,7 @@
     if not self.CP.passive and self.initialized:
       self.enabled, self.active = self.state_machine.update(self.events)
     if not self.CP.notCar:
-<<<<<<< HEAD
-      self.mads.update(CS)
-=======
       self.mads.update(CS, self.sm)
->>>>>>> 3dee7cac
     self.update_alerts(CS)
 
     self.publish_selfdriveState(CS)
