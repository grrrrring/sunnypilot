#!/usr/bin/env python3
import bisect
import math
import os
from enum import IntEnum
from collections.abc import Callable

from cereal import log, car
import cereal.messaging as messaging
from openpilot.common.conversions import Conversions as CV
from openpilot.common.git import get_short_branch
from openpilot.common.realtime import DT_CTRL
from openpilot.selfdrive.locationd.calibrationd import MIN_SPEED_FILTER

AlertSize = log.SelfdriveState.AlertSize
AlertStatus = log.SelfdriveState.AlertStatus
VisualAlert = car.CarControl.HUDControl.VisualAlert
AudibleAlert = car.CarControl.HUDControl.AudibleAlert
EventName = log.OnroadEvent.EventName


# Alert priorities
class Priority(IntEnum):
  LOWEST = 0
  LOWER = 1
  LOW = 2
  MID = 3
  HIGH = 4
  HIGHEST = 5


# Event types
class ET:
  ENABLE = 'enable'
  PRE_ENABLE = 'preEnable'
  OVERRIDE_LATERAL = 'overrideLateral'
  OVERRIDE_LONGITUDINAL = 'overrideLongitudinal'
  NO_ENTRY = 'noEntry'
  WARNING = 'warning'
  USER_DISABLE = 'userDisable'
  SOFT_DISABLE = 'softDisable'
  IMMEDIATE_DISABLE = 'immediateDisable'
  PERMANENT = 'permanent'


# get event name from enum
EVENT_NAME = {v: k for k, v in EventName.schema.enumerants.items()}


class Events:
  def __init__(self):
    self.events: list[int] = []
    self.static_events: list[int] = []
    self.event_counters = dict.fromkeys(EVENTS.keys(), 0)

  @property
  def names(self) -> list[int]:
    return self.events

  def __len__(self) -> int:
    return len(self.events)

  def add(self, event_name: int, static: bool=False) -> None:
    if static:
      bisect.insort(self.static_events, event_name)
    bisect.insort(self.events, event_name)

  def clear(self) -> None:
    self.event_counters = {k: (v + 1 if k in self.events else 0) for k, v in self.event_counters.items()}
    self.events = self.static_events.copy()

  def contains(self, event_type: str) -> bool:
    return any(event_type in EVENTS.get(e, {}) for e in self.events)

  def create_alerts(self, event_types: list[str], callback_args=None):
    if callback_args is None:
      callback_args = []

    ret = []
    for e in self.events:
      types = EVENTS[e].keys()
      for et in event_types:
        if et in types:
          alert = EVENTS[e][et]
          if not isinstance(alert, Alert):
            alert = alert(*callback_args)

          if DT_CTRL * (self.event_counters[e] + 1) >= alert.creation_delay:
            alert.alert_type = f"{EVENT_NAME[e]}/{et}"
            alert.event_type = et
            ret.append(alert)
    return ret

  def add_from_msg(self, events):
    for e in events:
      bisect.insort(self.events, e.name.raw)

  def to_msg(self):
    ret = []
    for event_name in self.events:
      event = log.OnroadEvent.new_message()
      event.name = event_name
      for event_type in EVENTS.get(event_name, {}):
        setattr(event, event_type, True)
      ret.append(event)
    return ret

  def has(self, event_name: int) -> bool:
    return event_name in self.events

<<<<<<< HEAD
  def has_list(self, events_list: list[int]) -> bool:
    return all(event_name in self.events for event_name in events_list)
=======
  def contains_in_list(self, events_list: list[int]) -> bool:
    return any(event_name in self.events for event_name in events_list)
>>>>>>> 2edec426

  def remove(self, event_name: int, static: bool = False) -> None:
    if static and event_name in self.static_events:
      self.static_events.remove(event_name)

    if event_name in self.events:
      self.event_counters[event_name] = self.event_counters[event_name] + 1
      self.events.remove(event_name)

  def replace(self, prev_event_name: int, cur_event_name: int, static: bool = False) -> None:
    self.remove(prev_event_name, static)
    self.add(cur_event_name, static)


class Alert:
  def __init__(self,
               alert_text_1: str,
               alert_text_2: str,
               alert_status: log.SelfdriveState.AlertStatus,
               alert_size: log.SelfdriveState.AlertSize,
               priority: Priority,
               visual_alert: car.CarControl.HUDControl.VisualAlert,
               audible_alert: car.CarControl.HUDControl.AudibleAlert,
               duration: float,
               creation_delay: float = 0.):

    self.alert_text_1 = alert_text_1
    self.alert_text_2 = alert_text_2
    self.alert_status = alert_status
    self.alert_size = alert_size
    self.priority = priority
    self.visual_alert = visual_alert
    self.audible_alert = audible_alert

    self.duration = int(duration / DT_CTRL)

    self.creation_delay = creation_delay

    self.alert_type = ""
    self.event_type: str | None = None

  def __str__(self) -> str:
    return f"{self.alert_text_1}/{self.alert_text_2} {self.priority} {self.visual_alert} {self.audible_alert}"

  def __gt__(self, alert2) -> bool:
    if not isinstance(alert2, Alert):
      return False
    return self.priority > alert2.priority

EmptyAlert = Alert("" , "", AlertStatus.normal, AlertSize.none, Priority.LOWEST,
                   VisualAlert.none, AudibleAlert.none, 0)

class NoEntryAlert(Alert):
  def __init__(self, alert_text_2: str,
               alert_text_1: str = "openpilot Unavailable",
               visual_alert: car.CarControl.HUDControl.VisualAlert=VisualAlert.none):
    super().__init__(alert_text_1, alert_text_2, AlertStatus.normal,
                     AlertSize.mid, Priority.LOW, visual_alert,
                     AudibleAlert.refuse, 3.)


class SoftDisableAlert(Alert):
  def __init__(self, alert_text_2: str):
    super().__init__("TAKE CONTROL IMMEDIATELY", alert_text_2,
                     AlertStatus.userPrompt, AlertSize.full,
                     Priority.MID, VisualAlert.steerRequired,
                     AudibleAlert.warningSoft, 2.),


# less harsh version of SoftDisable, where the condition is user-triggered
class UserSoftDisableAlert(SoftDisableAlert):
  def __init__(self, alert_text_2: str):
    super().__init__(alert_text_2),
    self.alert_text_1 = "openpilot will disengage"


class ImmediateDisableAlert(Alert):
  def __init__(self, alert_text_2: str):
    super().__init__("TAKE CONTROL IMMEDIATELY", alert_text_2,
                     AlertStatus.critical, AlertSize.full,
                     Priority.HIGHEST, VisualAlert.steerRequired,
                     AudibleAlert.warningImmediate, 4.),


class EngagementAlert(Alert):
  def __init__(self, audible_alert: car.CarControl.HUDControl.AudibleAlert):
    super().__init__("", "",
                     AlertStatus.normal, AlertSize.none,
                     Priority.MID, VisualAlert.none,
                     audible_alert, .2),


class NormalPermanentAlert(Alert):
  def __init__(self, alert_text_1: str, alert_text_2: str = "", duration: float = 0.2, priority: Priority = Priority.LOWER, creation_delay: float = 0.):
    super().__init__(alert_text_1, alert_text_2,
                     AlertStatus.normal, AlertSize.mid if len(alert_text_2) else AlertSize.small,
                     priority, VisualAlert.none, AudibleAlert.none, duration, creation_delay=creation_delay),


class StartupAlert(Alert):
  def __init__(self, alert_text_1: str, alert_text_2: str = "Always keep hands on wheel and eyes on road", alert_status=AlertStatus.normal):
    super().__init__(alert_text_1, alert_text_2,
                     alert_status, AlertSize.mid,
                     Priority.LOWER, VisualAlert.none, AudibleAlert.none, 5.),


# ********** helper functions **********
def get_display_speed(speed_ms: float, metric: bool) -> str:
  speed = int(round(speed_ms * (CV.MS_TO_KPH if metric else CV.MS_TO_MPH)))
  unit = 'km/h' if metric else 'mph'
  return f"{speed} {unit}"


# ********** alert callback functions **********

AlertCallbackType = Callable[[car.CarParams, car.CarState, messaging.SubMaster, bool, int, log.ControlsState], Alert]


def soft_disable_alert(alert_text_2: str) -> AlertCallbackType:
  def func(CP: car.CarParams, CS: car.CarState, sm: messaging.SubMaster, metric: bool, soft_disable_time: int, personality) -> Alert:
    if soft_disable_time < int(0.5 / DT_CTRL):
      return ImmediateDisableAlert(alert_text_2)
    return SoftDisableAlert(alert_text_2)
  return func

def user_soft_disable_alert(alert_text_2: str) -> AlertCallbackType:
  def func(CP: car.CarParams, CS: car.CarState, sm: messaging.SubMaster, metric: bool, soft_disable_time: int, personality) -> Alert:
    if soft_disable_time < int(0.5 / DT_CTRL):
      return ImmediateDisableAlert(alert_text_2)
    return UserSoftDisableAlert(alert_text_2)
  return func

def startup_master_alert(CP: car.CarParams, CS: car.CarState, sm: messaging.SubMaster, metric: bool, soft_disable_time: int, personality) -> Alert:
  branch = get_short_branch()  # Ensure get_short_branch is cached to avoid lags on startup
  if "REPLAY" in os.environ:
    branch = "replay"

  return StartupAlert("WARNING: This branch is not tested", branch, alert_status=AlertStatus.userPrompt)

def below_engage_speed_alert(CP: car.CarParams, CS: car.CarState, sm: messaging.SubMaster, metric: bool, soft_disable_time: int, personality) -> Alert:
  return NoEntryAlert(f"Drive above {get_display_speed(CP.minEnableSpeed, metric)} to engage")


def below_steer_speed_alert(CP: car.CarParams, CS: car.CarState, sm: messaging.SubMaster, metric: bool, soft_disable_time: int, personality) -> Alert:
  return Alert(
    f"Steer Unavailable Below {get_display_speed(CP.minSteerSpeed, metric)}",
    "",
    AlertStatus.userPrompt, AlertSize.small,
    Priority.LOW, VisualAlert.steerRequired, AudibleAlert.prompt, 0.4)


def calibration_incomplete_alert(CP: car.CarParams, CS: car.CarState, sm: messaging.SubMaster, metric: bool, soft_disable_time: int, personality) -> Alert:
  first_word = 'Recalibration' if sm['liveCalibration'].calStatus == log.LiveCalibrationData.Status.recalibrating else 'Calibration'
  return Alert(
    f"{first_word} in Progress: {sm['liveCalibration'].calPerc:.0f}%",
    f"Drive Above {get_display_speed(MIN_SPEED_FILTER, metric)}",
    AlertStatus.normal, AlertSize.mid,
    Priority.LOWEST, VisualAlert.none, AudibleAlert.none, .2)


# *** debug alerts ***

def out_of_space_alert(CP: car.CarParams, CS: car.CarState, sm: messaging.SubMaster, metric: bool, soft_disable_time: int, personality) -> Alert:
  full_perc = round(100. - sm['deviceState'].freeSpacePercent)
  return NormalPermanentAlert("Out of Storage", f"{full_perc}% full")


def posenet_invalid_alert(CP: car.CarParams, CS: car.CarState, sm: messaging.SubMaster, metric: bool, soft_disable_time: int, personality) -> Alert:
  mdl = sm['modelV2'].velocity.x[0] if len(sm['modelV2'].velocity.x) else math.nan
  err = CS.vEgo - mdl
  msg = f"Speed Error: {err:.1f} m/s"
  return NoEntryAlert(msg, alert_text_1="Posenet Speed Invalid")


def process_not_running_alert(CP: car.CarParams, CS: car.CarState, sm: messaging.SubMaster, metric: bool, soft_disable_time: int, personality) -> Alert:
  not_running = [p.name for p in sm['managerState'].processes if not p.running and p.shouldBeRunning]
  msg = ', '.join(not_running)
  return NoEntryAlert(msg, alert_text_1="Process Not Running")


def comm_issue_alert(CP: car.CarParams, CS: car.CarState, sm: messaging.SubMaster, metric: bool, soft_disable_time: int, personality) -> Alert:
  bs = [s for s in sm.data.keys() if not sm.all_checks([s, ])]
  msg = ', '.join(bs[:4])  # can't fit too many on one line
  return NoEntryAlert(msg, alert_text_1="Communication Issue Between Processes")


def camera_malfunction_alert(CP: car.CarParams, CS: car.CarState, sm: messaging.SubMaster, metric: bool, soft_disable_time: int, personality) -> Alert:
  all_cams = ('roadCameraState', 'driverCameraState', 'wideRoadCameraState')
  bad_cams = [s.replace('State', '') for s in all_cams if s in sm.data.keys() and not sm.all_checks([s, ])]
  return NormalPermanentAlert("Camera Malfunction", ', '.join(bad_cams))


def calibration_invalid_alert(CP: car.CarParams, CS: car.CarState, sm: messaging.SubMaster, metric: bool, soft_disable_time: int, personality) -> Alert:
  rpy = sm['liveCalibration'].rpyCalib
  yaw = math.degrees(rpy[2] if len(rpy) == 3 else math.nan)
  pitch = math.degrees(rpy[1] if len(rpy) == 3 else math.nan)
  angles = f"Remount Device (Pitch: {pitch:.1f}°, Yaw: {yaw:.1f}°)"
  return NormalPermanentAlert("Calibration Invalid", angles)


def overheat_alert(CP: car.CarParams, CS: car.CarState, sm: messaging.SubMaster, metric: bool, soft_disable_time: int, personality) -> Alert:
  cpu = max(sm['deviceState'].cpuTempC, default=0.)
  gpu = max(sm['deviceState'].gpuTempC, default=0.)
  temp = max((cpu, gpu, sm['deviceState'].memoryTempC))
  return NormalPermanentAlert("System Overheated", f"{temp:.0f} °C")


def low_memory_alert(CP: car.CarParams, CS: car.CarState, sm: messaging.SubMaster, metric: bool, soft_disable_time: int, personality) -> Alert:
  return NormalPermanentAlert("Low Memory", f"{sm['deviceState'].memoryUsagePercent}% used")


def high_cpu_usage_alert(CP: car.CarParams, CS: car.CarState, sm: messaging.SubMaster, metric: bool, soft_disable_time: int, personality) -> Alert:
  x = max(sm['deviceState'].cpuUsagePercent, default=0.)
  return NormalPermanentAlert("High CPU Usage", f"{x}% used")


def modeld_lagging_alert(CP: car.CarParams, CS: car.CarState, sm: messaging.SubMaster, metric: bool, soft_disable_time: int, personality) -> Alert:
  return NormalPermanentAlert("Driving Model Lagging", f"{sm['modelV2'].frameDropPerc:.1f}% frames dropped")


def wrong_car_mode_alert(CP: car.CarParams, CS: car.CarState, sm: messaging.SubMaster, metric: bool, soft_disable_time: int, personality) -> Alert:
  text = "Enable Adaptive Cruise to Engage"
  if CP.carName == "honda":
    text = "Enable Main Switch to Engage"
  return NoEntryAlert(text)


def joystick_alert(CP: car.CarParams, CS: car.CarState, sm: messaging.SubMaster, metric: bool, soft_disable_time: int, personality) -> Alert:
  gb = sm['carControl'].actuators.accel / 4.
  steer = sm['carControl'].actuators.steer
  vals = f"Gas: {round(gb * 100.)}%, Steer: {round(steer * 100.)}%"
  return NormalPermanentAlert("Joystick Mode", vals)


def longitudinal_maneuver_alert(CP: car.CarParams, CS: car.CarState, sm: messaging.SubMaster, metric: bool, soft_disable_time: int, personality) -> Alert:
  ad = sm['alertDebug']
  audible_alert = AudibleAlert.prompt if 'Active' in ad.alertText1 else AudibleAlert.none
  alert_status = AlertStatus.userPrompt if 'Active' in ad.alertText1 else AlertStatus.normal
  alert_size = AlertSize.mid if ad.alertText2 else AlertSize.small
  return Alert(ad.alertText1, ad.alertText2,
               alert_status, alert_size,
               Priority.LOW, VisualAlert.none, audible_alert, 0.2)


def personality_changed_alert(CP: car.CarParams, CS: car.CarState, sm: messaging.SubMaster, metric: bool, soft_disable_time: int, personality) -> Alert:
  personality = str(personality).title()
  return NormalPermanentAlert(f"Driving Personality: {personality}", duration=1.5)



EVENTS: dict[int, dict[str, Alert | AlertCallbackType]] = {
  # ********** events with no alerts **********

  EventName.stockFcw: {},
  EventName.actuatorsApiUnavailable: {},

  # ********** events only containing alerts displayed in all states **********

  EventName.joystickDebug: {
    ET.WARNING: joystick_alert,
    ET.PERMANENT: NormalPermanentAlert("Joystick Mode"),
  },

  EventName.longitudinalManeuver: {
    ET.WARNING: longitudinal_maneuver_alert,
    ET.PERMANENT: NormalPermanentAlert("Longitudinal Maneuver Mode",
                                       "Ensure road ahead is clear"),
  },

  EventName.selfdriveInitializing: {
    ET.NO_ENTRY: NoEntryAlert("System Initializing"),
  },

  EventName.startup: {
    ET.PERMANENT: StartupAlert("Be ready to take over at any time")
  },

  EventName.startupMaster: {
    ET.PERMANENT: startup_master_alert,
  },

  EventName.startupNoControl: {
    ET.PERMANENT: StartupAlert("Dashcam mode"),
    ET.NO_ENTRY: NoEntryAlert("Dashcam mode"),
  },

  EventName.startupNoCar: {
    ET.PERMANENT: StartupAlert("Dashcam mode for unsupported car"),
  },

  EventName.startupNoSecOcKey: {
    ET.PERMANENT: NormalPermanentAlert("Dashcam Mode",
                                       "Security Key Not Available",
                                       priority=Priority.HIGH),
  },

  EventName.dashcamMode: {
    ET.PERMANENT: NormalPermanentAlert("Dashcam Mode",
                                       priority=Priority.LOWEST),
  },

  EventName.invalidLkasSetting: {
    ET.PERMANENT: NormalPermanentAlert("Invalid LKAS setting",
                                       "Toggle stock LKAS on or off to engage"),
    ET.NO_ENTRY: NoEntryAlert("Invalid LKAS setting"),
  },

  EventName.cruiseMismatch: {
    #ET.PERMANENT: ImmediateDisableAlert("openpilot failed to cancel cruise"),
  },

  # openpilot doesn't recognize the car. This switches openpilot into a
  # read-only mode. This can be solved by adding your fingerprint.
  # See https://github.com/commaai/openpilot/wiki/Fingerprinting for more information
  EventName.carUnrecognized: {
    ET.PERMANENT: NormalPermanentAlert("Dashcam Mode",
                                       "Car Unrecognized",
                                       priority=Priority.LOWEST),
  },

  EventName.aeb: {
    ET.PERMANENT: Alert(
      "BRAKE!",
      "Emergency Braking: Risk of Collision",
      AlertStatus.critical, AlertSize.full,
      Priority.HIGHEST, VisualAlert.fcw, AudibleAlert.none, 2.),
    ET.NO_ENTRY: NoEntryAlert("AEB: Risk of Collision"),
  },

  EventName.stockAeb: {
    ET.PERMANENT: Alert(
      "BRAKE!",
      "Stock AEB: Risk of Collision",
      AlertStatus.critical, AlertSize.full,
      Priority.HIGHEST, VisualAlert.fcw, AudibleAlert.none, 2.),
    ET.NO_ENTRY: NoEntryAlert("Stock AEB: Risk of Collision"),
  },

  EventName.fcw: {
    ET.PERMANENT: Alert(
      "BRAKE!",
      "Risk of Collision",
      AlertStatus.critical, AlertSize.full,
      Priority.HIGHEST, VisualAlert.fcw, AudibleAlert.warningSoft, 2.),
  },

  EventName.ldw: {
    ET.PERMANENT: Alert(
      "Lane Departure Detected",
      "",
      AlertStatus.userPrompt, AlertSize.small,
      Priority.LOW, VisualAlert.ldw, AudibleAlert.prompt, 3.),
  },

  # ********** events only containing alerts that display while engaged **********

  EventName.steerTempUnavailableSilent: {
    ET.WARNING: Alert(
      "Steering Temporarily Unavailable",
      "",
      AlertStatus.userPrompt, AlertSize.small,
      Priority.LOW, VisualAlert.steerRequired, AudibleAlert.prompt, 1.8),
  },

  EventName.preDriverDistracted: {
    ET.PERMANENT: Alert(
      "Pay Attention",
      "",
      AlertStatus.normal, AlertSize.small,
      Priority.LOW, VisualAlert.none, AudibleAlert.none, .1),
  },

  EventName.promptDriverDistracted: {
    ET.PERMANENT: Alert(
      "Pay Attention",
      "Driver Distracted",
      AlertStatus.userPrompt, AlertSize.mid,
      Priority.MID, VisualAlert.steerRequired, AudibleAlert.promptDistracted, .1),
  },

  EventName.driverDistracted: {
    ET.PERMANENT: Alert(
      "DISENGAGE IMMEDIATELY",
      "Driver Distracted",
      AlertStatus.critical, AlertSize.full,
      Priority.HIGH, VisualAlert.steerRequired, AudibleAlert.warningImmediate, .1),
  },

  EventName.preDriverUnresponsive: {
    ET.PERMANENT: Alert(
      "Touch Steering Wheel: No Face Detected",
      "",
      AlertStatus.normal, AlertSize.small,
      Priority.LOW, VisualAlert.steerRequired, AudibleAlert.none, .1),
  },

  EventName.promptDriverUnresponsive: {
    ET.PERMANENT: Alert(
      "Touch Steering Wheel",
      "Driver Unresponsive",
      AlertStatus.userPrompt, AlertSize.mid,
      Priority.MID, VisualAlert.steerRequired, AudibleAlert.promptDistracted, .1),
  },

  EventName.driverUnresponsive: {
    ET.PERMANENT: Alert(
      "DISENGAGE IMMEDIATELY",
      "Driver Unresponsive",
      AlertStatus.critical, AlertSize.full,
      Priority.HIGH, VisualAlert.steerRequired, AudibleAlert.warningImmediate, .1),
  },

  EventName.manualRestart: {
    ET.WARNING: Alert(
      "TAKE CONTROL",
      "Resume Driving Manually",
      AlertStatus.userPrompt, AlertSize.mid,
      Priority.LOW, VisualAlert.none, AudibleAlert.none, .2),
  },

  EventName.resumeRequired: {
    ET.WARNING: Alert(
      "Press Resume to Exit Standstill",
      "",
      AlertStatus.userPrompt, AlertSize.small,
      Priority.LOW, VisualAlert.none, AudibleAlert.none, .2),
  },

  EventName.belowSteerSpeed: {
    ET.WARNING: below_steer_speed_alert,
  },

  EventName.preLaneChangeLeft: {
    ET.WARNING: Alert(
      "Steer Left to Start Lane Change Once Safe",
      "",
      AlertStatus.normal, AlertSize.small,
      Priority.LOW, VisualAlert.none, AudibleAlert.none, .1),
  },

  EventName.preLaneChangeRight: {
    ET.WARNING: Alert(
      "Steer Right to Start Lane Change Once Safe",
      "",
      AlertStatus.normal, AlertSize.small,
      Priority.LOW, VisualAlert.none, AudibleAlert.none, .1),
  },

  EventName.laneChangeBlocked: {
    ET.WARNING: Alert(
      "Car Detected in Blindspot",
      "",
      AlertStatus.userPrompt, AlertSize.small,
      Priority.LOW, VisualAlert.none, AudibleAlert.prompt, .1),
  },

  EventName.laneChange: {
    ET.WARNING: Alert(
      "Changing Lanes",
      "",
      AlertStatus.normal, AlertSize.small,
      Priority.LOW, VisualAlert.none, AudibleAlert.none, .1),
  },

  EventName.steerSaturated: {
    ET.WARNING: Alert(
      "Take Control",
      "Turn Exceeds Steering Limit",
      AlertStatus.userPrompt, AlertSize.mid,
      Priority.LOW, VisualAlert.steerRequired, AudibleAlert.promptRepeat, 2.),
  },

  # Thrown when the fan is driven at >50% but is not rotating
  EventName.fanMalfunction: {
    ET.PERMANENT: NormalPermanentAlert("Fan Malfunction", "Likely Hardware Issue"),
  },

  # Camera is not outputting frames
  EventName.cameraMalfunction: {
    ET.PERMANENT: camera_malfunction_alert,
    ET.SOFT_DISABLE: soft_disable_alert("Camera Malfunction"),
    ET.NO_ENTRY: NoEntryAlert("Camera Malfunction: Reboot Your Device"),
  },
  # Camera framerate too low
  EventName.cameraFrameRate: {
    ET.PERMANENT: NormalPermanentAlert("Camera Frame Rate Low", "Reboot your Device"),
    ET.SOFT_DISABLE: soft_disable_alert("Camera Frame Rate Low"),
    ET.NO_ENTRY: NoEntryAlert("Camera Frame Rate Low: Reboot Your Device"),
  },

  # Unused

  EventName.locationdTemporaryError: {
    ET.NO_ENTRY: NoEntryAlert("locationd Temporary Error"),
    ET.SOFT_DISABLE: soft_disable_alert("locationd Temporary Error"),
  },

  EventName.locationdPermanentError: {
    ET.NO_ENTRY: NoEntryAlert("locationd Permanent Error"),
    ET.IMMEDIATE_DISABLE: ImmediateDisableAlert("locationd Permanent Error"),
    ET.PERMANENT: NormalPermanentAlert("locationd Permanent Error"),
  },

  # openpilot tries to learn certain parameters about your car by observing
  # how the car behaves to steering inputs from both human and openpilot driving.
  # This includes:
  # - steer ratio: gear ratio of the steering rack. Steering angle divided by tire angle
  # - tire stiffness: how much grip your tires have
  # - angle offset: most steering angle sensors are offset and measure a non zero angle when driving straight
  # This alert is thrown when any of these values exceed a sanity check. This can be caused by
  # bad alignment or bad sensor data. If this happens consistently consider creating an issue on GitHub
  EventName.paramsdTemporaryError: {
    ET.NO_ENTRY: NoEntryAlert("paramsd Temporary Error"),
    ET.SOFT_DISABLE: soft_disable_alert("paramsd Temporary Error"),
  },

  EventName.paramsdPermanentError: {
    ET.NO_ENTRY: NoEntryAlert("paramsd Permanent Error"),
    ET.IMMEDIATE_DISABLE: ImmediateDisableAlert("paramsd Permanent Error"),
    ET.PERMANENT: NormalPermanentAlert("paramsd Permanent Error"),
  },

  # ********** events that affect controls state transitions **********

  EventName.pcmEnable: {
    ET.ENABLE: EngagementAlert(AudibleAlert.engage),
  },

  EventName.buttonEnable: {
    ET.ENABLE: EngagementAlert(AudibleAlert.engage),
  },

  EventName.pcmDisable: {
    ET.USER_DISABLE: EngagementAlert(AudibleAlert.disengage),
  },

  EventName.buttonCancel: {
    ET.USER_DISABLE: EngagementAlert(AudibleAlert.disengage),
    ET.NO_ENTRY: NoEntryAlert("Cancel Pressed"),
  },

  EventName.brakeHold: {
    ET.USER_DISABLE: EngagementAlert(AudibleAlert.disengage),
    ET.NO_ENTRY: NoEntryAlert("Brake Hold Active"),
  },

  EventName.parkBrake: {
    ET.USER_DISABLE: EngagementAlert(AudibleAlert.disengage),
    ET.NO_ENTRY: NoEntryAlert("Parking Brake Engaged"),
  },

  EventName.pedalPressed: {
    ET.USER_DISABLE: EngagementAlert(AudibleAlert.disengage),
    ET.NO_ENTRY: NoEntryAlert("Pedal Pressed",
                              visual_alert=VisualAlert.brakePressed),
  },

  EventName.preEnableStandstill: {
    ET.PRE_ENABLE: Alert(
      "Release Brake to Engage",
      "",
      AlertStatus.normal, AlertSize.small,
      Priority.LOWEST, VisualAlert.none, AudibleAlert.none, .1, creation_delay=1.),
  },

  EventName.gasPressedOverride: {
    ET.OVERRIDE_LONGITUDINAL: Alert(
      "",
      "",
      AlertStatus.normal, AlertSize.none,
      Priority.LOWEST, VisualAlert.none, AudibleAlert.none, .1),
  },

  EventName.steerOverride: {
    ET.OVERRIDE_LATERAL: Alert(
      "",
      "",
      AlertStatus.normal, AlertSize.none,
      Priority.LOWEST, VisualAlert.none, AudibleAlert.none, .1),
  },

  EventName.wrongCarMode: {
    ET.USER_DISABLE: EngagementAlert(AudibleAlert.disengage),
    ET.NO_ENTRY: wrong_car_mode_alert,
  },

  EventName.resumeBlocked: {
    ET.NO_ENTRY: NoEntryAlert("Press Set to Engage"),
  },

  EventName.wrongCruiseMode: {
    ET.USER_DISABLE: EngagementAlert(AudibleAlert.disengage),
    ET.NO_ENTRY: NoEntryAlert("Adaptive Cruise Disabled"),
  },

  EventName.steerTempUnavailable: {
    ET.SOFT_DISABLE: soft_disable_alert("Steering Temporarily Unavailable"),
    ET.NO_ENTRY: NoEntryAlert("Steering Temporarily Unavailable"),
  },

  EventName.steerTimeLimit: {
    ET.SOFT_DISABLE: soft_disable_alert("Vehicle Steering Time Limit"),
    ET.NO_ENTRY: NoEntryAlert("Vehicle Steering Time Limit"),
  },

  EventName.outOfSpace: {
    ET.PERMANENT: out_of_space_alert,
    ET.NO_ENTRY: NoEntryAlert("Out of Storage"),
  },

  EventName.belowEngageSpeed: {
    ET.NO_ENTRY: below_engage_speed_alert,
  },

  EventName.sensorDataInvalid: {
    ET.PERMANENT: Alert(
      "Sensor Data Invalid",
      "Possible Hardware Issue",
      AlertStatus.normal, AlertSize.mid,
      Priority.LOWER, VisualAlert.none, AudibleAlert.none, .2, creation_delay=1.),
    ET.NO_ENTRY: NoEntryAlert("Sensor Data Invalid"),
    ET.SOFT_DISABLE: soft_disable_alert("Sensor Data Invalid"),
  },

  EventName.noGps: {
    ET.PERMANENT: Alert(
      "Poor GPS reception",
      "Ensure device has a clear view of the sky",
      AlertStatus.normal, AlertSize.mid,
      Priority.LOWER, VisualAlert.none, AudibleAlert.none, .2, creation_delay=600.)
  },

  EventName.tooDistracted: {
    ET.NO_ENTRY: NoEntryAlert("Distraction Level Too High"),
  },

  EventName.overheat: {
    ET.PERMANENT: overheat_alert,
    ET.SOFT_DISABLE: soft_disable_alert("System Overheated"),
    ET.NO_ENTRY: NoEntryAlert("System Overheated"),
  },

  EventName.wrongGear: {
    ET.SOFT_DISABLE: user_soft_disable_alert("Gear not D"),
    ET.NO_ENTRY: NoEntryAlert("Gear not D"),
  },

  # This alert is thrown when the calibration angles are outside of the acceptable range.
  # For example if the device is pointed too much to the left or the right.
  # Usually this can only be solved by removing the mount from the windshield completely,
  # and attaching while making sure the device is pointed straight forward and is level.
  # See https://comma.ai/setup for more information
  EventName.calibrationInvalid: {
    ET.PERMANENT: calibration_invalid_alert,
    ET.SOFT_DISABLE: soft_disable_alert("Calibration Invalid: Remount Device & Recalibrate"),
    ET.NO_ENTRY: NoEntryAlert("Calibration Invalid: Remount Device & Recalibrate"),
  },

  EventName.calibrationIncomplete: {
    ET.PERMANENT: calibration_incomplete_alert,
    ET.SOFT_DISABLE: soft_disable_alert("Calibration Incomplete"),
    ET.NO_ENTRY: NoEntryAlert("Calibration in Progress"),
  },

  EventName.calibrationRecalibrating: {
    ET.PERMANENT: calibration_incomplete_alert,
    ET.SOFT_DISABLE: soft_disable_alert("Device Remount Detected: Recalibrating"),
    ET.NO_ENTRY: NoEntryAlert("Remount Detected: Recalibrating"),
  },

  EventName.doorOpen: {
    ET.SOFT_DISABLE: user_soft_disable_alert("Door Open"),
    ET.NO_ENTRY: NoEntryAlert("Door Open"),
  },

  EventName.seatbeltNotLatched: {
    ET.SOFT_DISABLE: user_soft_disable_alert("Seatbelt Unlatched"),
    ET.NO_ENTRY: NoEntryAlert("Seatbelt Unlatched"),
  },

  EventName.espDisabled: {
    ET.SOFT_DISABLE: soft_disable_alert("Electronic Stability Control Disabled"),
    ET.NO_ENTRY: NoEntryAlert("Electronic Stability Control Disabled"),
  },

  EventName.lowBattery: {
    ET.SOFT_DISABLE: soft_disable_alert("Low Battery"),
    ET.NO_ENTRY: NoEntryAlert("Low Battery"),
  },

  # Different openpilot services communicate between each other at a certain
  # interval. If communication does not follow the regular schedule this alert
  # is thrown. This can mean a service crashed, did not broadcast a message for
  # ten times the regular interval, or the average interval is more than 10% too high.
  EventName.commIssue: {
    ET.SOFT_DISABLE: soft_disable_alert("Communication Issue Between Processes"),
    ET.NO_ENTRY: comm_issue_alert,
  },
  EventName.commIssueAvgFreq: {
    ET.SOFT_DISABLE: soft_disable_alert("Low Communication Rate Between Processes"),
    ET.NO_ENTRY: NoEntryAlert("Low Communication Rate Between Processes"),
  },

  EventName.selfdrivedLagging: {
    ET.SOFT_DISABLE: soft_disable_alert("System Lagging"),
    ET.NO_ENTRY: NoEntryAlert("Selfdrive Process Lagging: Reboot Your Device"),
  },

  # Thrown when manager detects a service exited unexpectedly while driving
  EventName.processNotRunning: {
    ET.NO_ENTRY: process_not_running_alert,
    ET.SOFT_DISABLE: soft_disable_alert("Process Not Running"),
  },

  EventName.radarFault: {
    ET.SOFT_DISABLE: soft_disable_alert("Radar Error: Restart the Car"),
    ET.NO_ENTRY: NoEntryAlert("Radar Error: Restart the Car"),
  },

  # Every frame from the camera should be processed by the model. If modeld
  # is not processing frames fast enough they have to be dropped. This alert is
  # thrown when over 20% of frames are dropped.
  EventName.modeldLagging: {
    ET.SOFT_DISABLE: soft_disable_alert("Driving Model Lagging"),
    ET.NO_ENTRY: NoEntryAlert("Driving Model Lagging"),
    ET.PERMANENT: modeld_lagging_alert,
  },

  # Besides predicting the path, lane lines and lead car data the model also
  # predicts the current velocity and rotation speed of the car. If the model is
  # very uncertain about the current velocity while the car is moving, this
  # usually means the model has trouble understanding the scene. This is used
  # as a heuristic to warn the driver.
  EventName.posenetInvalid: {
    ET.SOFT_DISABLE: soft_disable_alert("Posenet Speed Invalid"),
    ET.NO_ENTRY: posenet_invalid_alert,
  },

  # When the localizer detects an acceleration of more than 40 m/s^2 (~4G) we
  # alert the driver the device might have fallen from the windshield.
  EventName.deviceFalling: {
    ET.SOFT_DISABLE: soft_disable_alert("Device Fell Off Mount"),
    ET.NO_ENTRY: NoEntryAlert("Device Fell Off Mount"),
  },

  EventName.lowMemory: {
    ET.SOFT_DISABLE: soft_disable_alert("Low Memory: Reboot Your Device"),
    ET.PERMANENT: low_memory_alert,
    ET.NO_ENTRY: NoEntryAlert("Low Memory: Reboot Your Device"),
  },

  EventName.accFaulted: {
    ET.IMMEDIATE_DISABLE: ImmediateDisableAlert("Cruise Fault: Restart the Car"),
    ET.PERMANENT: NormalPermanentAlert("Cruise Fault: Restart the car to engage"),
    ET.NO_ENTRY: NoEntryAlert("Cruise Fault: Restart the Car"),
  },

  EventName.espActive: {
    ET.SOFT_DISABLE: soft_disable_alert("Electronic Stability Control Active"),
    ET.NO_ENTRY: NoEntryAlert("Electronic Stability Control Active"),
  },

  EventName.controlsMismatch: {
    ET.IMMEDIATE_DISABLE: ImmediateDisableAlert("Controls Mismatch"),
    ET.NO_ENTRY: NoEntryAlert("Controls Mismatch"),
  },

  # Sometimes the USB stack on the device can get into a bad state
  # causing the connection to the panda to be lost
  EventName.usbError: {
    ET.SOFT_DISABLE: soft_disable_alert("USB Error: Reboot Your Device"),
    ET.PERMANENT: NormalPermanentAlert("USB Error: Reboot Your Device", ""),
    ET.NO_ENTRY: NoEntryAlert("USB Error: Reboot Your Device"),
  },

  # This alert can be thrown for the following reasons:
  # - No CAN data received at all
  # - CAN data is received, but some message are not received at the right frequency
  # If you're not writing a new car port, this is usually cause by faulty wiring
  EventName.canError: {
    ET.IMMEDIATE_DISABLE: ImmediateDisableAlert("CAN Error"),
    ET.PERMANENT: Alert(
      "CAN Error: Check Connections",
      "",
      AlertStatus.normal, AlertSize.small,
      Priority.LOW, VisualAlert.none, AudibleAlert.none, 1., creation_delay=1.),
    ET.NO_ENTRY: NoEntryAlert("CAN Error: Check Connections"),
  },

  EventName.canBusMissing: {
    ET.IMMEDIATE_DISABLE: ImmediateDisableAlert("CAN Bus Disconnected"),
    ET.PERMANENT: Alert(
      "CAN Bus Disconnected: Likely Faulty Cable",
      "",
      AlertStatus.normal, AlertSize.small,
      Priority.LOW, VisualAlert.none, AudibleAlert.none, 1., creation_delay=1.),
    ET.NO_ENTRY: NoEntryAlert("CAN Bus Disconnected: Check Connections"),
  },

  EventName.steerUnavailable: {
    ET.IMMEDIATE_DISABLE: ImmediateDisableAlert("LKAS Fault: Restart the Car"),
    ET.PERMANENT: NormalPermanentAlert("LKAS Fault: Restart the car to engage"),
    ET.NO_ENTRY: NoEntryAlert("LKAS Fault: Restart the Car"),
  },

  EventName.reverseGear: {
    ET.PERMANENT: Alert(
      "Reverse\nGear",
      "",
      AlertStatus.normal, AlertSize.full,
      Priority.LOWEST, VisualAlert.none, AudibleAlert.none, .2, creation_delay=0.5),
    ET.USER_DISABLE: ImmediateDisableAlert("Reverse Gear"),
    ET.NO_ENTRY: NoEntryAlert("Reverse Gear"),
  },

  # On cars that use stock ACC the car can decide to cancel ACC for various reasons.
  # When this happens we can no long control the car so the user needs to be warned immediately.
  EventName.cruiseDisabled: {
    ET.IMMEDIATE_DISABLE: ImmediateDisableAlert("Cruise Is Off"),
  },

  # When the relay in the harness box opens the CAN bus between the LKAS camera
  # and the rest of the car is separated. When messages from the LKAS camera
  # are received on the car side this usually means the relay hasn't opened correctly
  # and this alert is thrown.
  EventName.relayMalfunction: {
    ET.IMMEDIATE_DISABLE: ImmediateDisableAlert("Harness Relay Malfunction"),
    ET.PERMANENT: NormalPermanentAlert("Harness Relay Malfunction", "Check Hardware"),
    ET.NO_ENTRY: NoEntryAlert("Harness Relay Malfunction"),
  },

  EventName.speedTooLow: {
    ET.IMMEDIATE_DISABLE: Alert(
      "openpilot Canceled",
      "Speed too low",
      AlertStatus.normal, AlertSize.mid,
      Priority.HIGH, VisualAlert.none, AudibleAlert.disengage, 3.),
  },

  # When the car is driving faster than most cars in the training data, the model outputs can be unpredictable.
  EventName.speedTooHigh: {
    ET.WARNING: Alert(
      "Speed Too High",
      "Model uncertain at this speed",
      AlertStatus.userPrompt, AlertSize.mid,
      Priority.HIGH, VisualAlert.steerRequired, AudibleAlert.promptRepeat, 4.),
    ET.NO_ENTRY: NoEntryAlert("Slow down to engage"),
  },

  EventName.vehicleSensorsInvalid: {
    ET.IMMEDIATE_DISABLE: ImmediateDisableAlert("Vehicle Sensors Invalid"),
    ET.PERMANENT: NormalPermanentAlert("Vehicle Sensors Calibrating", "Drive to Calibrate"),
    ET.NO_ENTRY: NoEntryAlert("Vehicle Sensors Calibrating"),
  },

  EventName.personalityChanged: {
    ET.WARNING: personality_changed_alert,
  },

  # sunnypilot
  EventName.lkasEnable: {
    ET.ENABLE: EngagementAlert(AudibleAlert.engage),
  },

  EventName.lkasDisable: {
    ET.USER_DISABLE: EngagementAlert(AudibleAlert.disengage),
  },

  EventName.manualSteeringRequired: {
    ET.USER_DISABLE: Alert(
      "Automatic Lane Centering is OFF",
      "Manual Steering Required",
      AlertStatus.normal, AlertSize.mid,
      Priority.LOW, VisualAlert.none, AudibleAlert.disengage, 1.),
  },

  EventName.manualLongitudinalRequired: {
    ET.WARNING: Alert(
      "Smart/Adaptive Cruise Control: OFF",
      "Manual Speed Control Required",
      AlertStatus.normal, AlertSize.mid,
      Priority.LOW, VisualAlert.none, AudibleAlert.none, 1.),
  },

  # TODO-SP: remove prior merging
  EventName.silentPedalPressed: {
    ET.USER_DISABLE: EngagementAlert(AudibleAlert.none),
    ET.NO_ENTRY: NoEntryAlert("Pedal Pressed During Attempt",
                              visual_alert=VisualAlert.brakePressed),
  },

  EventName.silentLkasEnable: {
    ET.ENABLE: EngagementAlert(AudibleAlert.none),
  },

  EventName.silentLkasDisable: {
    ET.USER_DISABLE: EngagementAlert(AudibleAlert.none),
  },

  EventName.silentBrakeHold: {
    ET.USER_DISABLE: EngagementAlert(AudibleAlert.none),
    ET.NO_ENTRY: NoEntryAlert("Brake Hold Active"),
  },

  EventName.silentWrongGear: {
    ET.WARNING: Alert(
      "",
      "",
      AlertStatus.normal, AlertSize.mid,
      Priority.LOW, VisualAlert.none, AudibleAlert.none, 0.),
    ET.NO_ENTRY: Alert(
      "Gear not D",
      "openpilot Unavailable",
      AlertStatus.normal, AlertSize.mid,
      Priority.LOW, VisualAlert.none, AudibleAlert.none, 0.),
  },

  EventName.silentReverseGear: {
    ET.PERMANENT: Alert(
      "Reverse\nGear",
      "",
      AlertStatus.normal, AlertSize.full,
      Priority.LOWEST, VisualAlert.none, AudibleAlert.none, .2, creation_delay=0.5),
    ET.NO_ENTRY: NoEntryAlert("Reverse Gear"),
  },

  EventName.silentDoorOpen: {
    ET.WARNING: Alert(
      "",
      "",
      AlertStatus.normal, AlertSize.mid,
      Priority.LOW, VisualAlert.none, AudibleAlert.none, 0.),
    ET.NO_ENTRY: NoEntryAlert("Door Open"),
  },

  EventName.silentSeatbeltNotLatched: {
    ET.WARNING: Alert(
      "",
      "",
      AlertStatus.normal, AlertSize.mid,
      Priority.LOW, VisualAlert.none, AudibleAlert.none, 0.),
    ET.NO_ENTRY: NoEntryAlert("Seatbelt Unlatched"),
  },

<<<<<<< HEAD
=======
  EventName.silentParkBrake: {
    ET.WARNING: Alert(
      "",
      "",
      AlertStatus.normal, AlertSize.mid,
      Priority.LOW, VisualAlert.none, AudibleAlert.none, 0.),
    ET.NO_ENTRY: NoEntryAlert("Parking Brake Engaged"),
  },

>>>>>>> 2edec426
}


if __name__ == '__main__':
  # print all alerts by type and priority
  from cereal.services import SERVICE_LIST
  from collections import defaultdict

  event_names = {v: k for k, v in EventName.schema.enumerants.items()}
  alerts_by_type: dict[str, dict[Priority, list[str]]] = defaultdict(lambda: defaultdict(list))

  CP = car.CarParams.new_message()
  CS = car.CarState.new_message()
  sm = messaging.SubMaster(list(SERVICE_LIST.keys()))

  for i, alerts in EVENTS.items():
    for et, alert in alerts.items():
      if callable(alert):
        alert = alert(CP, CS, sm, False, 1, log.LongitudinalPersonality.standard)
      alerts_by_type[et][alert.priority].append(event_names[i])

  all_alerts: dict[str, list[tuple[Priority, list[str]]]] = {}
  for et, priority_alerts in alerts_by_type.items():
    all_alerts[et] = sorted(priority_alerts.items(), key=lambda x: x[0], reverse=True)

  for status, evs in sorted(all_alerts.items(), key=lambda x: x[0]):
    print(f"**** {status} ****")
    for p, alert_list in evs:
      print(f"  {repr(p)}:")
      print("   ", ', '.join(alert_list), "\n")<|MERGE_RESOLUTION|>--- conflicted
+++ resolved
@@ -108,13 +108,8 @@
   def has(self, event_name: int) -> bool:
     return event_name in self.events
 
-<<<<<<< HEAD
-  def has_list(self, events_list: list[int]) -> bool:
-    return all(event_name in self.events for event_name in events_list)
-=======
   def contains_in_list(self, events_list: list[int]) -> bool:
     return any(event_name in self.events for event_name in events_list)
->>>>>>> 2edec426
 
   def remove(self, event_name: int, static: bool = False) -> None:
     if static and event_name in self.static_events:
@@ -1059,8 +1054,6 @@
     ET.NO_ENTRY: NoEntryAlert("Seatbelt Unlatched"),
   },
 
-<<<<<<< HEAD
-=======
   EventName.silentParkBrake: {
     ET.WARNING: Alert(
       "",
@@ -1070,7 +1063,6 @@
     ET.NO_ENTRY: NoEntryAlert("Parking Brake Engaged"),
   },
 
->>>>>>> 2edec426
 }
 
 
