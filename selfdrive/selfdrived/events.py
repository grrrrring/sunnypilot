--- conflicted
+++ resolved
@@ -1063,8 +1063,6 @@
     ET.NO_ENTRY: NoEntryAlert("Parking Brake Engaged"),
   },
 
-<<<<<<< HEAD
-=======
   EventName.controlsMismatchLateral: {
     ET.IMMEDIATE_DISABLE: ImmediateDisableAlert("Controls Mismatch: Lateral"),
     ET.NO_ENTRY: NoEntryAlert("Controls Mismatch: Lateral"),
@@ -1078,7 +1076,6 @@
     ET.NO_ENTRY: NoEntryAlert("Adaptive Cruise Disabled"),
   },
 
->>>>>>> 3dee7cac
 }
 
 
