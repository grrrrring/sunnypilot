#!/usr/bin/env python3
import datetime
import os
import signal
import subprocess
import sys
import traceback
from typing import List, Tuple, Union

from cereal import log
import cereal.messaging as messaging
<<<<<<< HEAD
import selfdrive.sentry as sentry
from common.basedir import BASEDIR
from common.params import Params, ParamKeyType
from common.text_window import TextWindow
from selfdrive.boardd.set_time import set_time
from system.hardware import HARDWARE, PC
from selfdrive.manager.helpers import unblock_stdout, write_onroad_params
from selfdrive.manager.process import ensure_running
from selfdrive.manager.process_config import managed_processes
from selfdrive.athena.registration import register, UNREGISTERED_DONGLE_ID, is_registered_device
from system.swaglog import cloudlog, add_file_handler
from system.version import is_dirty, get_commit, get_version, get_origin, get_short_branch, \
=======
import openpilot.selfdrive.sentry as sentry
from openpilot.common.basedir import BASEDIR
from openpilot.common.params import Params, ParamKeyType
from openpilot.common.text_window import TextWindow
from openpilot.selfdrive.boardd.set_time import set_time
from openpilot.system.hardware import HARDWARE, PC
from openpilot.selfdrive.manager.helpers import unblock_stdout, write_onroad_params
from openpilot.selfdrive.manager.process import ensure_running
from openpilot.selfdrive.manager.process_config import managed_processes
from openpilot.selfdrive.athena.registration import register, UNREGISTERED_DONGLE_ID
from openpilot.system.swaglog import cloudlog, add_file_handler
from openpilot.system.version import is_dirty, get_commit, get_version, get_origin, get_short_branch, \
>>>>>>> 27c485c6
                           get_normalized_origin, terms_version, training_version, \
                           is_tested_branch, is_release_branch


sys.path.append(os.path.join(BASEDIR, "third_party/mapd"))


def manager_init() -> None:
  # update system time from panda
  set_time(cloudlog)

  # save boot log
  subprocess.call("./bootlog", cwd=os.path.join(BASEDIR, "system/loggerd"))

  params = Params()
  params.clear_all(ParamKeyType.CLEAR_ON_MANAGER_START)
  params.clear_all(ParamKeyType.CLEAR_ON_ONROAD_TRANSITION)
  params.clear_all(ParamKeyType.CLEAR_ON_OFFROAD_TRANSITION)

  default_params: List[Tuple[str, Union[str, bytes]]] = [
    ("CompletedTrainingVersion", "0"),
    ("DisengageOnAccelerator", "0"),
    ("GsmMetered", "1"),
    ("HasAcceptedTerms", "0"),
    ("LanguageSetting", "main_en"),
    ("OpenpilotEnabledToggle", "1"),
    ("LongitudinalPersonality", str(log.LongitudinalPersonality.standard)),

    ("AccMadsCombo", "1"),
    ("AutoLaneChangeTimer", "0"),
    ("AutoLaneChangeBsmDelay", "1"),
    ("BelowSpeedPause", "0"),
    ("BrakeLights", "0"),
    ("BrightnessControl", "0"),
    ("CustomTorqueLateral", "0"),
    ("CameraControl", "2"),
    ("CameraControlToggle", "0"),
    ("CameraOffset", "0"),
    ("CarModel", ""),
    ("CarModelText", ""),
    ("ChevronInfo", "1"),
    ("MadsCruiseMain", "1"),
    ("CustomBootScreen", "0"),
    ("CustomOffsets", "0"),
    ("DevUI", "1"),
    ("DevUIInfo", "1"),
    ("DisableOnroadUploads", "0"),
    ("DisengageLateralOnBrake", "0"),
    ("DynamicLaneProfile", "1"),
    ("DynamicLaneProfileToggle", "0"),
    ("EnableMads", "1"),
    ("EnhancedScc", "0"),
    ("GapAdjustCruise", "1"),
    ("GapAdjustCruiseMax", "0"),
    ("GapAdjustCruiseMin", "0"),
    ("GapAdjustCruiseMode", "0"),
    ("GapAdjustCruiseTr", "3"),
    ("GpxDeleteAfterUpload", "1"),
    ("GpxDeleteIfUploaded", "1"),
    ("HandsOnWheelMonitoring", "0"),
    ("HideVEgoUi", "0"),
    ("LastSpeedLimitSignTap", "0"),
    ("LkasToggle", "0"),
    ("MadsIconToggle", "1"),
    ("MaxTimeOffroad", "9"),
    ("OnroadScreenOff", "-2"),
    ("OnroadScreenOffBrightness", "50"),
    ("OnroadScreenOffEvent", "1"),
    ("PathOffset", "0"),
    ("ReverseAccChange", "0"),
    ("ScreenRecorder", "1"),
    ("ShowDebugUI", "1"),
    ("SpeedLimitControl", "1"),
    ("SpeedLimitPercOffset", "1"),
    ("SpeedLimitValueOffset", "0"),
    ("SpeedLimitOffsetType", "0"),
    ("StandStillTimer", "0"),
    ("StockLongToyota", "0"),
    ("TorqueDeadzoneDeg", "0"),
    ("TorqueFriction", "1"),
    ("TorqueMaxLatAccel", "250"),
    ("TrueVEgoUi", "0"),
    ("TurnSpeedControl", "0"),
    ("TurnVisionControl", "0"),
    ("VisionCurveLaneless", "0"),
    ("VwAccType", "0"),
  ]
  if not PC:
    default_params.append(("LastUpdateTime", datetime.datetime.utcnow().isoformat().encode('utf8')))

  if params.get_bool("RecordFrontLock"):
    params.put_bool("RecordFront", True)

  # set unset params
  for k, v in default_params:
    if params.get(k) is None:
      params.put(k, v)

  # parameters set by Environment Variables
  if os.getenv("HANDSMONITORING") is not None:
    params.put_bool("HandsOnWheelMonitoring", bool(int(os.getenv("HANDSMONITORING", "0"))))

  # is this dashcam?
  if os.getenv("PASSIVE") is not None:
    params.put_bool("Passive", bool(int(os.getenv("PASSIVE", "0"))))

  if params.get("Passive") is None:
    raise Exception("Passive must be set to continue")

  # Create folders needed for msgq
  try:
    os.mkdir("/dev/shm")
  except FileExistsError:
    pass
  except PermissionError:
    print("WARNING: failed to make /dev/shm")

  # set version params
  params.put("Version", get_version())
  params.put("TermsVersion", terms_version)
  params.put("TrainingVersion", training_version)
  params.put("GitCommit", get_commit(default=""))
  params.put("GitBranch", get_short_branch(default=""))
  params.put("GitRemote", get_origin(default=""))
  params.put_bool("IsTestedBranch", is_tested_branch())
  params.put_bool("IsReleaseBranch", is_release_branch())

  # set dongle id
  reg_res = register(show_spinner=True)
  if reg_res:
    dongle_id = reg_res
  else:
    serial = params.get("HardwareSerial")
    raise Exception(f"Registration failed for device {serial}")
  os.environ['DONGLE_ID'] = dongle_id  # Needed for swaglog

  if not is_dirty():
    os.environ['CLEAN'] = '1'

  # init logging
  sentry.init(sentry.SentryProject.SELFDRIVE)
  cloudlog.bind_global(dongle_id=dongle_id,
                       version=get_version(),
                       origin=get_normalized_origin(),
                       branch=get_short_branch(),
                       commit=get_commit(),
                       dirty=is_dirty(),
                       device=HARDWARE.get_device_type())

  if os.path.isfile(os.path.join(sentry.CRASHES_DIR, 'error.txt')):
    os.remove(os.path.join(sentry.CRASHES_DIR, 'error.txt'))


def manager_prepare() -> None:
  for p in managed_processes.values():
    p.prepare()


def manager_cleanup() -> None:
  # send signals to kill all procs
  for p in managed_processes.values():
    p.stop(block=False)

  # ensure all are killed
  for p in managed_processes.values():
    p.stop(block=True)

  cloudlog.info("everything is dead")


def manager_thread() -> None:
  cloudlog.bind(daemon="manager")
  cloudlog.info("manager start")
  cloudlog.info({"environ": os.environ})

  params = Params()

  ignore: List[str] = []
  if params.get("DongleId", encoding='utf8') in (None, UNREGISTERED_DONGLE_ID):
    ignore += ["manage_athenad", "uploader"]
  if os.getenv("NOBOARD") is not None:
    ignore.append("pandad")
  ignore += [x for x in os.getenv("BLOCK", "").split(",") if len(x) > 0]
  if params.get("DriverCameraHardwareMissing") and not is_registered_device():
    ignore += ["dmonitoringd", "dmonitoringmodeld"]

  sm = messaging.SubMaster(['deviceState', 'carParams'], poll=['deviceState'])
  pm = messaging.PubMaster(['managerState'])

  write_onroad_params(False, params)
  ensure_running(managed_processes.values(), False, params=params, CP=sm['carParams'], not_run=ignore)

  started_prev = False

  while True:
    sm.update()

    started = sm['deviceState'].started

    if started and not started_prev:
      params.clear_all(ParamKeyType.CLEAR_ON_ONROAD_TRANSITION)
    elif not started and started_prev:
      params.clear_all(ParamKeyType.CLEAR_ON_OFFROAD_TRANSITION)

    # update onroad params, which drives boardd's safety setter thread
    if started != started_prev:
      write_onroad_params(started, params)

    started_prev = started

    ensure_running(managed_processes.values(), started, params=params, CP=sm['carParams'], not_run=ignore)

    running = ' '.join("%s%s\u001b[0m" % ("\u001b[32m" if p.proc.is_alive() else "\u001b[31m", p.name)
                       for p in managed_processes.values() if p.proc)
    print(running)
    cloudlog.debug(running)

    # send managerState
    msg = messaging.new_message('managerState')
    msg.managerState.processes = [p.get_process_state_msg() for p in managed_processes.values()]
    pm.send('managerState', msg)

    # Exit main loop when uninstall/shutdown/reboot is needed
    shutdown = False
    for param in ("DoUninstall", "DoShutdown", "DoReboot"):
      if params.get_bool(param):
        shutdown = True
        params.put("LastManagerExitReason", f"{param} {datetime.datetime.now()}")
        cloudlog.warning(f"Shutting down manager - {param} set")

    if shutdown:
      break


def main() -> None:
  prepare_only = os.getenv("PREPAREONLY") is not None

  manager_init()

  # Start UI early so prepare can happen in the background
  #if not prepare_only:
  #  managed_processes['ui'].start()

  manager_prepare()

  if prepare_only:
    return

  # SystemExit on sigterm
  signal.signal(signal.SIGTERM, lambda signum, frame: sys.exit(1))

  try:
    manager_thread()
  except Exception:
    traceback.print_exc()
    sentry.capture_exception()
  finally:
    manager_cleanup()

  params = Params()
  if params.get_bool("DoUninstall"):
    cloudlog.warning("uninstalling")
    HARDWARE.uninstall()
  elif params.get_bool("DoReboot"):
    cloudlog.warning("reboot")
    HARDWARE.reboot()
  elif params.get_bool("DoShutdown"):
    cloudlog.warning("shutdown")
    HARDWARE.shutdown()

  if params.get_bool("HotspotOnBoot"):
    os.system('nmcli con up Hotspot')


if __name__ == "__main__":
  unblock_stdout()

  try:
    main()
  except Exception:
    add_file_handler(cloudlog)
    cloudlog.exception("Manager failed to start")

    try:
      managed_processes['ui'].stop()
    except Exception:
      pass

    # Show last 3 lines of traceback
    error = traceback.format_exc(-3)
    error = "Manager failed to start\n\n" + error
    with TextWindow(error) as t:
      t.wait_for_exit()

    raise

  # manual exit because we are forked
  sys.exit(0)<|MERGE_RESOLUTION|>--- conflicted
+++ resolved
@@ -9,20 +9,6 @@
 
 from cereal import log
 import cereal.messaging as messaging
-<<<<<<< HEAD
-import selfdrive.sentry as sentry
-from common.basedir import BASEDIR
-from common.params import Params, ParamKeyType
-from common.text_window import TextWindow
-from selfdrive.boardd.set_time import set_time
-from system.hardware import HARDWARE, PC
-from selfdrive.manager.helpers import unblock_stdout, write_onroad_params
-from selfdrive.manager.process import ensure_running
-from selfdrive.manager.process_config import managed_processes
-from selfdrive.athena.registration import register, UNREGISTERED_DONGLE_ID, is_registered_device
-from system.swaglog import cloudlog, add_file_handler
-from system.version import is_dirty, get_commit, get_version, get_origin, get_short_branch, \
-=======
 import openpilot.selfdrive.sentry as sentry
 from openpilot.common.basedir import BASEDIR
 from openpilot.common.params import Params, ParamKeyType
@@ -32,10 +18,9 @@
 from openpilot.selfdrive.manager.helpers import unblock_stdout, write_onroad_params
 from openpilot.selfdrive.manager.process import ensure_running
 from openpilot.selfdrive.manager.process_config import managed_processes
-from openpilot.selfdrive.athena.registration import register, UNREGISTERED_DONGLE_ID
+from openpilot.selfdrive.athena.registration import register, UNREGISTERED_DONGLE_ID, is_registered_device
 from openpilot.system.swaglog import cloudlog, add_file_handler
 from openpilot.system.version import is_dirty, get_commit, get_version, get_origin, get_short_branch, \
->>>>>>> 27c485c6
                            get_normalized_origin, terms_version, training_version, \
                            is_tested_branch, is_release_branch
 
