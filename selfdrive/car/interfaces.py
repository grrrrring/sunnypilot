--- conflicted
+++ resolved
@@ -17,14 +17,9 @@
 from openpilot.common.params import Params
 from openpilot.common.realtime import DT_CTRL
 from openpilot.selfdrive.car import apply_hysteresis, gen_empty_fingerprint, scale_rot_inertia, scale_tire_stiffness, STD_CARGO_KG
-<<<<<<< HEAD
-from openpilot.selfdrive.car.values import Platform
+from openpilot.selfdrive.car.values import PLATFORMS
 from openpilot.selfdrive.controls.lib.desire_helper import LANE_CHANGE_SPEED_MIN
 from openpilot.selfdrive.controls.lib.drive_helpers import V_CRUISE_MAX, V_CRUISE_UNSET, get_friction
-=======
-from openpilot.selfdrive.car.values import PLATFORMS
-from openpilot.selfdrive.controls.lib.drive_helpers import V_CRUISE_MAX, get_friction
->>>>>>> 3adbebd7
 from openpilot.selfdrive.controls.lib.events import Events
 from openpilot.selfdrive.controls.lib.vehicle_model import VehicleModel
 
@@ -216,9 +211,6 @@
 
     dbc_name = "" if self.cp is None else self.cp.dbc_name
     self.CC: CarControllerBase = CarController(dbc_name, CP, self.VM)
-
-  def apply(self, c: car.CarControl, now_nanos: int) -> tuple[car.CarControl.Actuators, list[tuple[int, int, bytes, int]]]:
-    return self.CC.update(c, self.CS, now_nanos)
 
     self.param_s = Params()
     self.disengage_on_accelerator = self.param_s.get_bool("DisengageOnAccelerator")
@@ -252,6 +244,9 @@
   def initialize_lat_torque_nn(self, _car, eps_firmware) -> bool:
     self.lat_torque_nn_model, _ = get_nn_model(_car, eps_firmware)
     return self.lat_torque_nn_model is not None and self.param_s.get_bool("NNFF")
+
+  def apply(self, c: car.CarControl, now_nanos: int) -> tuple[car.CarControl.Actuators, list[tuple[int, int, bytes, int]]]:
+    return self.CC.update(c, self.CS, now_nanos)
 
   @staticmethod
   def get_pid_accel_limits(CP, current_speed, cruise_speed):
@@ -556,7 +551,7 @@
     else:
       acc_enabled = False
 
-    return acc_enabled, button_events
+    return acc_enabled
 
   def get_sp_cancel_cruise_state(self, mads_enabled, acc_enabled=False):
     mads_enabled = False if not self.enable_mads or self.disengage_on_accelerator else mads_enabled
