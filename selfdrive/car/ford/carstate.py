from cereal import car
from opendbc.can.can_define import CANDefine
from opendbc.can.parser import CANParser
from openpilot.common.conversions import Conversions as CV
from openpilot.selfdrive.car.ford.fordcan import CanBus
<<<<<<< HEAD
from openpilot.selfdrive.car.ford.values import CANFD_CAR, CarControllerParams, DBC, BUTTON_STATES
=======
from openpilot.selfdrive.car.ford.values import DBC, CarControllerParams, FordFlags
from openpilot.selfdrive.car.interfaces import CarStateBase
>>>>>>> 3adbebd7

GearShifter = car.CarState.GearShifter
TransmissionType = car.CarParams.TransmissionType


class CarState(CarStateBase):
  def __init__(self, CP):
    super().__init__(CP)
    can_define = CANDefine(DBC[CP.carFingerprint]["pt"])
    if CP.transmissionType == TransmissionType.automatic:
      self.shifter_values = can_define.dv["Gear_Shift_by_Wire_FD1"]["TrnRng_D_RqGsm"]

    self.vehicle_sensors_valid = False

<<<<<<< HEAD
    self.lkas_enabled = None
    self.prev_lkas_enabled = None
    self.buttonStates = BUTTON_STATES.copy()
    self.buttonStatesPrev = BUTTON_STATES.copy()
=======
    self.prev_distance_button = 0
    self.distance_button = 0
>>>>>>> 3adbebd7

  def update(self, cp, cp_cam):
    ret = car.CarState.new_message()

    self.prev_mads_enabled = self.mads_enabled
    self.prev_lkas_enabled = self.lkas_enabled
    self.buttonStatesPrev = self.buttonStates.copy()

    # Occasionally on startup, the ABS module recalibrates the steering pinion offset, so we need to block engagement
    # The vehicle usually recovers out of this state within a minute of normal driving
    self.vehicle_sensors_valid = cp.vl["SteeringPinion_Data"]["StePinCompAnEst_D_Qf"] == 3

    # car speed
    ret.vEgoRaw = cp.vl["BrakeSysFeatures"]["Veh_V_ActlBrk"] * CV.KPH_TO_MS
    ret.vEgo, ret.aEgo = self.update_speed_kf(ret.vEgoRaw)
    ret.yawRate = cp.vl["Yaw_Data_FD1"]["VehYaw_W_Actl"]
    ret.standstill = cp.vl["DesiredTorqBrk"]["VehStop_D_Stat"] == 1

    # gas pedal
    ret.gas = cp.vl["EngVehicleSpThrottle"]["ApedPos_Pc_ActlArb"] / 100.
    ret.gasPressed = ret.gas > 1e-6

    # brake pedal
    ret.brake = cp.vl["BrakeSnData_4"]["BrkTot_Tq_Actl"] / 32756.  # torque in Nm
    ret.brakePressed = cp.vl["EngBrakeData"]["BpedDrvAppl_D_Actl"] == 2
    ret.parkingBrake = cp.vl["DesiredTorqBrk"]["PrkBrkStatus"] in (1, 2)

    # steering wheel
    ret.steeringAngleDeg = cp.vl["SteeringPinion_Data"]["StePinComp_An_Est"]
    ret.steeringTorque = cp.vl["EPAS_INFO"]["SteeringColumnTorque"]
    ret.steeringPressed = self.update_steering_pressed(abs(ret.steeringTorque) > CarControllerParams.STEER_DRIVER_ALLOWANCE, 5)
    ret.steerFaultTemporary = cp.vl["EPAS_INFO"]["EPAS_Failure"] == 1
    ret.steerFaultPermanent = cp.vl["EPAS_INFO"]["EPAS_Failure"] in (2, 3)
    ret.espDisabled = cp.vl["Cluster_Info1_FD1"]["DrvSlipCtlMde_D_Rq"] != 0  # 0 is default mode

    if self.CP.flags & FordFlags.CANFD:
      # this signal is always 0 on non-CAN FD cars
      ret.steerFaultTemporary |= cp.vl["Lane_Assist_Data3_FD1"]["LatCtlSte_D_Stat"] not in (1, 2, 3)

    # cruise state
    is_metric = cp.vl["INSTRUMENT_PANEL"]["METRIC_UNITS"] == 1 if not self.CP.flags & FordFlags.CANFD else False
    ret.cruiseState.speed = cp.vl["EngBrakeData"]["Veh_V_DsplyCcSet"] * (CV.KPH_TO_MS if is_metric else CV.MPH_TO_MS)
    ret.cruiseState.enabled = cp.vl["EngBrakeData"]["CcStat_D_Actl"] in (4, 5)
    ret.cruiseState.available = cp.vl["EngBrakeData"]["CcStat_D_Actl"] in (3, 4, 5)
    ret.cruiseState.nonAdaptive = cp.vl["Cluster_Info1_FD1"]["AccEnbl_B_RqDrv"] == 0
    ret.cruiseState.standstill = cp.vl["EngBrakeData"]["AccStopMde_D_Rq"] == 3
    ret.accFaulted = cp.vl["EngBrakeData"]["CcStat_D_Actl"] in (1, 2)
    if not self.CP.openpilotLongitudinalControl:
      ret.accFaulted = ret.accFaulted or cp_cam.vl["ACCDATA"]["CmbbDeny_B_Actl"] == 1

    # gear
    if self.CP.transmissionType == TransmissionType.automatic:
      gear = self.shifter_values.get(cp.vl["Gear_Shift_by_Wire_FD1"]["TrnRng_D_RqGsm"])
      ret.gearShifter = self.parse_gear_shifter(gear)
    elif self.CP.transmissionType == TransmissionType.manual:
      ret.clutchPressed = cp.vl["Engine_Clutch_Data"]["CluPdlPos_Pc_Meas"] > 0
      if bool(cp.vl["BCM_Lamp_Stat_FD1"]["RvrseLghtOn_B_Stat"]):
        ret.gearShifter = GearShifter.reverse
      else:
        ret.gearShifter = GearShifter.drive

    # safety
    ret.stockFcw = bool(cp_cam.vl["ACCDATA_3"]["FcwVisblWarn_B_Rq"])
    ret.stockAeb = bool(cp_cam.vl["ACCDATA_2"]["CmbbBrkDecel_B_Rq"])

    # button presses
    ret.leftBlinker = ret.leftBlinkerOn = cp.vl["Steering_Data_FD1"]["TurnLghtSwtch_D_Stat"] == 1
    ret.rightBlinker = ret.rightBlinkerOn = cp.vl["Steering_Data_FD1"]["TurnLghtSwtch_D_Stat"] == 2
    # TODO: block this going to the camera otherwise it will enable stock TJA
    ret.genericToggle = bool(cp.vl["Steering_Data_FD1"]["TjaButtnOnOffPress"])
    self.prev_distance_button = self.distance_button
    self.distance_button = cp.vl["Steering_Data_FD1"]["AccButtnGapTogglePress"]

    # lock info
    ret.doorOpen = any([cp.vl["BodyInfo_3_FD1"]["DrStatDrv_B_Actl"], cp.vl["BodyInfo_3_FD1"]["DrStatPsngr_B_Actl"],
                        cp.vl["BodyInfo_3_FD1"]["DrStatRl_B_Actl"], cp.vl["BodyInfo_3_FD1"]["DrStatRr_B_Actl"]])
    ret.seatbeltUnlatched = cp.vl["RCMStatusMessage2_FD1"]["FirstRowBuckleDriver"] == 2

    # blindspot sensors
    if self.CP.enableBsm:
      cp_bsm = cp_cam if self.CP.flags & FordFlags.CANFD else cp
      ret.leftBlindspot = cp_bsm.vl["Side_Detect_L_Stat"]["SodDetctLeft_D_Stat"] != 0
      ret.rightBlindspot = cp_bsm.vl["Side_Detect_R_Stat"]["SodDetctRight_D_Stat"] != 0

    self.lkas_enabled = bool(cp.vl["Steering_Data_FD1"]["TjaButtnOnOffPress"])

    self.buttonStates["accelCruise"] = bool(cp.vl["Steering_Data_FD1"]["CcAslButtnSetIncPress"])
    self.buttonStates["decelCruise"] = bool(cp.vl["Steering_Data_FD1"]["CcAslButtnSetDecPress"])
    self.buttonStates["cancel"] = bool(cp.vl["Steering_Data_FD1"]["CcAslButtnCnclPress"])
    self.buttonStates["setCruise"] = bool(cp.vl["Steering_Data_FD1"]["CcAslButtnSetPress"])
    self.buttonStates["resumeCruise"] = bool(cp.vl["Steering_Data_FD1"]["CcAsllButtnResPress"])
    self.buttonStates["gapAdjustCruise"] = bool(cp.vl["Steering_Data_FD1"]["AccButtnGapTogglePress"])

    # Stock steering buttons so that we can passthru blinkers etc.
    self.buttons_stock_values = cp.vl["Steering_Data_FD1"]
    # Stock values from IPMA so that we can retain some stock functionality
    self.acc_tja_status_stock_values = cp_cam.vl["ACCDATA_3"]
    self.lkas_status_stock_values = cp_cam.vl["IPMA_Data"]

    return ret

  @staticmethod
  def get_can_parser(CP):
    messages = [
      # sig_address, frequency
      ("VehicleOperatingModes", 100),
      ("BrakeSysFeatures", 50),
      ("Yaw_Data_FD1", 100),
      ("DesiredTorqBrk", 50),
      ("EngVehicleSpThrottle", 100),
      ("BrakeSnData_4", 50),
      ("EngBrakeData", 10),
      ("Cluster_Info1_FD1", 10),
      ("SteeringPinion_Data", 100),
      ("EPAS_INFO", 50),
      ("Steering_Data_FD1", 10),
      ("BodyInfo_3_FD1", 2),
      ("RCMStatusMessage2_FD1", 10),
    ]

    if CP.flags & FordFlags.CANFD:
      messages += [
        ("Lane_Assist_Data3_FD1", 33),
      ]
    else:
      messages += [
        ("INSTRUMENT_PANEL", 1),
      ]

    if CP.transmissionType == TransmissionType.automatic:
      messages += [
        ("Gear_Shift_by_Wire_FD1", 10),
      ]
    elif CP.transmissionType == TransmissionType.manual:
      messages += [
        ("Engine_Clutch_Data", 33),
        ("BCM_Lamp_Stat_FD1", 1),
      ]

    if CP.enableBsm and not (CP.flags & FordFlags.CANFD):
      messages += [
        ("Side_Detect_L_Stat", 5),
        ("Side_Detect_R_Stat", 5),
      ]

    return CANParser(DBC[CP.carFingerprint]["pt"], messages, CanBus(CP).main)

  @staticmethod
  def get_cam_can_parser(CP):
    messages = [
      # sig_address, frequency
      ("ACCDATA", 50),
      ("ACCDATA_2", 50),
      ("ACCDATA_3", 5),
      ("IPMA_Data", 1),
    ]

    if CP.enableBsm and CP.flags & FordFlags.CANFD:
      messages += [
        ("Side_Detect_L_Stat", 5),
        ("Side_Detect_R_Stat", 5),
      ]

    return CANParser(DBC[CP.carFingerprint]["pt"], messages, CanBus(CP).camera)<|MERGE_RESOLUTION|>--- conflicted
+++ resolved
@@ -3,12 +3,8 @@
 from opendbc.can.parser import CANParser
 from openpilot.common.conversions import Conversions as CV
 from openpilot.selfdrive.car.ford.fordcan import CanBus
-<<<<<<< HEAD
-from openpilot.selfdrive.car.ford.values import CANFD_CAR, CarControllerParams, DBC, BUTTON_STATES
-=======
-from openpilot.selfdrive.car.ford.values import DBC, CarControllerParams, FordFlags
+from openpilot.selfdrive.car.ford.values import DBC, CarControllerParams, FordFlags, BUTTON_STATES
 from openpilot.selfdrive.car.interfaces import CarStateBase
->>>>>>> 3adbebd7
 
 GearShifter = car.CarState.GearShifter
 TransmissionType = car.CarParams.TransmissionType
@@ -23,15 +19,13 @@
 
     self.vehicle_sensors_valid = False
 
-<<<<<<< HEAD
+    self.prev_distance_button = 0
+    self.distance_button = 0
+
     self.lkas_enabled = None
     self.prev_lkas_enabled = None
     self.buttonStates = BUTTON_STATES.copy()
     self.buttonStatesPrev = BUTTON_STATES.copy()
-=======
-    self.prev_distance_button = 0
-    self.distance_button = 0
->>>>>>> 3adbebd7
 
   def update(self, cp, cp_cam):
     ret = car.CarState.new_message()
