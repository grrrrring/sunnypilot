--- conflicted
+++ resolved
@@ -128,11 +128,7 @@
             self.CS.madsEnabled = not self.CS.madsEnabled
           elif self.CS.prev_lkas_enabled != self.CS.lkas_enabled and self.CS.prev_lkas_enabled == 2 and self.CS.lkas_enabled != 1:
             self.CS.madsEnabled = not self.CS.madsEnabled
-<<<<<<< HEAD
-        self.CS.madsEnabled = self.get_acc_mads(ret)
-=======
         self.CS.madsEnabled = self.get_acc_mads(ret, self.CS.madsEnabled)
->>>>>>> b2cdfc09
     else:
       self.CS.madsEnabled = False
 
