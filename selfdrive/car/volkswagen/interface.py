from cereal import car
from panda import Panda
from openpilot.common.params import Params
from openpilot.selfdrive.car import get_safety_config
from openpilot.selfdrive.car.interfaces import CarInterfaceBase
from openpilot.selfdrive.car.volkswagen.values import CAR, CANBUS, CarControllerParams, NetworkLocation, TransmissionType, GearShifter, VolkswagenFlags, \
                                                      VolkswagenFlagsSP

ButtonType = car.CarState.ButtonEvent.Type
EventName = car.CarEvent.EventName


class CarInterface(CarInterfaceBase):
  def __init__(self, CP, CarController, CarState):
    super().__init__(CP, CarController, CarState)

    if CP.networkLocation == NetworkLocation.fwdCamera:
      self.ext_bus = CANBUS.pt
      self.cp_ext = self.cp
    else:
      self.ext_bus = CANBUS.cam
      self.cp_ext = self.cp_cam

  @staticmethod
  def _get_params(ret, candidate: CAR, fingerprint, car_fw, experimental_long, docs):
    ret.carName = "volkswagen"
    ret.radarUnavailable = True

    if ret.flags & VolkswagenFlags.PQ:
      # Set global PQ35/PQ46/NMS parameters
      ret.safetyConfigs = [get_safety_config(car.CarParams.SafetyModel.volkswagenPq)]
      ret.enableBsm = 0x3BA in fingerprint[0]  # SWA_1

      if 0x440 in fingerprint[0] or docs:  # Getriebe_1
        ret.transmissionType = TransmissionType.automatic
      else:
        ret.transmissionType = TransmissionType.manual

      if any(msg in fingerprint[1] for msg in (0x1A0, 0xC2)):  # Bremse_1, Lenkwinkel_1
        ret.networkLocation = NetworkLocation.gateway
      else:
        ret.networkLocation = NetworkLocation.fwdCamera

      # The PQ port is in dashcam-only mode due to a fixed six-minute maximum timer on HCA steering. An unsupported
      # EPS flash update to work around this timer, and enable steering down to zero, is available from:
      #   https://github.com/pd0wm/pq-flasher
      # It is documented in a four-part blog series:
      #   https://blog.willemmelching.nl/carhacking/2022/01/02/vw-part1/
      # Panda ALLOW_DEBUG firmware required.
      ret.dashcamOnly = True

    else:
      # Set global MQB parameters
      ret.safetyConfigs = [get_safety_config(car.CarParams.SafetyModel.volkswagen)]
      ret.enableBsm = 0x30F in fingerprint[0]  # SWA_01

      if 0xAD in fingerprint[0] or docs:  # Getriebe_11
        ret.transmissionType = TransmissionType.automatic
      elif 0x187 in fingerprint[0]:  # EV_Gearshift
        ret.transmissionType = TransmissionType.direct
      else:
        ret.transmissionType = TransmissionType.manual

      if any(msg in fingerprint[1] for msg in (0x40, 0x86, 0xB2, 0xFD)):  # Airbag_01, LWI_01, ESP_19, ESP_21
        ret.networkLocation = NetworkLocation.gateway
      else:
        ret.networkLocation = NetworkLocation.fwdCamera

      if 0x126 in fingerprint[2]:  # HCA_01
        ret.flags |= VolkswagenFlags.STOCK_HCA_PRESENT.value

    # Global lateral tuning defaults, can be overridden per-vehicle

    ret.steerLimitTimer = 0.4
    if ret.flags & VolkswagenFlags.PQ:
      ret.steerActuatorDelay = 0.2
      CarInterfaceBase.configure_torque_tune(candidate, ret.lateralTuning)
    else:
      ret.steerActuatorDelay = 0.1
      ret.lateralTuning.pid.kpBP = [0.]
      ret.lateralTuning.pid.kiBP = [0.]
      ret.lateralTuning.pid.kf = 0.00006
      ret.lateralTuning.pid.kpV = [0.6]
      ret.lateralTuning.pid.kiV = [0.2]

    # Global longitudinal tuning defaults, can be overridden per-vehicle

    ret.experimentalLongitudinalAvailable = ret.networkLocation == NetworkLocation.gateway or docs
    if experimental_long:
      # Proof-of-concept, prep for E2E only. No radar points available. Panda ALLOW_DEBUG firmware required.
      ret.openpilotLongitudinalControl = True
      ret.safetyConfigs[0].safetyParam |= Panda.FLAG_VOLKSWAGEN_LONG_CONTROL
      if ret.transmissionType == TransmissionType.manual:
        ret.minEnableSpeed = 4.5

    if Params().get_bool("VwCCOnly"):
      if car_fw is not None and not any(fw.ecu == "fwdRadar" for fw in car_fw):
        ret.spFlags |= VolkswagenFlagsSP.SP_CC_ONLY_NO_RADAR.value
      else:
        ret.spFlags |= VolkswagenFlagsSP.SP_CC_ONLY.value
      ret.openpilotLongitudinalControl = False

    ret.pcmCruise = not ret.openpilotLongitudinalControl
    ret.customStockLongAvailable = True
    ret.stoppingControl = True
    ret.stopAccel = -0.55
    ret.vEgoStarting = 0.1
    ret.vEgoStopping = 0.5
    ret.autoResumeSng = ret.minEnableSpeed == -1

    return ret

  # returns a car.CarState
  def _update(self, c):
    ret = self.CS.update(self.cp, self.cp_cam, self.cp_ext, self.CP.transmissionType)

    self.CS.mads_enabled = self.get_sp_cruise_main_state(ret)

    self.CS.accEnabled = self.get_sp_v_cruise_non_pcm_state(ret, c.vCruise,
                                                            enable_buttons=(ButtonType.setCruise, ButtonType.resumeCruise))

    if ret.cruiseState.available:
      if self.enable_mads:
        if not self.CS.prev_mads_enabled and self.CS.mads_enabled:
          self.CS.madsEnabled = True
        self.CS.madsEnabled = self.get_acc_mads(ret)
    else:
      self.CS.madsEnabled = False
    self.CS.madsEnabled = self.get_sp_started_mads(ret)

    if not self.CP.pcmCruise or (self.CP.pcmCruise and self.CP.minEnableSpeed > 0) or not self.CP.pcmCruiseSpeed:
      if any(b.type == ButtonType.cancel for b in self.CS.button_events):
        self.get_sp_cancel_cruise_state()
    if self.get_sp_pedal_disengage(ret):
      self.get_sp_cancel_cruise_state()
      ret.cruiseState.enabled = ret.cruiseState.enabled if not self.enable_mads else False if self.CP.pcmCruise else self.CS.accEnabled

    if self.CP.pcmCruise and self.CP.minEnableSpeed > 0 and self.CP.pcmCruiseSpeed:
      if ret.gasPressed and not ret.cruiseState.enabled:
        self.CS.accEnabled = False
      self.CS.accEnabled = ret.cruiseState.enabled or self.CS.accEnabled

<<<<<<< HEAD
    ret = self.get_sp_common_state(ret, gap_button=any(b.type == ButtonType.gapAdjustCruise and b.pressed for b in self.CS.button_events))
=======
    ret, self.CS = self.get_sp_common_state(ret, self.CS)
>>>>>>> 853fed44

    ret.buttonEvents = [
      *self.CS.button_events,
      *self.button_events.create_mads_event(self.CS.madsEnabled, self.CS.out.madsEnabled)  # MADS BUTTON
    ]

    events = self.create_common_events(ret, c, extra_gears=[GearShifter.eco, GearShifter.sport, GearShifter.manumatic],
                                       pcm_enable=False,
                                       enable_buttons=(ButtonType.setCruise, ButtonType.resumeCruise))

    events, ret = self.create_sp_events(ret, events,
                                        enable_buttons=(ButtonType.setCruise, ButtonType.resumeCruise))

    # Low speed steer alert hysteresis logic
    if (self.CP.minSteerSpeed - 1e-3) > CarControllerParams.DEFAULT_MIN_STEER_SPEED and ret.vEgo < (self.CP.minSteerSpeed + 1.):
      self.low_speed_alert = True
    elif ret.vEgo > (self.CP.minSteerSpeed + 2.):
      self.low_speed_alert = False
    if self.low_speed_alert and self.CS.madsEnabled:
      events.add(EventName.belowSteerSpeed)

    if self.CS.CP.openpilotLongitudinalControl:
      if ret.vEgo < self.CP.minEnableSpeed + 0.5:
        events.add(EventName.belowEngageSpeed)
      if c.enabled and ret.vEgo < self.CP.minEnableSpeed:
        events.add(EventName.speedTooLow)

    if self.CC.eps_timer_soft_disable_alert:
      events.add(EventName.steerTimeLimit)

    ret.customStockLong = self.update_custom_stock_long()

    ret.events = events.to_msg()

    return ret<|MERGE_RESOLUTION|>--- conflicted
+++ resolved
@@ -140,11 +140,7 @@
         self.CS.accEnabled = False
       self.CS.accEnabled = ret.cruiseState.enabled or self.CS.accEnabled
 
-<<<<<<< HEAD
-    ret = self.get_sp_common_state(ret, gap_button=any(b.type == ButtonType.gapAdjustCruise and b.pressed for b in self.CS.button_events))
-=======
-    ret, self.CS = self.get_sp_common_state(ret, self.CS)
->>>>>>> 853fed44
+    ret = self.get_sp_common_state(ret)
 
     ret.buttonEvents = [
       *self.CS.button_events,
