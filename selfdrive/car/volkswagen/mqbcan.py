--- conflicted
+++ resolved
@@ -10,9 +10,6 @@
   return packer.make_can_msg("HCA_01", bus, values)
 
 
-<<<<<<< HEAD
-def create_lka_hud_control(packer, bus, ldw_stock_values, enabled, lat_active, steering_pressed, hud_alert, hud_control):
-=======
 def create_eps_update(packer, bus, eps_stock_values, ea_simulated_torque):
   values = {s: eps_stock_values[s] for s in [
     "COUNTER",                     # Sync counter value to EPS output
@@ -31,8 +28,7 @@
   return packer.make_can_msg("LH_EPS_03", bus, values)
 
 
-def create_lka_hud_control(packer, bus, ldw_stock_values, enabled, steering_pressed, hud_alert, hud_control):
->>>>>>> daae551e
+def create_lka_hud_control(packer, bus, ldw_stock_values, enabled, lat_active, steering_pressed, hud_alert, hud_control):
   values = {}
   if len(ldw_stock_values):
     values = {s: ldw_stock_values[s] for s in [
