# ruff: noqa: E501
import re
from dataclasses import dataclass
from enum import Enum, IntFlag
from typing import Dict, List, Optional, Set, Tuple, Union

from cereal import car
from panda.python import uds
from openpilot.common.conversions import Conversions as CV
from openpilot.selfdrive.car import dbc_dict
from openpilot.selfdrive.car.docs_definitions import CarFootnote, CarHarness, CarInfo, CarParts, Column
from openpilot.selfdrive.car.fw_query_definitions import FwQueryConfig, Request, p16

Ecu = car.CarParams.Ecu


class CarControllerParams:
  ACCEL_MIN = -3.5 # m/s
  ACCEL_MAX = 2.0 # m/s

  def __init__(self, CP):
    self.STEER_DELTA_UP = 3
    self.STEER_DELTA_DOWN = 7
    self.STEER_DRIVER_ALLOWANCE = 50
    self.STEER_DRIVER_MULTIPLIER = 2
    self.STEER_DRIVER_FACTOR = 1
    self.STEER_THRESHOLD = 150
    self.STEER_STEP = 1  # 100 Hz

    if CP.carFingerprint in CANFD_CAR:
      self.STEER_MAX = 270
      self.STEER_DRIVER_ALLOWANCE = 250
      self.STEER_DRIVER_MULTIPLIER = 2
      self.STEER_THRESHOLD = 250
      self.STEER_DELTA_UP = 2
      self.STEER_DELTA_DOWN = 3

    elif CP.flags & HyundaiFlags.CAN_CANFD:
      self.STEER_MAX = 384
      self.STEER_DELTA_UP = 3
      self.STEER_DELTA_DOWN = 6

    # To determine the limit for your car, find the maximum value that the stock LKAS will request.
    # If the max stock LKAS request is <384, add your car to this list.
    elif CP.carFingerprint in (CAR.GENESIS_G80, CAR.GENESIS_G90, CAR.ELANTRA, CAR.IONIQ,
                               CAR.IONIQ_EV_LTD, CAR.SANTA_FE_PHEV_2022, CAR.SONATA_LF, CAR.KIA_FORTE, CAR.KIA_NIRO_PHEV,
                               CAR.KIA_OPTIMA_H, CAR.KIA_SORENTO):
      self.STEER_MAX = 255

    # these cars have significantly more torque than most HKG; limit to 70% of max
    elif CP.flags & HyundaiFlags.ALT_LIMITS:
      self.STEER_MAX = 270
      self.STEER_DELTA_UP = 2
      self.STEER_DELTA_DOWN = 3

    # Default for most HKG
    else:
      self.STEER_MAX = 384


class HyundaiFlags(IntFlag):
  CANFD_HDA2 = 1
  CANFD_ALT_BUTTONS = 2
  CANFD_ALT_GEARS = 4
  CANFD_CAMERA_SCC = 8

  ALT_LIMITS = 16
  ENABLE_BLINKERS = 32
  CANFD_ALT_GEARS_2 = 64
  SEND_LFA = 128
  USE_FCA = 256
<<<<<<< HEAD
  CAN_CANFD = 512
=======
  CANFD_HDA2_ALT_STEERING = 512
>>>>>>> f12a1c25


class CAR:
  # Hyundai
  ELANTRA = "HYUNDAI ELANTRA 2017"
  ELANTRA_2021 = "HYUNDAI ELANTRA 2021"
  ELANTRA_HEV_2021 = "HYUNDAI ELANTRA HYBRID 2021"
  HYUNDAI_GENESIS = "HYUNDAI GENESIS 2015-2016"
  IONIQ = "HYUNDAI IONIQ HYBRID 2017-2019"
  IONIQ_HEV_2022 = "HYUNDAI IONIQ HYBRID 2020-2022"
  IONIQ_EV_LTD = "HYUNDAI IONIQ ELECTRIC LIMITED 2019"
  IONIQ_EV_2020 = "HYUNDAI IONIQ ELECTRIC 2020"
  IONIQ_PHEV_2019 = "HYUNDAI IONIQ PLUG-IN HYBRID 2019"
  IONIQ_PHEV = "HYUNDAI IONIQ PHEV 2020"
  KONA = "HYUNDAI KONA 2020"
  KONA_EV = "HYUNDAI KONA ELECTRIC 2019"
  KONA_EV_2022 = "HYUNDAI KONA ELECTRIC 2022"
  KONA_EV_2ND_GEN = "HYUNDAI KONA ELECTRIC 2ND GEN"
  KONA_HEV = "HYUNDAI KONA HYBRID 2020"
  SANTA_FE = "HYUNDAI SANTA FE 2019"
  SANTA_FE_2022 = "HYUNDAI SANTA FE 2022"
  SANTA_FE_HEV_2022 = "HYUNDAI SANTA FE HYBRID 2022"
  SANTA_FE_PHEV_2022 = "HYUNDAI SANTA FE PlUG-IN HYBRID 2022"
  SONATA = "HYUNDAI SONATA 2020"
  SONATA_LF = "HYUNDAI SONATA 2019"
  TUCSON = "HYUNDAI TUCSON 2019"
  PALISADE = "HYUNDAI PALISADE 2020"
  PALISADE_2023 = "HYUNDAI PALISADE 2023"
  VELOSTER = "HYUNDAI VELOSTER 2019"
  SONATA_HYBRID = "HYUNDAI SONATA HYBRID 2021"
  IONIQ_5 = "HYUNDAI IONIQ 5 2022"
  IONIQ_6 = "HYUNDAI IONIQ 6 2023"
  TUCSON_4TH_GEN = "HYUNDAI TUCSON 4TH GEN"
  TUCSON_HYBRID_4TH_GEN = "HYUNDAI TUCSON HYBRID 4TH GEN"
  SANTA_CRUZ_1ST_GEN = "HYUNDAI SANTA CRUZ 1ST GEN"

  # Kia
  KIA_FORTE = "KIA FORTE E 2018 & GT 2021"
  KIA_K5_2021 = "KIA K5 2021"
  KIA_K5_HEV_2020 = "KIA K5 HYBRID 2020"
  KIA_NIRO_EV = "KIA NIRO EV 2020"
  KIA_NIRO_EV_2ND_GEN = "KIA NIRO EV 2ND GEN"
  KIA_NIRO_PHEV = "KIA NIRO HYBRID 2019"
  KIA_NIRO_HEV_2021 = "KIA NIRO HYBRID 2021"
  KIA_NIRO_HEV_2ND_GEN = "KIA NIRO HYBRID 2ND GEN"
  KIA_OPTIMA_G4 = "KIA OPTIMA 4TH GEN"
  KIA_OPTIMA_G4_FL = "KIA OPTIMA 4TH GEN FACELIFT"
  KIA_OPTIMA_H = "KIA OPTIMA HYBRID 2017 & SPORTS 2019"
  KIA_SELTOS = "KIA SELTOS 2021"
  KIA_SPORTAGE_5TH_GEN = "KIA SPORTAGE 5TH GEN"
  KIA_SORENTO = "KIA SORENTO GT LINE 2018"
  KIA_SORENTO_4TH_GEN = "KIA SORENTO 4TH GEN"
  KIA_SORENTO_HEV_4TH_GEN = "KIA SORENTO HYBRID 4TH GEN"
  KIA_SORENTO_PHEV_4TH_GEN = "KIA SORENTO PLUG-IN HYBRID 4TH GEN"
  KIA_SPORTAGE_HYBRID_5TH_GEN = "KIA SPORTAGE HYBRID 5TH GEN"
  KIA_STINGER = "KIA STINGER GT2 2018"
  KIA_STINGER_2022 = "KIA STINGER 2022"
  KIA_CEED = "KIA CEED INTRO ED 2019"
  KIA_EV6 = "KIA EV6 2022"
  KIA_CARNIVAL_4TH_GEN = "KIA CARNIVAL 4TH GEN"

  # Genesis
  GENESIS_GV60_EV_1ST_GEN = "GENESIS GV60 ELECTRIC 1ST GEN"
  GENESIS_G70 = "GENESIS G70 2018"
  GENESIS_G70_2020 = "GENESIS G70 2020"
  GENESIS_GV70_1ST_GEN = "GENESIS GV70 1ST GEN"
  GENESIS_G80 = "GENESIS G80 2017"
  GENESIS_G90 = "GENESIS G90 2017"
  GENESIS_GV80 = "GENESIS GV80 2023"


class Footnote(Enum):
  CANFD = CarFootnote(
    "Requires a comma 3X or <a href=\"https://comma.ai/shop/can-fd-panda-kit\" target=\"_blank\">CAN FD panda kit</a> " +
    "for this <a href=\"https://en.wikipedia.org/wiki/CAN_FD\" target=\"_blank\">CAN FD car</a>.",
    Column.MODEL, shop_footnote=True)


@dataclass
class HyundaiCarInfo(CarInfo):
  package: str = "Smart Cruise Control (SCC)"

  def init_make(self, CP: car.CarParams):
    if CP.carFingerprint in CANFD_CAR:
      self.footnotes.insert(0, Footnote.CANFD)


CAR_INFO: Dict[str, Optional[Union[HyundaiCarInfo, List[HyundaiCarInfo]]]] = {
  CAR.ELANTRA: [
    HyundaiCarInfo("Hyundai Elantra 2017-19", min_enable_speed=19 * CV.MPH_TO_MS, car_parts=CarParts.common([CarHarness.hyundai_b])),
    HyundaiCarInfo("Hyundai Elantra GT 2017-19", car_parts=CarParts.common([CarHarness.hyundai_e])),
    HyundaiCarInfo("Hyundai i30 2017-19", car_parts=CarParts.common([CarHarness.hyundai_e])),
  ],
  CAR.ELANTRA_2021: HyundaiCarInfo("Hyundai Elantra 2021-23", video_link="https://youtu.be/_EdYQtV52-c", car_parts=CarParts.common([CarHarness.hyundai_k])),
  CAR.ELANTRA_HEV_2021: HyundaiCarInfo("Hyundai Elantra Hybrid 2021-23", video_link="https://youtu.be/_EdYQtV52-c",
                                       car_parts=CarParts.common([CarHarness.hyundai_k])),
  CAR.HYUNDAI_GENESIS: [
    # TODO: check 2015 packages
    HyundaiCarInfo("Hyundai Genesis 2015-16", min_enable_speed=19 * CV.MPH_TO_MS, car_parts=CarParts.common([CarHarness.hyundai_j])),
    HyundaiCarInfo("Genesis G80 2017", "All", min_enable_speed=19 * CV.MPH_TO_MS, car_parts=CarParts.common([CarHarness.hyundai_j])),
  ],
  CAR.IONIQ: HyundaiCarInfo("Hyundai Ioniq Hybrid 2017-19", car_parts=CarParts.common([CarHarness.hyundai_c])),
  CAR.IONIQ_HEV_2022: HyundaiCarInfo("Hyundai Ioniq Hybrid 2020-22", car_parts=CarParts.common([CarHarness.hyundai_h])),  # TODO: confirm 2020-21 harness
  CAR.IONIQ_EV_LTD: HyundaiCarInfo("Hyundai Ioniq Electric 2019", car_parts=CarParts.common([CarHarness.hyundai_c])),
  CAR.IONIQ_EV_2020: HyundaiCarInfo("Hyundai Ioniq Electric 2020", "All", car_parts=CarParts.common([CarHarness.hyundai_h])),
  CAR.IONIQ_PHEV_2019: HyundaiCarInfo("Hyundai Ioniq Plug-in Hybrid 2019", car_parts=CarParts.common([CarHarness.hyundai_c])),
  CAR.IONIQ_PHEV: HyundaiCarInfo("Hyundai Ioniq Plug-in Hybrid 2020-22", "All", car_parts=CarParts.common([CarHarness.hyundai_h])),
  CAR.KONA: HyundaiCarInfo("Hyundai Kona 2020", car_parts=CarParts.common([CarHarness.hyundai_b])),
  CAR.KONA_EV: HyundaiCarInfo("Hyundai Kona Electric 2018-21", car_parts=CarParts.common([CarHarness.hyundai_g])),
  CAR.KONA_EV_2022: HyundaiCarInfo("Hyundai Kona Electric 2022", car_parts=CarParts.common([CarHarness.hyundai_o])),
  CAR.KONA_HEV: HyundaiCarInfo("Hyundai Kona Hybrid 2020", video_link="https://youtu.be/0dwpAHiZgFo",
                                                                      car_parts=CarParts.common([CarHarness.hyundai_i])),  # TODO: check packages
  CAR.KONA_EV_2ND_GEN: HyundaiCarInfo("Hyundai Kona Electric (with HDA II, Korea only) 2023", car_parts=CarParts.common([CarHarness.hyundai_r])),
  CAR.SANTA_FE: HyundaiCarInfo("Hyundai Santa Fe 2019-20", "All", car_parts=CarParts.common([CarHarness.hyundai_d])),
  CAR.SANTA_FE_2022: HyundaiCarInfo("Hyundai Santa Fe 2021-23", "All", video_link="https://youtu.be/VnHzSTygTS4",
                                                                      car_parts=CarParts.common([CarHarness.hyundai_l])),
  CAR.SANTA_FE_HEV_2022: HyundaiCarInfo("Hyundai Santa Fe Hybrid 2022-23", "All", car_parts=CarParts.common([CarHarness.hyundai_l])),
  CAR.SANTA_FE_PHEV_2022: HyundaiCarInfo("Hyundai Santa Fe Plug-in Hybrid 2022", "All", car_parts=CarParts.common([CarHarness.hyundai_l])),
  CAR.SONATA: HyundaiCarInfo("Hyundai Sonata 2020-23", "All", video_link="https://www.youtube.com/watch?v=ix63r9kE3Fw",
                                                                      car_parts=CarParts.common([CarHarness.hyundai_a])),
  CAR.SONATA_LF: HyundaiCarInfo("Hyundai Sonata 2018-19", car_parts=CarParts.common([CarHarness.hyundai_e])),
  CAR.TUCSON: [
    HyundaiCarInfo("Hyundai Tucson 2021", min_enable_speed=19 * CV.MPH_TO_MS, car_parts=CarParts.common([CarHarness.hyundai_l])),
    HyundaiCarInfo("Hyundai Tucson Diesel 2019", car_parts=CarParts.common([CarHarness.hyundai_l])),
  ],
  CAR.PALISADE: [
    HyundaiCarInfo("Hyundai Palisade 2020-22", "All", video_link="https://youtu.be/TAnDqjF4fDY?t=456", car_parts=CarParts.common([CarHarness.hyundai_h])),
    HyundaiCarInfo("Kia Telluride 2020-22", "All", car_parts=CarParts.common([CarHarness.hyundai_h])),
  ],
  CAR.PALISADE_2023: [
    HyundaiCarInfo("Hyundai Palisade (with HDA II) 2023-24", "All", car_parts=CarParts.common([CarHarness.hyundai_r])),
    HyundaiCarInfo("Kia Telluride (with HDA II) 2023-24", "All", car_parts=CarParts.common([CarHarness.hyundai_p])),
  ],
  CAR.VELOSTER: HyundaiCarInfo("Hyundai Veloster 2019-20", min_enable_speed=5. * CV.MPH_TO_MS, car_parts=CarParts.common([CarHarness.hyundai_e])),
  CAR.SONATA_HYBRID: HyundaiCarInfo("Hyundai Sonata Hybrid 2020-23", "All", car_parts=CarParts.common([CarHarness.hyundai_a])),
  CAR.IONIQ_5: [
    HyundaiCarInfo("Hyundai Ioniq 5 (Southeast Asia only) 2022-23", "All", car_parts=CarParts.common([CarHarness.hyundai_q])),
    HyundaiCarInfo("Hyundai Ioniq 5 (without HDA II) 2022-23", "Highway Driving Assist", car_parts=CarParts.common([CarHarness.hyundai_k])),
    HyundaiCarInfo("Hyundai Ioniq 5 (with HDA II) 2022-23", "Highway Driving Assist II", car_parts=CarParts.common([CarHarness.hyundai_q])),
  ],
  CAR.IONIQ_6: [
    HyundaiCarInfo("Hyundai Ioniq 6 (with HDA II) 2023", "Highway Driving Assist II", car_parts=CarParts.common([CarHarness.hyundai_p])),
  ],
  CAR.TUCSON_4TH_GEN: [
    HyundaiCarInfo("Hyundai Tucson 2022", car_parts=CarParts.common([CarHarness.hyundai_n])),
    HyundaiCarInfo("Hyundai Tucson 2023", "All", car_parts=CarParts.common([CarHarness.hyundai_n])),
  ],
  CAR.TUCSON_HYBRID_4TH_GEN: HyundaiCarInfo("Hyundai Tucson Hybrid 2022-23", "All", car_parts=CarParts.common([CarHarness.hyundai_n])),
  CAR.SANTA_CRUZ_1ST_GEN: HyundaiCarInfo("Hyundai Santa Cruz 2022-23", car_parts=CarParts.common([CarHarness.hyundai_n])),

  # Kia
  CAR.KIA_FORTE: [
    HyundaiCarInfo("Kia Forte 2019-21", car_parts=CarParts.common([CarHarness.hyundai_g])),
    HyundaiCarInfo("Kia Forte 2023", car_parts=CarParts.common([CarHarness.hyundai_e])),
  ],
  CAR.KIA_K5_2021: HyundaiCarInfo("Kia K5 2021-22", car_parts=CarParts.common([CarHarness.hyundai_a])),
  CAR.KIA_K5_HEV_2020: HyundaiCarInfo("Kia K5 Hybrid 2020", car_parts=CarParts.common([CarHarness.hyundai_a])),
  CAR.KIA_NIRO_EV: [
    HyundaiCarInfo("Kia Niro EV 2019", "All", video_link="https://www.youtube.com/watch?v=lT7zcG6ZpGo", car_parts=CarParts.common([CarHarness.hyundai_h])),
    HyundaiCarInfo("Kia Niro EV 2020", "All", video_link="https://www.youtube.com/watch?v=lT7zcG6ZpGo", car_parts=CarParts.common([CarHarness.hyundai_f])),
    HyundaiCarInfo("Kia Niro EV 2021", "All", video_link="https://www.youtube.com/watch?v=lT7zcG6ZpGo", car_parts=CarParts.common([CarHarness.hyundai_c])),
    HyundaiCarInfo("Kia Niro EV 2022", "All", video_link="https://www.youtube.com/watch?v=lT7zcG6ZpGo", car_parts=CarParts.common([CarHarness.hyundai_h])),
  ],
  CAR.KIA_NIRO_EV_2ND_GEN: HyundaiCarInfo("Kia Niro EV 2023", "All", car_parts=CarParts.common([CarHarness.hyundai_a])),
  CAR.KIA_NIRO_PHEV: [
    HyundaiCarInfo("Kia Niro Plug-in Hybrid 2018-19", "All", min_enable_speed=10. * CV.MPH_TO_MS, car_parts=CarParts.common([CarHarness.hyundai_c])),
    HyundaiCarInfo("Kia Niro Plug-in Hybrid 2020", "All", car_parts=CarParts.common([CarHarness.hyundai_d])),
  ],
  CAR.KIA_NIRO_HEV_2021: [
    HyundaiCarInfo("Kia Niro Hybrid 2021-22", car_parts=CarParts.common([CarHarness.hyundai_f])),  # TODO: 2021 could be hyundai_d, verify
  ],
  CAR.KIA_NIRO_HEV_2ND_GEN: HyundaiCarInfo("Kia Niro Hybrid 2023", car_parts=CarParts.common([CarHarness.hyundai_a])),
  CAR.KIA_OPTIMA_G4: HyundaiCarInfo("Kia Optima 2017", "Advanced Smart Cruise Control",
                                              car_parts=CarParts.common([CarHarness.hyundai_b])),  # TODO: may support 2016, 2018
  CAR.KIA_OPTIMA_G4_FL: HyundaiCarInfo("Kia Optima 2019-20", car_parts=CarParts.common([CarHarness.hyundai_g])),
  CAR.KIA_OPTIMA_H: [
    HyundaiCarInfo("Kia Optima Hybrid 2017", "Advanced Smart Cruise Control"),  # TODO: may support adjacent years
    HyundaiCarInfo("Kia Optima Hybrid 2019"),
  ],
  CAR.KIA_SELTOS: HyundaiCarInfo("Kia Seltos 2021", car_parts=CarParts.common([CarHarness.hyundai_a])),
  CAR.KIA_SPORTAGE_5TH_GEN: HyundaiCarInfo("Kia Sportage 2023", car_parts=CarParts.common([CarHarness.hyundai_n])),
  CAR.KIA_SORENTO: [
    HyundaiCarInfo("Kia Sorento 2018", "Advanced Smart Cruise Control", video_link="https://www.youtube.com/watch?v=Fkh3s6WHJz8",
                    car_parts=CarParts.common([CarHarness.hyundai_c])),
    HyundaiCarInfo("Kia Sorento 2019", video_link="https://www.youtube.com/watch?v=Fkh3s6WHJz8", car_parts=CarParts.common([CarHarness.hyundai_e])),
  ],
  CAR.KIA_SORENTO_4TH_GEN: HyundaiCarInfo("Kia Sorento 2021-23", car_parts=CarParts.common([CarHarness.hyundai_k])),
  CAR.KIA_SORENTO_HEV_4TH_GEN: HyundaiCarInfo("Kia Sorento Hybrid 2023", "All", car_parts=CarParts.common([CarHarness.hyundai_a])),
  CAR.KIA_SORENTO_PHEV_4TH_GEN: HyundaiCarInfo("Kia Sorento Plug-in Hybrid 2022-23", "All", car_parts=CarParts.common([CarHarness.hyundai_a])),
  CAR.KIA_SPORTAGE_HYBRID_5TH_GEN: HyundaiCarInfo("Kia Sportage Hybrid 2023", car_parts=CarParts.common([CarHarness.hyundai_n])),
  CAR.KIA_STINGER: HyundaiCarInfo("Kia Stinger 2018-20", video_link="https://www.youtube.com/watch?v=MJ94qoofYw0",
                                  car_parts=CarParts.common([CarHarness.hyundai_c])),
  CAR.KIA_STINGER_2022: HyundaiCarInfo("Kia Stinger 2022", "All", car_parts=CarParts.common([CarHarness.hyundai_k])),
  CAR.KIA_CEED: HyundaiCarInfo("Kia Ceed 2019", car_parts=CarParts.common([CarHarness.hyundai_e])),
  CAR.KIA_EV6: [
    HyundaiCarInfo("Kia EV6 (Southeast Asia only) 2022-23", "All", car_parts=CarParts.common([CarHarness.hyundai_p])),
    HyundaiCarInfo("Kia EV6 (without HDA II) 2022-23", "Highway Driving Assist", car_parts=CarParts.common([CarHarness.hyundai_l])),
    HyundaiCarInfo("Kia EV6 (with HDA II) 2022-23", "Highway Driving Assist II", car_parts=CarParts.common([CarHarness.hyundai_p]))
  ],
  CAR.KIA_CARNIVAL_4TH_GEN: [
    HyundaiCarInfo("Kia Carnival 2023", car_parts=CarParts.common([CarHarness.hyundai_a])),
    HyundaiCarInfo("Kia Carnival (China only) 2023", car_parts=CarParts.common([CarHarness.hyundai_k]))
  ],

  # Genesis
  CAR.GENESIS_GV60_EV_1ST_GEN: [
    HyundaiCarInfo("Genesis GV60 (Advanced Trim) 2023", "All", car_parts=CarParts.common([CarHarness.hyundai_a])),
    HyundaiCarInfo("Genesis GV60 (Performance Trim) 2023", "All", car_parts=CarParts.common([CarHarness.hyundai_k])),
  ],
  CAR.GENESIS_G70: HyundaiCarInfo("Genesis G70 2018-19", "All", car_parts=CarParts.common([CarHarness.hyundai_f])),
  CAR.GENESIS_G70_2020: HyundaiCarInfo("Genesis G70 2020", "All", car_parts=CarParts.common([CarHarness.hyundai_f])),
  CAR.GENESIS_GV70_1ST_GEN: [
    HyundaiCarInfo("Genesis GV70 (2.5T Trim) 2022-23", "All", car_parts=CarParts.common([CarHarness.hyundai_l])),
    HyundaiCarInfo("Genesis GV70 (3.5T Trim) 2022-23", "All", car_parts=CarParts.common([CarHarness.hyundai_m])),
  ],
  CAR.GENESIS_G80: HyundaiCarInfo("Genesis G80 2018-19", "All", car_parts=CarParts.common([CarHarness.hyundai_h])),
  CAR.GENESIS_G90: HyundaiCarInfo("Genesis G90 2017-18", "All", car_parts=CarParts.common([CarHarness.hyundai_c])),
  CAR.GENESIS_GV80: HyundaiCarInfo("Genesis GV80 2023", "All", car_parts=CarParts.common([CarHarness.hyundai_m])),
}

class Buttons:
  NONE = 0
  RES_ACCEL = 1
  SET_DECEL = 2
  GAP_DIST = 3
  CANCEL = 4  # on newer models, this is a pause/resume button

FINGERPRINTS = {
  CAR.ELANTRA: [{
    66: 8, 67: 8, 68: 8, 127: 8, 273: 8, 274: 8, 275: 8, 339: 8, 356: 4, 399: 8, 512: 6, 544: 8, 593: 8, 608: 8, 688: 5, 790: 8, 809: 8, 897: 8, 832: 8, 899: 8, 902: 8, 903: 8, 905: 8, 909: 8, 916: 8, 1040: 8, 1056: 8, 1057: 8, 1078: 4, 1170: 8, 1265: 4, 1280: 1, 1282: 4, 1287: 4, 1290: 8, 1292: 8, 1294: 8, 1312: 8, 1314: 8, 1322: 8, 1345: 8, 1349: 8, 1351: 8, 1353: 8, 1363: 8, 1366: 8, 1367: 8, 1369: 8, 1407: 8, 1415: 8, 1419: 8, 1425: 2, 1427: 6, 1440: 8, 1456: 4, 1472: 8, 1486: 8, 1487: 8, 1491: 8, 1530: 8, 1532: 5, 2001: 8, 2003: 8, 2004: 8, 2009: 8, 2012: 8, 2016: 8, 2017: 8, 2024: 8, 2025: 8
  }],
  CAR.HYUNDAI_GENESIS: [{
    67: 8, 68: 8, 304: 8, 320: 8, 339: 8, 356: 4, 544: 7, 593: 8, 608: 8, 688: 5, 809: 8, 832: 8, 854: 7, 870: 7, 871: 8, 872: 5, 897: 8, 902: 8, 903: 6, 916: 8, 1024: 2, 1040: 8, 1056: 8, 1057: 8, 1078: 4, 1107: 5, 1136: 8, 1151: 6, 1168: 7, 1170: 8, 1173: 8, 1184: 8, 1265: 4, 1280: 1, 1287: 4, 1292: 8, 1312: 8, 1322: 8, 1331: 8, 1332: 8, 1333: 8, 1334: 8, 1335: 8, 1342: 6, 1345: 8, 1363: 8, 1369: 8, 1370: 8, 1371: 8, 1378: 4, 1384: 5, 1407: 8, 1419: 8, 1427: 6, 1434: 2, 1456: 4
  },
  {
    67: 8, 68: 8, 304: 8, 320: 8, 339: 8, 356: 4, 544: 7, 593: 8, 608: 8, 688: 5, 809: 8, 832: 8, 854: 7, 870: 7, 871: 8, 872: 5, 897: 8, 902: 8, 903: 6, 916: 8, 1024: 2, 1040: 8, 1056: 8, 1057: 8, 1078: 4, 1107: 5, 1136: 8, 1151: 6, 1168: 7, 1170: 8, 1173: 8, 1184: 8, 1265: 4, 1280: 1, 1281: 3, 1287: 4, 1292: 8, 1312: 8, 1322: 8, 1331: 8, 1332: 8, 1333: 8, 1334: 8, 1335: 8, 1345: 8, 1363: 8, 1369: 8, 1370: 8, 1378: 4, 1379: 8, 1384: 5, 1407: 8, 1419: 8, 1427: 6, 1434: 2, 1456: 4
  },
  {
    67: 8, 68: 8, 304: 8, 320: 8, 339: 8, 356: 4, 544: 7, 593: 8, 608: 8, 688: 5, 809: 8, 854: 7, 870: 7, 871: 8, 872: 5, 897: 8, 902: 8, 903: 6, 912: 7, 916: 8, 1040: 8, 1056: 8, 1057: 8, 1078: 4, 1107: 5, 1136: 8, 1151: 6, 1168: 7, 1170: 8, 1173: 8, 1184: 8, 1265: 4, 1268: 8, 1280: 1, 1281: 3, 1287: 4, 1292: 8, 1312: 8, 1322: 8, 1331: 8, 1332: 8, 1333: 8, 1334: 8, 1335: 8, 1345: 8, 1363: 8, 1369: 8, 1370: 8, 1371: 8, 1378: 4, 1384: 5, 1407: 8, 1419: 8, 1427: 6, 1434: 2, 1437: 8, 1456: 4
  },
  {
    67: 8, 68: 8, 304: 8, 320: 8, 339: 8, 356: 4, 544: 7, 593: 8, 608: 8, 688: 5, 809: 8, 832: 8, 854: 7, 870: 7, 871: 8, 872: 5, 897: 8, 902: 8, 903: 6, 916: 8, 1040: 8, 1056: 8, 1057: 8, 1078: 4, 1107: 5, 1136: 8, 1151: 6, 1168: 7, 1170: 8, 1173: 8, 1184: 8, 1265: 4, 1280: 1, 1287: 4, 1292: 8, 1312: 8, 1322: 8, 1331: 8, 1332: 8, 1333: 8, 1334: 8, 1335: 8, 1345: 8, 1363: 8, 1369: 8, 1370: 8, 1378: 4, 1379: 8, 1384: 5, 1407: 8, 1425: 2, 1427: 6, 1437: 8, 1456: 4
  },
  {
    67: 8, 68: 8, 304: 8, 320: 8, 339: 8, 356: 4, 544: 7, 593: 8, 608: 8, 688: 5, 809: 8, 832: 8, 854: 7, 870: 7, 871: 8, 872: 5, 897: 8, 902: 8, 903: 6, 916: 8, 1040: 8, 1056: 8, 1057: 8, 1078: 4, 1107: 5, 1136: 8, 1151: 6, 1168: 7, 1170: 8, 1173: 8, 1184: 8, 1265: 4, 1280: 1, 1287: 4, 1292: 8, 1312: 8, 1322: 8, 1331: 8, 1332: 8, 1333: 8, 1334: 8, 1335: 8, 1345: 8, 1363: 8, 1369: 8, 1370: 8, 1371: 8, 1378: 4, 1384: 5, 1407: 8, 1419: 8, 1425: 2, 1427: 6, 1437: 8, 1456: 4
  }],
  CAR.SANTA_FE: [{
    67: 8, 127: 8, 304: 8, 320: 8, 339: 8, 356: 4, 544: 8, 593: 8, 608: 8, 688: 6, 809: 8, 832: 8, 854: 7, 870: 7, 871: 8, 872: 8, 897: 8, 902: 8, 903: 8, 905: 8, 909: 8, 916: 8, 1040: 8, 1042: 8, 1056: 8, 1057: 8, 1078: 4, 1107: 5, 1136: 8, 1151: 6, 1155: 8, 1156: 8, 1162: 8, 1164: 8, 1168: 7, 1170: 8, 1173: 8, 1183: 8, 1186: 2, 1191: 2, 1227: 8, 1265: 4, 1280: 1, 1287: 4, 1290: 8, 1292: 8, 1294: 8, 1312: 8, 1322: 8, 1342: 6, 1345: 8, 1348: 8, 1363: 8, 1369: 8, 1379: 8, 1384: 8, 1407: 8, 1414: 3, 1419: 8, 1427: 6, 1456: 4, 1470: 8
  },
  {
    67: 8, 127: 8, 304: 8, 320: 8, 339: 8, 356: 4, 544: 8, 593: 8, 608: 8, 688: 6, 764: 8, 809: 8, 854: 7, 870: 7, 871: 8, 872: 8, 897: 8, 902: 8, 903: 8, 905: 8, 909: 8, 916: 8, 1040: 8, 1042: 8, 1056: 8, 1057: 8, 1064: 8, 1078: 4, 1107: 5, 1136: 8, 1151: 6, 1155: 8, 1162: 8, 1164: 8, 1168: 7, 1170: 8, 1173: 8, 1180: 8, 1183: 8, 1186: 2, 1227: 8, 1265: 4, 1280: 1, 1287: 4, 1290: 8, 1292: 8, 1294: 8, 1312: 8, 1322: 8, 1345: 8, 1348: 8, 1363: 8, 1369: 8, 1371: 8, 1378: 8, 1384: 8, 1407: 8, 1414: 3, 1419: 8, 1427: 6, 1456: 4, 1470: 8, 1988: 8, 2000: 8, 2004: 8, 2008: 8, 2012: 8
  },
  {
    67: 8, 68: 8, 80: 4, 160: 8, 161: 8, 272: 8, 288: 4, 339: 8, 356: 8, 357: 8, 399: 8, 544: 8, 608: 8, 672: 8, 688: 5, 704: 1, 790: 8, 809: 8, 848: 8, 880: 8, 898: 8, 900: 8, 901: 8, 904: 8, 1056: 8, 1064: 8, 1065: 8, 1072: 8, 1075: 8, 1087: 8, 1088: 8, 1151: 8, 1200: 8, 1201: 8, 1232: 4, 1264: 8, 1265: 8, 1266: 8, 1296: 8, 1306: 8, 1312: 8, 1322: 8, 1331: 8, 1332: 8, 1333: 8, 1348: 8, 1349: 8, 1369: 8, 1370: 8, 1371: 8, 1407: 8, 1415: 8, 1419: 8, 1440: 8, 1442: 4, 1461: 8, 1470: 8
  }],
  CAR.SONATA: [
    {67: 8, 68: 8, 127: 8, 304: 8, 320: 8, 339: 8, 356: 4, 544: 8, 546: 8, 549: 8, 550: 8, 576: 8, 593: 8, 608: 8, 688: 6, 809: 8, 832: 8, 854: 8, 865: 8, 870: 7, 871: 8, 872: 8, 897: 8, 902: 8, 903: 8, 905: 8, 908: 8, 909: 8, 912: 7, 913: 8, 916: 8, 1040: 8, 1042: 8, 1056: 8, 1057: 8, 1078: 4, 1089: 5, 1096: 8, 1107: 5, 1108: 8, 1114: 8, 1136: 8, 1145: 8, 1151: 8, 1155: 8, 1156: 8, 1157: 4, 1162: 8, 1164: 8, 1168: 8, 1170: 8, 1173: 8, 1180: 8, 1183: 8, 1184: 8, 1186: 2, 1191: 2, 1193: 8, 1210: 8, 1225: 8, 1227: 8, 1265: 4, 1268: 8, 1280: 8, 1287: 4, 1290: 8, 1292: 8, 1294: 8, 1312: 8, 1322: 8, 1330: 8, 1339: 8, 1342: 6, 1343: 8, 1345: 8, 1348: 8, 1363: 8, 1369: 8, 1371: 8, 1378: 8, 1379: 8, 1384: 8, 1394: 8, 1407: 8, 1419: 8, 1427: 6, 1446: 8, 1456: 4, 1460: 8, 1470: 8, 1485: 8, 1504: 3, 1988: 8, 1996: 8, 2000: 8, 2004: 8, 2008: 8, 2012: 8, 2015: 8},
  ],
  CAR.SONATA_LF: [
    {66: 8, 67: 8, 68: 8, 127: 8, 273: 8, 274: 8, 275: 8, 339: 8, 356: 4, 399: 8, 447: 8, 512: 6, 544: 8, 593: 8, 608: 8, 688: 5, 790: 8, 809: 8, 832: 8, 884: 8, 897: 8, 899: 8, 902: 8, 903: 6, 916: 8, 1040: 8, 1056: 8, 1057: 8, 1078: 4, 1151: 6, 1168: 7, 1170: 8, 1253: 8, 1254: 8, 1255: 8, 1265: 4, 1280: 1, 1287: 4, 1290: 8, 1292: 8, 1294: 8, 1312: 8, 1314: 8, 1322: 8, 1331: 8, 1332: 8, 1333: 8, 1342: 6, 1345: 8, 1348: 8, 1349: 8, 1351: 8, 1353: 8, 1363: 8, 1365: 8, 1366: 8, 1367: 8, 1369: 8, 1397: 8, 1407: 8, 1415: 8, 1419: 8, 1425: 2, 1427: 6, 1440: 8, 1456: 4, 1470: 8, 1472: 8, 1486: 8, 1487: 8, 1491: 8, 1530: 8, 1532: 5, 2000: 8, 2001: 8, 2004: 8, 2005: 8, 2008: 8, 2009: 8, 2012: 8, 2013: 8, 2014: 8, 2016: 8, 2017: 8, 2024: 8, 2025: 8},
  ],
  CAR.KIA_SORENTO: [{
    67: 8, 68: 8, 127: 8, 304: 8, 320: 8, 339: 8, 356: 4, 544: 8, 593: 8, 608: 8, 688: 5, 809: 8, 832: 8, 854: 7, 870: 7, 871: 8, 872: 8, 897: 8, 902: 8, 903: 8, 916: 8, 1040: 8, 1042: 8, 1056: 8, 1057: 8, 1064: 8, 1078: 4, 1107: 5, 1136: 8, 1151: 6, 1168: 7, 1170: 8, 1173: 8, 1265: 4, 1280: 1, 1287: 4, 1290: 8, 1292: 8, 1294: 8, 1312: 8, 1322: 8, 1331: 8, 1332: 8, 1333: 8, 1342: 6, 1345: 8, 1348: 8, 1363: 8, 1369: 8, 1370: 8, 1371: 8, 1384: 8, 1407: 8, 1411: 8, 1419: 8, 1425: 2, 1427: 6, 1444: 8, 1456: 4, 1470: 8, 1489: 1
  }],
  CAR.KIA_STINGER: [{
    67: 8, 127: 8, 304: 8, 320: 8, 339: 8, 356: 4, 358: 6, 359: 8, 544: 8, 576: 8, 593: 8, 608: 8, 688: 5, 809: 8, 832: 8, 854: 7, 870: 7, 871: 8, 872: 8, 897: 8, 902: 8, 909: 8, 916: 8, 1040: 8, 1042: 8, 1056: 8, 1057: 8, 1064: 8, 1078: 4, 1107: 5, 1136: 8, 1151: 6, 1168: 7, 1170: 8, 1173: 8, 1184: 8, 1265: 4, 1280: 1, 1281: 4, 1287: 4, 1290: 8, 1292: 8, 1294: 8, 1312: 8, 1322: 8, 1342: 6, 1345: 8, 1348: 8, 1363: 8, 1369: 8, 1371: 8, 1378: 4, 1379: 8, 1384: 8, 1407: 8, 1419: 8, 1425: 2, 1427: 6, 1456: 4, 1470: 8
  }],
  CAR.GENESIS_G80: [{
    67: 8, 68: 8, 127: 8, 304: 8, 320: 8, 339: 8, 356: 4, 358: 6, 544: 8, 593: 8, 608: 8, 688: 5, 809: 8, 832: 8, 854: 7, 870: 7, 871: 8, 872: 8, 897: 8, 902: 8, 903: 8, 916: 8, 1024: 2, 1040: 8, 1042: 8, 1056: 8, 1057: 8, 1078: 4, 1107: 5, 1136: 8, 1151: 6, 1156: 8, 1168: 7, 1170: 8, 1173: 8, 1184: 8, 1191: 2, 1265: 4, 1280: 1, 1287: 4, 1290: 8, 1292: 8, 1294: 8, 1312: 8, 1322: 8, 1342: 6, 1345: 8, 1348: 8, 1363: 8, 1369: 8, 1370: 8, 1371: 8, 1378: 4, 1384: 8, 1407: 8, 1419: 8, 1425: 2, 1427: 6, 1434: 2, 1456: 4, 1470: 8
  },
  {
    67: 8, 68: 8, 127: 8, 304: 8, 320: 8, 339: 8, 356: 4, 358: 6, 359: 8, 544: 8, 546: 8, 593: 8, 608: 8, 688: 5, 809: 8, 832: 8, 854: 7, 870: 7, 871: 8, 872: 8, 897: 8, 902: 8, 903: 8, 916: 8, 1040: 8, 1042: 8, 1056: 8, 1057: 8, 1064: 8, 1078: 4, 1107: 5, 1136: 8, 1151: 6, 1156: 8, 1157: 4, 1168: 7, 1170: 8, 1173: 8, 1184: 8, 1265: 4, 1280: 1, 1281: 3, 1287: 4, 1290: 8, 1292: 8, 1294: 8, 1312: 8, 1322: 8, 1342: 6, 1345: 8, 1348: 8, 1363: 8, 1369: 8, 1370: 8, 1371: 8, 1378: 4, 1384: 8, 1407: 8, 1419: 8, 1425: 2, 1427: 6, 1434: 2, 1437: 8, 1456: 4, 1470: 8
  },
  {
    67: 8, 68: 8, 127: 8, 304: 8, 320: 8, 339: 8, 356: 4, 358: 6, 544: 8, 593: 8, 608: 8, 688: 5, 809: 8, 832: 8, 854: 7, 870: 7, 871: 8, 872: 8, 897: 8, 902: 8, 903: 8, 916: 8, 1040: 8, 1042: 8, 1056: 8, 1057: 8, 1064: 8, 1078: 4, 1107: 5, 1136: 8, 1151: 6, 1156: 8, 1157: 4, 1162: 8, 1168: 7, 1170: 8, 1173: 8, 1184: 8, 1193: 8, 1265: 4, 1280: 1, 1287: 4, 1290: 8, 1292: 8, 1294: 8, 1312: 8, 1322: 8, 1342: 6, 1345: 8, 1348: 8, 1363: 8, 1369: 8, 1371: 8, 1378: 4, 1384: 8, 1407: 8, 1419: 8, 1425: 2, 1427: 6, 1437: 8, 1456: 4, 1470: 8
  }],
  CAR.GENESIS_G90: [{
    67: 8, 68: 8, 127: 8, 304: 8, 320: 8, 339: 8, 356: 4, 358: 6, 359: 8, 544: 8, 593: 8, 608: 8, 688: 5, 809: 8, 854: 7, 870: 7, 871: 8, 872: 8, 897: 8, 902: 8, 903: 8, 916: 8, 1040: 8, 1056: 8, 1057: 8, 1078: 4, 1107: 5, 1136: 8, 1151: 6, 1162: 4, 1168: 7, 1170: 8, 1173: 8, 1184: 8, 1265: 4, 1280: 1, 1281: 3, 1287: 4, 1290: 8, 1292: 8, 1294: 8, 1312: 8, 1322: 8, 1345: 8, 1348: 8, 1363: 8, 1369: 8, 1370: 8, 1371: 8, 1378: 4, 1384: 8, 1407: 8, 1419: 8, 1425: 2, 1427: 6, 1434: 2, 1456: 4, 1470: 8, 1988: 8, 2000: 8, 2003: 8, 2004: 8, 2005: 8, 2008: 8, 2011: 8, 2012: 8, 2013: 8
  }],
  CAR.IONIQ_EV_2020: [{
    127: 8, 304: 8, 320: 8, 339: 8, 352: 8, 356: 4, 524: 8, 544: 7, 593: 8, 688: 5, 832: 8, 881: 8, 882: 8, 897: 8, 902: 8, 903: 8, 905: 8, 909: 8, 916: 8, 1040: 8, 1042: 8, 1056: 8, 1057: 8, 1078: 4, 1136: 8, 1151: 6, 1155: 8, 1156: 8, 1157: 4, 1164: 8, 1168: 7, 1173: 8, 1183: 8, 1186: 2, 1191: 2, 1225: 8, 1265: 4, 1280: 1, 1287: 4, 1290: 8, 1291: 8, 1292: 8, 1294: 8, 1312: 8, 1322: 8, 1342: 6, 1345: 8, 1348: 8, 1355: 8, 1363: 8, 1369: 8, 1379: 8, 1407: 8, 1419: 8, 1426: 8, 1427: 6, 1429: 8, 1430: 8, 1456: 4, 1470: 8, 1473: 8, 1507: 8, 1535: 8, 1988: 8, 1996: 8, 2000: 8, 2004: 8, 2005: 8, 2008: 8, 2012: 8, 2013: 8
  }],
  CAR.IONIQ: [{
    68:8, 127: 8, 304: 8, 320: 8, 339: 8, 352: 8, 356: 4, 524: 8, 544: 8, 576:8, 593: 8, 688: 5, 832: 8, 881: 8, 882: 8, 897: 8, 902: 8, 903: 8, 905: 8, 909: 8, 916: 8, 1040: 8, 1042: 8, 1056: 8, 1057: 8, 1078: 4, 1136: 6, 1151: 6, 1155: 8, 1156: 8, 1157: 4, 1164: 8, 1168: 7, 1173: 8, 1183: 8, 1186: 2, 1191: 2, 1225: 8, 1265: 4, 1280: 1, 1287: 4, 1290: 8, 1291: 8, 1292: 8, 1294: 8, 1312: 8, 1322: 8, 1342: 6, 1345: 8, 1348: 8, 1355: 8, 1363: 8, 1369: 8, 1379: 8, 1407: 8, 1419: 8, 1426: 8, 1427: 6, 1429: 8, 1430: 8, 1448: 8, 1456: 4, 1470: 8, 1473: 8, 1476: 8, 1507: 8, 1535: 8, 1988: 8, 1996: 8, 2000: 8, 2004: 8, 2005: 8, 2008: 8, 2012: 8, 2013: 8
  }],
  CAR.KONA_EV: [{
    127: 8, 304: 8, 320: 8, 339: 8, 352: 8, 356: 4, 544: 8, 549: 8, 593: 8, 688: 5, 832: 8, 881: 8, 882: 8, 897: 8, 902: 8, 903: 8, 905: 8, 909: 8, 916: 8, 1040: 8, 1042: 8, 1056: 8, 1057: 8, 1078: 4, 1136: 8, 1151: 6, 1168: 7, 1173: 8, 1183: 8, 1186: 2, 1191: 2, 1225: 8, 1265: 4, 1280: 1, 1287: 4, 1290: 8, 1291: 8, 1292: 8, 1294: 8, 1307: 8, 1312: 8, 1322: 8, 1342: 6, 1345: 8, 1348: 8, 1355: 8, 1363: 8, 1369: 8, 1378: 4, 1407: 8, 1419: 8, 1426: 8, 1427: 6, 1429: 8, 1430: 8, 1456: 4, 1470: 8, 1473: 8, 1507: 8, 1535: 8, 2000: 8, 2004: 8, 2008: 8, 2012: 8, 1157: 4, 1193: 8, 1379: 8, 1988: 8, 1996: 8
  }],
  CAR.KONA_EV_2022: [{
    127: 8, 304: 8, 320: 8, 339: 8, 352: 8, 356: 4, 544: 8, 593: 8, 688: 5, 832: 8, 881: 8, 882: 8, 897: 8, 902: 8, 903: 8, 905: 8, 909: 8, 913: 8, 916: 8, 1040: 8, 1042: 8, 1056: 8, 1057: 8, 1069: 8, 1078: 4, 1136: 8, 1145: 8, 1151: 8, 1155: 8, 1156: 8, 1157: 4, 1162: 8, 1164: 8, 1168: 8, 1173: 8, 1183: 8, 1188: 8, 1191: 2, 1193: 8, 1225: 8, 1227: 8, 1265: 4, 1280: 1, 1287: 4, 1290: 8, 1291: 8, 1292: 8, 1294: 8, 1312: 8, 1322: 8, 1339: 8, 1342: 8, 1343: 8, 1345: 8, 1348: 8, 1355: 8, 1363: 8, 1369: 8, 1379: 8, 1407: 8, 1419: 8, 1426: 8, 1427: 6, 1429: 8, 1430: 8, 1446: 8, 1456: 4, 1470: 8, 1473: 8, 1485: 8, 1507: 8, 1535: 8, 1990: 8, 1998: 8
  }],
  CAR.KIA_NIRO_EV: [{
    127: 8, 304: 8, 320: 8, 339: 8, 352: 8, 356: 4, 516: 8, 544: 8, 593: 8, 688: 5, 832: 8, 881: 8, 882: 8, 897: 8, 902: 8, 903: 8, 905: 8, 909: 8, 916: 8, 1040: 8, 1042: 8, 1056: 8, 1057: 8, 1078: 4, 1136: 8, 1151: 6, 1156: 8, 1157: 4, 1168: 7, 1173: 8, 1183: 8, 1186: 2, 1191: 2, 1193: 8, 1225: 8, 1260: 8, 1265: 4, 1280: 1, 1287: 4, 1290: 8, 1291: 8, 1292: 8, 1294: 8, 1312: 8, 1322: 8, 1342: 6, 1345: 8, 1348: 8, 1355: 8, 1363: 8, 1369: 8, 1407: 8, 1419: 8, 1426: 8, 1427: 6, 1429: 8, 1430: 8, 1456: 4, 1470: 8, 1473: 8, 1507: 8, 1535: 8, 1990: 8, 1998: 8, 1996: 8, 2000: 8, 2004: 8, 2008: 8, 2012: 8, 2015: 8
  }],
  CAR.KIA_OPTIMA_H: [{
    68: 8, 127: 8, 304: 8, 320: 8, 339: 8, 352: 8, 356: 4, 544: 8, 593: 8, 688: 5, 832: 8, 881: 8, 882: 8, 897: 8, 902: 8, 903: 6, 916: 8, 1040: 8, 1056: 8, 1057: 8, 1078: 4, 1136: 6, 1151: 6, 1168: 7, 1173: 8, 1236: 2, 1265: 4, 1280: 1, 1287: 4, 1290: 8, 1291: 8, 1292: 8, 1322: 8, 1331: 8, 1332: 8, 1333: 8, 1342: 6, 1345: 8, 1348: 8, 1355: 8, 1363: 8, 1369: 8, 1371: 8, 1407: 8, 1419: 8, 1427: 6, 1429: 8, 1430: 8, 1448: 8, 1456: 4, 1470: 8, 1476: 8, 1535: 8
  },
  {
    68: 8, 127: 8, 304: 8, 320: 8, 339: 8, 352: 8, 356: 4, 544: 8, 576: 8, 593: 8, 688: 5, 881: 8, 882: 8, 897: 8, 902: 8, 903: 8, 909: 8, 912: 7, 916: 8, 1040: 8, 1056: 8, 1057: 8, 1078: 4, 1136: 6, 1151: 6, 1168: 7, 1173: 8, 1180: 8, 1186: 2, 1191: 2, 1265: 4, 1268: 8, 1280: 1, 1287: 4, 1290: 8, 1291: 8, 1292: 8, 1294: 8, 1312: 8, 1322: 8, 1342: 6, 1345: 8, 1348: 8, 1355: 8, 1363: 8, 1369: 8, 1371: 8, 1407: 8, 1419: 8, 1420: 8, 1425: 2, 1427: 6, 1429: 8, 1430: 8, 1448: 8, 1456: 4, 1470: 8, 1476: 8, 1535: 8
  }],
  CAR.PALISADE: [{
    67: 8, 127: 8, 304: 8, 320: 8, 339: 8, 356: 4, 544: 8, 546: 8, 547: 8, 548: 8, 549: 8, 576: 8, 593: 8, 608: 8, 688: 6, 809: 8, 832: 8, 854: 7, 870: 7, 871: 8, 872: 8, 897: 8, 902: 8, 903: 8, 905: 8, 909: 8, 913: 8, 916: 8, 1040: 8, 1042: 8, 1056: 8, 1057: 8, 1064: 8, 1078: 4, 1107: 5, 1123: 8, 1136: 8, 1151: 6, 1155: 8, 1156: 8, 1157: 4, 1162: 8, 1164: 8, 1168: 7, 1170: 8, 1173: 8, 1180: 8, 1186: 2, 1191: 2, 1193: 8, 1210: 8, 1225: 8, 1227: 8, 1265: 4, 1280: 8, 1287: 4, 1290: 8, 1292: 8, 1294: 8, 1312: 8, 1322: 8, 1342: 6, 1345: 8, 1348: 8, 1363: 8, 1369: 8, 1371: 8, 1378: 8, 1384: 8, 1407: 8, 1419: 8, 1427: 6, 1456: 4, 1470: 8, 1988: 8, 1996: 8, 2000: 8, 2004: 8, 2005: 8, 2008: 8, 2012: 8
  }],
}


def get_platform_codes(fw_versions: List[bytes]) -> Set[Tuple[bytes, Optional[bytes]]]:
  # Returns unique, platform-specific identification codes for a set of versions
  codes = set()  # (code-Optional[part], date)
  for fw in fw_versions:
    code_match = PLATFORM_CODE_FW_PATTERN.search(fw)
    part_match = PART_NUMBER_FW_PATTERN.search(fw)
    date_match = DATE_FW_PATTERN.search(fw)
    if code_match is not None:
      code: bytes = code_match.group()
      part = part_match.group() if part_match else None
      date = date_match.group() if date_match else None
      if part is not None:
        # part number starts with generic ECU part type, add what is specific to platform
        code += b"-" + part[-5:]

      codes.add((code, date))
  return codes


def match_fw_to_car_fuzzy(live_fw_versions) -> Set[str]:
  # Non-electric CAN FD platforms often do not have platform code specifiers needed
  # to distinguish between hybrid and ICE. All EVs so far are either exclusively
  # electric or specify electric in the platform code.
  # TODO: whitelist platforms that we've seen hybrid and ICE versions of that have these specifiers
  fuzzy_platform_blacklist = set(CANFD_CAR - EV_CAR)
  candidates = set()

  for candidate, fws in FW_VERSIONS.items():
    # Keep track of ECUs which pass all checks (platform codes, within date range)
    valid_found_ecus = set()
    valid_expected_ecus = {ecu[1:] for ecu in fws if ecu[0] in PLATFORM_CODE_ECUS}
    for ecu, expected_versions in fws.items():
      addr = ecu[1:]
      # Only check ECUs expected to have platform codes
      if ecu[0] not in PLATFORM_CODE_ECUS:
        continue

      # Expected platform codes & dates
      codes = get_platform_codes(expected_versions)
      expected_platform_codes = {code for code, _ in codes}
      expected_dates = {date for _, date in codes if date is not None}

      # Found platform codes & dates
      codes = get_platform_codes(live_fw_versions.get(addr, set()))
      found_platform_codes = {code for code, _ in codes}
      found_dates = {date for _, date in codes if date is not None}

      # Check platform code + part number matches for any found versions
      if not any(found_platform_code in expected_platform_codes for found_platform_code in found_platform_codes):
        break

      if ecu[0] in DATE_FW_ECUS:
        # If ECU can have a FW date, require it to exist
        # (this excludes candidates in the database without dates)
        if not len(expected_dates) or not len(found_dates):
          break

        # Check any date within range in the database, format is %y%m%d
        if not any(min(expected_dates) <= found_date <= max(expected_dates) for found_date in found_dates):
          break

      valid_found_ecus.add(addr)

    # If all live ECUs pass all checks for candidate, add it as a match
    if valid_expected_ecus.issubset(valid_found_ecus):
      candidates.add(candidate)

  return candidates - fuzzy_platform_blacklist


HYUNDAI_VERSION_REQUEST_LONG = bytes([uds.SERVICE_TYPE.READ_DATA_BY_IDENTIFIER]) + \
  p16(0xf100)  # Long description

HYUNDAI_VERSION_REQUEST_ALT = bytes([uds.SERVICE_TYPE.READ_DATA_BY_IDENTIFIER]) + \
  p16(0xf110)  # Alt long description

HYUNDAI_VERSION_REQUEST_MULTI = bytes([uds.SERVICE_TYPE.READ_DATA_BY_IDENTIFIER]) + \
  p16(uds.DATA_IDENTIFIER_TYPE.VEHICLE_MANUFACTURER_SPARE_PART_NUMBER) + \
  p16(uds.DATA_IDENTIFIER_TYPE.APPLICATION_SOFTWARE_IDENTIFICATION) + \
  p16(0xf100)

HYUNDAI_VERSION_RESPONSE = bytes([uds.SERVICE_TYPE.READ_DATA_BY_IDENTIFIER + 0x40])

# Regex patterns for parsing platform code, FW date, and part number from FW versions
PLATFORM_CODE_FW_PATTERN = re.compile(b'((?<=' + HYUNDAI_VERSION_REQUEST_LONG[1:] +
                                      b')[A-Z]{2}[A-Za-z0-9]{0,2})')
DATE_FW_PATTERN = re.compile(b'(?<=[ -])([0-9]{6}$)')
PART_NUMBER_FW_PATTERN = re.compile(b'(?<=[0-9][.,][0-9]{2} )([0-9]{5}[-/]?[A-Z][A-Z0-9]{3}[0-9])')

# List of ECUs expected to have platform codes, camera and radar should exist on all cars
# TODO: use abs, it has the platform code and part number on many platforms
PLATFORM_CODE_ECUS = [Ecu.fwdRadar, Ecu.fwdCamera, Ecu.eps]
# So far we've only seen dates in fwdCamera
DATE_FW_ECUS = [Ecu.fwdCamera]

FW_QUERY_CONFIG = FwQueryConfig(
  requests=[
    # TODO: minimize shared whitelists for CAN and cornerRadar for CAN-FD
    # CAN queries (OBD-II port)
    Request(
      [HYUNDAI_VERSION_REQUEST_LONG],
      [HYUNDAI_VERSION_RESPONSE],
      whitelist_ecus=[Ecu.transmission, Ecu.eps, Ecu.abs, Ecu.fwdRadar, Ecu.fwdCamera],
    ),
    Request(
      [HYUNDAI_VERSION_REQUEST_MULTI],
      [HYUNDAI_VERSION_RESPONSE],
      whitelist_ecus=[Ecu.engine, Ecu.transmission, Ecu.eps, Ecu.abs, Ecu.fwdRadar],
    ),

    # CAN-FD queries (from camera)
    # TODO: combine shared whitelists with CAN requests
    Request(
      [HYUNDAI_VERSION_REQUEST_LONG],
      [HYUNDAI_VERSION_RESPONSE],
      whitelist_ecus=[Ecu.fwdCamera, Ecu.fwdRadar, Ecu.cornerRadar, Ecu.hvac],
      bus=0,
      auxiliary=True,
    ),
    Request(
      [HYUNDAI_VERSION_REQUEST_LONG],
      [HYUNDAI_VERSION_RESPONSE],
      whitelist_ecus=[Ecu.fwdCamera, Ecu.adas, Ecu.cornerRadar, Ecu.hvac],
      bus=1,
      auxiliary=True,
      obd_multiplexing=False,
    ),

    # CAN-FD debugging queries
    Request(
      [HYUNDAI_VERSION_REQUEST_ALT],
      [HYUNDAI_VERSION_RESPONSE],
      whitelist_ecus=[Ecu.parkingAdas, Ecu.hvac],
      bus=0,
      auxiliary=True,
    ),
    Request(
      [HYUNDAI_VERSION_REQUEST_ALT],
      [HYUNDAI_VERSION_RESPONSE],
      whitelist_ecus=[Ecu.parkingAdas, Ecu.hvac],
      bus=1,
      auxiliary=True,
      obd_multiplexing=False,
    ),
  ],
  extra_ecus=[
    (Ecu.adas, 0x730, None),         # ADAS Driving ECU on HDA2 platforms
    (Ecu.parkingAdas, 0x7b1, None),  # ADAS Parking ECU (may exist on all platforms)
    (Ecu.hvac, 0x7b3, None),         # HVAC Control Assembly
    (Ecu.cornerRadar, 0x7b7, None),
  ],
  # Custom fuzzy fingerprinting function using platform codes, part numbers + FW dates:
  match_fw_to_car_fuzzy=match_fw_to_car_fuzzy,
)

FW_VERSIONS = {
  CAR.HYUNDAI_GENESIS: {
    (Ecu.fwdCamera, 0x7c4, None): [
      b'\xf1\x00DH LKAS 1.1 -150210',
      b'\xf1\x00DH LKAS 1.4 -140110',
      b'\xf1\x00DH LKAS 1.5 -140425',
    ],
  },
  CAR.IONIQ: {
    (Ecu.fwdRadar, 0x7d0, None): [
      b'\xf1\x00AEhe SCC H-CUP      1.01 1.01 96400-G2000         ',
    ],
    (Ecu.eps, 0x7d4, None): [
      b'\xf1\x00AE  MDPS C 1.00 1.07 56310/G2301 4AEHC107',
    ],
    (Ecu.fwdCamera, 0x7c4, None): [
      b'\xf1\x00AEH MFC  AT EUR LHD 1.00 1.00 95740-G2400 180222',
    ],
    (Ecu.engine, 0x7e0, None): [
      b'\xf1\x816H6F2051\x00\x00\x00\x00\x00\x00\x00\x00',
    ],
    (Ecu.transmission, 0x7e1, None): [
      b'\xf1\x816U3H1051\x00\x00\xf1\x006U3H0_C2\x00\x006U3H1051\x00\x00HAE0G16US2\x00\x00\x00\x00',
    ],
  },
  CAR.IONIQ_PHEV_2019: {
    (Ecu.fwdRadar, 0x7d0, None): [
      b'\xf1\x00AEhe SCC H-CUP      1.01 1.01 96400-G2100         ',
    ],
    (Ecu.eps, 0x7d4, None): [
      b'\xf1\x00AE  MDPS C 1.00 1.07 56310/G2501 4AEHC107',
    ],
    (Ecu.fwdCamera, 0x7c4, None): [
      b'\xf1\x00AEP MFC  AT USA LHD 1.00 1.00 95740-G2400 180222',
    ],
    (Ecu.engine, 0x7e0, None): [
      b'\xf1\x816H6F6051\x00\x00\x00\x00\x00\x00\x00\x00',
    ],
    (Ecu.transmission, 0x7e1, None): [
      b'\xf1\x816U3J2051\x00\x00\xf1\x006U3H0_C2\x00\x006U3J2051\x00\x00PAE0G16NS1\xdbD\r\x81',
      b'\xf1\x816U3J2051\x00\x00\xf1\x006U3H0_C2\x00\x006U3J2051\x00\x00PAE0G16NS1\x00\x00\x00\x00',
    ],
  },
  CAR.IONIQ_PHEV: {
    (Ecu.fwdRadar, 0x7d0, None): [
      b'\xf1\x00AEhe SCC FHCUP      1.00 1.02 99110-G2100         ',
      b'\xf1\x00AEhe SCC F-CUP      1.00 1.00 99110-G2200         ',
      b'\xf1\x00AEhe SCC F-CUP      1.00 1.00 99110-G2600         ',
      b'\xf1\x00AEhe SCC F-CUP      1.00 1.02 99110-G2100         ',
      b'\xf1\x00AEhe SCC FHCUP      1.00 1.00 99110-G2600         ',
    ],
    (Ecu.eps, 0x7d4, None): [
      b'\xf1\x00AE  MDPS C 1.00 1.01 56310/G2510 4APHC101',
      b'\xf1\x00AE  MDPS C 1.00 1.01 56310/G2560 4APHC101',
      b'\xf1\x00AE  MDPS C 1.00 1.01 56310G2510\x00 4APHC101',
    ],
    (Ecu.fwdCamera, 0x7c4, None): [
      b'\xf1\x00AEP MFC  AT USA LHD 1.00 1.01 95740-G2600 190819',
      b'\xf1\x00AEP MFC  AT EUR RHD 1.00 1.01 95740-G2600 190819',
      b'\xf1\x00AEP MFC  AT USA LHD 1.00 1.00 95740-G2700 201027',
    ],
    (Ecu.engine, 0x7e0, None): [
      b'\xf1\x816H6F6051\x00\x00\x00\x00\x00\x00\x00\x00',
      b'\xf1\x816H6G6051\x00\x00\x00\x00\x00\x00\x00\x00',
      b'\xf1\x816H6G5051\x00\x00\x00\x00\x00\x00\x00\x00',
    ],
    (Ecu.transmission, 0x7e1, None): [
      b'\xf1\x816U3J9051\000\000\xf1\0006U3H1_C2\000\0006U3J9051\000\000PAE0G16NL0\x82zT\xd2',
      b'\xf1\x816U3J8051\x00\x00\xf1\x006U3H1_C2\x00\x006U3J8051\x00\x00PAETG16UL0\x00\x00\x00\x00',
      b'\xf1\x816U3J9051\x00\x00\xf1\x006U3H1_C2\x00\x006U3J9051\x00\x00PAE0G16NL2\x00\x00\x00\x00',
      b'\xf1\x006U3H1_C2\x00\x006U3J9051\x00\x00PAE0G16NL0\x00\x00\x00\x00',
      b'\xf1\x006U3H1_C2\x00\x006U3J9051\x00\x00PAE0G16NL2\xad\xeb\xabt',
    ],
  },
  CAR.IONIQ_EV_2020: {
    (Ecu.fwdRadar, 0x7d0, None): [
      b'\xf1\x00AEev SCC F-CUP      1.00 1.01 99110-G7000         ',
      b'\xf1\x00AEev SCC F-CUP      1.00 1.00 99110-G7200         ',
    ],
    (Ecu.eps, 0x7d4, None): [
      b'\xf1\x00AE  MDPS C 1.00 1.01 56310/G7310 4APEC101',
      b'\xf1\x00AE  MDPS C 1.00 1.01 56310/G7560 4APEC101',
    ],
    (Ecu.fwdCamera, 0x7c4, None): [
      b'\xf1\x00AEE MFC  AT EUR LHD 1.00 1.01 95740-G2600 190819',
      b'\xf1\x00AEE MFC  AT EUR LHD 1.00 1.03 95740-G2500 190516',
      b'\xf1\x00AEE MFC  AT EUR RHD 1.00 1.01 95740-G2600 190819',
      b'\xf1\x00AEE MFC  AT EUR LHD 1.00 1.00 95740-G2600 190730',
    ],
  },
  CAR.IONIQ_EV_LTD: {
    (Ecu.fwdRadar, 0x7d0, None): [
      b'\xf1\x00AEev SCC F-CUP      1.00 1.00 96400-G7000         ',
      b'\xf1\x00AEev SCC F-CUP      1.00 1.00 96400-G7100         ',
    ],
    (Ecu.eps, 0x7d4, None): [
      b'\xf1\x00AE  MDPS C 1.00 1.02 56310G7300\x00 4AEEC102',
      b'\xf1\x00AE  MDPS C 1.00 1.04 56310/G7501 4AEEC104',
      b'\xf1\x00AE  MDPS C 1.00 1.03 56310/G7300 4AEEC103',
      b'\xf1\x00AE  MDPS C 1.00 1.03 56310G7300\x00 4AEEC103',
      b'\xf1\x00AE  MDPS C 1.00 1.04 56310/G7301 4AEEC104',
    ],
    (Ecu.fwdCamera, 0x7c4, None): [
      b'\xf1\x00AEE MFC  AT EUR LHD 1.00 1.00 95740-G7200 160418',
      b'\xf1\x00AEE MFC  AT USA LHD 1.00 1.00 95740-G2400 180222',
      b'\xf1\x00AEE MFC  AT EUR LHD 1.00 1.00 95740-G2300 170703',
      b'\xf1\x00AEE MFC  AT EUR LHD 1.00 1.00 95740-G2400 180222',
    ],
  },
  CAR.IONIQ_HEV_2022: {
    (Ecu.fwdRadar, 0x7d0, None): [
      b'\xf1\x00AEhe SCC F-CUP      1.00 1.00 99110-G2600         ',
      b'\xf1\x00AEhe SCC FHCUP      1.00 1.00 99110-G2600         ',
    ],
    (Ecu.eps, 0x7d4, None): [
      b'\xf1\x00AE  MDPS C 1.00 1.01 56310G2510\x00 4APHC101',
    ],
    (Ecu.fwdCamera, 0x7c4, None): [
      b'\xf1\x00AEH MFC  AT USA LHD 1.00 1.00 95740-G2700 201027',
    ],
    (Ecu.engine, 0x7e0, None): [
      b'\xf1\x816H6G5051\x00\x00\x00\x00\x00\x00\x00\x00',
    ],
    (Ecu.transmission, 0x7e1, None): [
      b'\xf1\x816U3J9051\x00\x00\xf1\x006U3H1_C2\x00\x006U3J9051\x00\x00HAE0G16NL2\x00\x00\x00\x00',
      b'\xf1\x006U3H1_C2\x00\x006U3J9051\x00\x00HAE0G16NL2\x96\xda\xd4\xee',
    ],
  },
  CAR.SONATA: {
    (Ecu.fwdRadar, 0x7d0, None): [
      b'\xf1\x00DN8_ SCC F-CU-      1.00 1.00 99110-L0000         ',
      b'\xf1\x00DN8_ SCC F-CUP      1.00 1.00 99110-L0000         ',
      b'\xf1\x00DN8_ SCC F-CUP      1.00 1.02 99110-L1000         ',
      b'\xf1\x00DN8_ SCC FHCUP      1.00 1.00 99110-L0000         ',
      b'\xf1\x00DN8_ SCC FHCUP      1.00 1.01 99110-L1000         ',
      b'\xf1\x00DN8_ SCC FHCUP      1.00 1.02 99110-L1000         ',
    ],
    (Ecu.abs, 0x7d1, None): [
      b'\xf1\x00DN ESC \x07 106 \x07\x01 58910-L0100',
      b'\xf1\x00DN ESC \x01 102\x19\x04\x13 58910-L1300',
      b'\xf1\x00DN ESC \x03 100 \x08\x01 58910-L0300',
      b'\xf1\x00DN ESC \x06 104\x19\x08\x01 58910-L0100',
      b'\xf1\x00DN ESC \x07 104\x19\x08\x01 58910-L0100',
      b'\xf1\x00DN ESC \x08 103\x19\x06\x01 58910-L1300',
      b'\xf1\x00DN ESC \x07 107"\x08\x07 58910-L0100',
      b'\xf1\x8758910-L0100\xf1\x00DN ESC \x07 106 \x07\x01 58910-L0100',
      b'\xf1\x8758910-L0100\xf1\x00DN ESC \x06 104\x19\x08\x01 58910-L0100',
      b'\xf1\x8758910-L0100\xf1\x00DN ESC \x06 106 \x07\x01 58910-L0100',
      b'\xf1\x8758910-L0100\xf1\x00DN ESC \x07 104\x19\x08\x01 58910-L0100',
      b'\xf1\x00DN ESC \x06 106 \x07\x01 58910-L0100',
      b'\xf1\x00DN ESC \x06 107 \x07\x03 58910-L1300',
    ],
    (Ecu.engine, 0x7e0, None): [
      b'\xf1\x81HM6M1_0a0_F00',
      b'\xf1\x82DNBVN5GMCCXXXDCA',
      b'\xf1\x82DNBVN5GMCCXXXG2F',
      b'\xf1\x82DNBWN5TMDCXXXG2E',
      b'\xf1\x82DNCVN5GMCCXXXF0A',
      b'\xf1\x82DNCVN5GMCCXXXG2B',
      b'\xf1\x870\x00\x00\x00\x00\x00\x00\x00\x00\x00\x00\xf1\x81HM6M1_0a0_J10',
      b'\xf1\x870\x00\x00\x00\x00\x00\x00\x00\x00\x00\x00\xf1\x82DNDWN5TMDCXXXJ1A',
      b'\xf1\x8739110-2S041\xf1\x81HM6M1_0a0_M10',
      b'\xf1\x87391162M003',
      b'\xf1\x87391162M013',
      b'\xf1\x87391162M023',
      b'\xf1\x87391162M010',
      b'HM6M1_0a0_F00',
      b'HM6M1_0a0_G20',
      b'HM6M2_0a0_BD0',
      b'\xf1\x8739110-2S278\xf1\x82DNDVD5GMCCXXXL5B',
      b'\xf1\x8739110-2S041\xf1\x81HM6M1_0a0_M00',
      b'\xf1\x8739110-2S042\xf1\x81HM6M1_0a0_M00',
      b'\xf1\x81HM6M1_0a0_G20',
    ],
    (Ecu.eps, 0x7d4, None): [
      b'\xf1\x00DN8 MDPS C 1,00 1,01 56310L0010\x00 4DNAC101',  # modified firmware
      b'\xf1\x00DN8 MDPS C 1.00 1.01 56310L0210\x00 4DNAC102',
      b'\xf1\x8756310L0010\x00\xf1\x00DN8 MDPS C 1,00 1,01 56310L0010\x00 4DNAC101',  # modified firmware
      b'\xf1\x00DN8 MDPS C 1.00 1.01 56310-L0010 4DNAC101',
      b'\xf1\x00DN8 MDPS C 1.00 1.01 56310L0010\x00 4DNAC101',
      b'\xf1\x00DN8 MDPS R 1.00 1.00 57700-L0000 4DNAP100',
      b'\xf1\x8756310-L0010\xf1\x00DN8 MDPS C 1.00 1.01 56310-L0010 4DNAC101',
      b'\xf1\x8756310-L0210\xf1\x00DN8 MDPS C 1.00 1.01 56310-L0210 4DNAC101',
      b'\xf1\x8756310-L1010\xf1\x00DN8 MDPS C 1.00 1.03 56310-L1010 4DNDC103',
      b'\xf1\x8756310-L1030\xf1\x00DN8 MDPS C 1.00 1.03 56310-L1030 4DNDC103',
      b'\xf1\x8756310L0010\x00\xf1\x00DN8 MDPS C 1.00 1.01 56310L0010\x00 4DNAC101',
      b'\xf1\x8756310L0210\x00\xf1\x00DN8 MDPS C 1.00 1.01 56310L0210\x00 4DNAC101',
      b'\xf1\x8757700-L0000\xf1\x00DN8 MDPS R 1.00 1.00 57700-L0000 4DNAP100',
      b'\xf1\x00DN8 MDPS R 1.00 1.00 57700-L0000 4DNAP101',
      b'\xf1\x00DN8 MDPS R 1.00 1.02 57700-L1000 4DNDP105',
      b'\xf1\x00DN8 MDPS C 1.00 1.01 56310-L0210 4DNAC102',
      b'\xf1\x00DN8 MDPS C 1.00 1.01 56310L0200\x00 4DNAC102',
    ],
    (Ecu.fwdCamera, 0x7c4, None): [
      b'\xf1\x00DN8 MFC  AT KOR LHD 1.00 1.02 99211-L1000 190422',
      b'\xf1\x00DN8 MFC  AT KOR LHD 1.00 1.04 99211-L1000 191016',
      b'\xf1\x00DN8 MFC  AT RUS LHD 1.00 1.03 99211-L1000 190705',
      b'\xf1\x00DN8 MFC  AT USA LHD 1.00 1.00 99211-L0000 190716',
      b'\xf1\x00DN8 MFC  AT USA LHD 1.00 1.01 99211-L0000 191016',
      b'\xf1\x00DN8 MFC  AT USA LHD 1.00 1.03 99211-L0000 210603',
      b'\xf1\x00DN8 MFC  AT USA LHD 1.00 1.05 99211-L1000 201109',
      b'\xf1\x00DN8 MFC  AT USA LHD 1.00 1.06 99211-L1000 210325',
      b'\xf1\x00DN8 MFC  AT USA LHD 1.00 1.07 99211-L1000 211223',
    ],
    (Ecu.transmission, 0x7e1, None): [
      b'\xf1\x00bcsh8p54  U903\x00\x00\x00\x00\x00\x00SDN8T16NB0z{\xd4v',
      b'\xf1\x00bcsh8p54  U913\x00\x00\x00\x00\x00\x00SDN8T16NB1\xe3\xc10\xa1',
      b'\xf1\x00bcsh8p54  U913\x00\x00\x00\x00\x00\x00SDN8T16NB2\n\xdd^\xbc',
      b'\xf1\x00bcsh8p54  U903\x00\x00\x00\x00\x00\x00SDN8T16KB05\x95h%',
      b'\xf1\x00HT6TA260BLHT6TA800A1TDN8C20KS4\x00\x00\x00\x00\x00\x00\x00\x00\x00\x00',
      b'\xf1\x00HT6TA260BLHT6TA810A1TDN8M25GS0\x00\x00\x00\x00\x00\x00\xaa\x8c\xd9p',
      b'\xf1\x00HT6WA250BLHT6WA910A1SDN8G25NB1\x00\x00\x00\x00\x00\x00\x00\x00\x00\x00',
      b'\xf1\x00HT6WA250BLHT6WA910A1SDN8G25NB1\x00\x00\x00\x00\x00\x00\x96\xa1\xf1\x92',
      b'\xf1\x00HT6WA280BLHT6WAD10A1SDN8G25NB2\x00\x00\x00\x00\x00\x00\x08\xc9O:',
      b'\xf1\x00HT6WA280BLHT6WAD10A1SDN8G25NB4\x00\x00\x00\x00\x00\x00g!l[',
      b'\xf1\x00HT6WA280BLHT6WAE10A1SDN8G25NB5\x00\x00\x00\x00\x00\x00\xe0t\xa9\xba',
      b'\xf1\x00T02601BL  T02730A1  VDN8T25XXX730NS5\xf7_\x92\xf5',
      b'\xf1\x00T02601BL  T02832A1  VDN8T25XXX832NS8G\x0e\xfeE',
      b'\xf1\x00T02601BL  T02900A1  VDN8T25XXX900NSCF\xe4!Y',
      b'\xf1\x87954A02N060\x00\x00\x00\x00\x00\xf1\x81T02730A1  \xf1\x00T02601BL  T02730A1  VDN8T25XXX730NS5\xf7_\x92\xf5',
      b'\xf1\x87SAKFBA2926554GJ2VefVww\x87xwwwww\x88\x87xww\x87wTo\xfb\xffvUo\xff\x8d\x16\xf1\x81U903\x00\x00\x00\x00\x00\x00\xf1\x00bcsh8p54  U903\x00\x00\x00\x00\x00\x00SDN8T16NB0z{\xd4v',
      b'\xf1\x87SAKFBA3030524GJ2UVugww\x97yx\x88\x87\x88vw\x87gww\x87wto\xf9\xfffUo\xff\xa2\x0c\xf1\x81U903\x00\x00\x00\x00\x00\x00\xf1\x00bcsh8p54  U903\x00\x00\x00\x00\x00\x00SDN8T16NB0z{\xd4v',
      b'\xf1\x87SAKFBA3356084GJ2\x86fvgUUuWgw\x86www\x87wffvf\xb6\xcf\xfc\xffeUO\xff\x12\x19\xf1\x81U903\x00\x00\x00\x00\x00\x00\xf1\x00bcsh8p54  U903\x00\x00\x00\x00\x00\x00SDN8T16NB0z{\xd4v',
      b'\xf1\x87SAKFBA3474944GJ2ffvgwwwwg\x88\x86x\x88\x88\x98\x88ffvfeo\xfa\xff\x86fo\xff\t\xae\xf1\x81U903\x00\x00\x00\x00\x00\x00\xf1\x00bcsh8p54  U903\x00\x00\x00\x00\x00\x00SDN8T16NB0z{\xd4v',
      b'\xf1\x87SAKFBA3475714GJ2Vfvgvg\x96yx\x88\x97\x88ww\x87ww\x88\x87xs_\xfb\xffvUO\xff\x0f\xff\xf1\x81U903\x00\x00\x00\x00\x00\x00\xf1\x00bcsh8p54  U903\x00\x00\x00\x00\x00\x00SDN8T16NB0z{\xd4v',
      b'\xf1\x87SALDBA3510954GJ3ww\x87xUUuWx\x88\x87\x88\x87w\x88wvfwfc_\xf9\xff\x98wO\xffl\xe0\xf1\x89HT6WA910A1\xf1\x82SDN8G25NB1\x00\x00\x00\x00\x00\x00',
      b'\xf1\x87SALDBA3573534GJ3\x89\x98\x89\x88EUuWgwvwwwwww\x88\x87xTo\xfa\xff\x86f\x7f\xffo\x0e\xf1\x89HT6WA910A1\xf1\x82SDN8G25NB1\x00\x00\x00\x00\x00\x00',
      b'\xf1\x87SALDBA3601464GJ3\x88\x88\x88\x88ffvggwvwvw\x87gww\x87wvo\xfb\xff\x98\x88\x7f\xffjJ\xf1\x89HT6WA910A1\xf1\x82SDN8G25NB1\x00\x00\x00\x00\x00\x00',
      b'\xf1\x87SALDBA3753044GJ3UUeVff\x86hwwwwvwwgvfgfvo\xf9\xfffU_\xffC\xae\xf1\x89HT6WA910A1\xf1\x82SDN8G25NB1\x00\x00\x00\x00\x00\x00',
      b'\xf1\x87SALDBA3862294GJ3vfvgvefVxw\x87\x87w\x88\x87xwwwwc_\xf9\xff\x87w\x9f\xff\xd5\xdc\xf1\x89HT6WA910A1\xf1\x82SDN8G25NB1\x00\x00\x00\x00\x00\x00',
      b'\xf1\x87SALDBA3873834GJ3fefVwuwWx\x88\x97\x88w\x88\x97xww\x87wU_\xfb\xff\x86f\x8f\xffN\x04\xf1\x89HT6WA910A1\xf1\x82SDN8G25NB1\x00\x00\x00\x00\x00\x00',
      b'\xf1\x87SALDBA4525334GJ3\x89\x99\x99\x99fevWh\x88\x86\x88fwvgw\x88\x87xfo\xfa\xffuDo\xff\xd1>\xf1\x89HT6WA910A1\xf1\x82SDN8G25NB1\x00\x00\x00\x00\x00\x00',
      b'\xf1\x87SALDBA4626804GJ3wwww\x88\x87\x88xx\x88\x87\x88wwgw\x88\x88\x98\x88\x95_\xf9\xffuDo\xff|\xe7\xf1\x89HT6WA910A1\xf1\x82SDN8G25NB1\x00\x00\x00\x00\x00\x00',
      b'\xf1\x87SALDBA4803224GJ3wwwwwvwg\x88\x88\x98\x88wwww\x87\x88\x88xu\x9f\xfc\xff\x87f\x8f\xff\xea\xea\xf1\x89HT6WA910A1\xf1\x82SDN8G25NB1\x00\x00\x00\x00\x00\x00',
      b'\xf1\x87SALDBA6212564GJ3\x87wwwUTuGg\x88\x86xx\x88\x87\x88\x87\x88\x98xu?\xf9\xff\x97f\x7f\xff\xb8\n\xf1\x89HT6WA910A1\xf1\x82SDN8G25NB1\x00\x00\x00\x00\x00\x00',
      b'\xf1\x87SALDBA6347404GJ3wwwwff\x86hx\x88\x97\x88\x88\x88\x88\x88vfgf\x88?\xfc\xff\x86Uo\xff\xec/\xf1\x89HT6WA910A1\xf1\x82SDN8G25NB1\x00\x00\x00\x00\x00\x00',
      b'\xf1\x87SALDBA6901634GJ3UUuWVeVUww\x87wwwwwvUge\x86/\xfb\xff\xbb\x99\x7f\xff]2\xf1\x89HT6WA910A1\xf1\x82SDN8G25NB1\x00\x00\x00\x00\x00\x00',
      b'\xf1\x87SALDBA7077724GJ3\x98\x88\x88\x88ww\x97ygwvwww\x87ww\x88\x87x\x87_\xfd\xff\xba\x99o\xff\x99\x01\xf1\x89HT6WA910A1\xf1\x82SDN8G25NB1\x00\x00\x00\x00\x00\x00',
      b'\xf1\x87SALFBA3525114GJ2wvwgvfvggw\x86wffvffw\x86g\x85_\xf9\xff\xa8wo\xffv\xcd\xf1\x81U903\x00\x00\x00\x00\x00\x00\xf1\x00bcsh8p54  U903\x00\x00\x00\x00\x00\x00SDN8T16NB0z{\xd4v',
      b'\xf1\x87SALFBA3624024GJ2\x88\x88\x88\x88wv\x87hx\x88\x97\x88x\x88\x97\x88ww\x87w\x86o\xfa\xffvU\x7f\xff\xd1\xec\xf1\x81U903\x00\x00\x00\x00\x00\x00\xf1\x00bcsh8p54  U903\x00\x00\x00\x00\x00\x00SDN8T16NB0z{\xd4v',
      b'\xf1\x87SALFBA3960824GJ2wwwwff\x86hffvfffffvfwfg_\xf9\xff\xa9\x88\x8f\xffb\x99\xf1\x81U903\x00\x00\x00\x00\x00\x00\xf1\x00bcsh8p54  U903\x00\x00\x00\x00\x00\x00SDN8T16NB0z{\xd4v',
      b'\xf1\x87SALFBA4011074GJ2fgvwwv\x87hw\x88\x87xww\x87wwfgvu_\xfa\xffefo\xff\x87\xc0\xf1\x81U903\x00\x00\x00\x00\x00\x00\xf1\x00bcsh8p54  U903\x00\x00\x00\x00\x00\x00SDN8T16NB0z{\xd4v',
      b'\xf1\x87SALFBA4121304GJ2x\x87xwff\x86hwwwwww\x87wwwww\x84_\xfc\xff\x98\x88\x9f\xffi\xa6\xf1\x81U903\x00\x00\x00\x00\x00\x00\xf1\x00bcsh8p54  U903\x00\x00\x00\x00\x00\x00SDN8T16NB0z{\xd4v',
      b'\xf1\x87SALFBA4195874GJ2EVugvf\x86hgwvwww\x87wgw\x86wc_\xfb\xff\x98\x88\x8f\xff\xe23\xf1\x81U903\x00\x00\x00\x00\x00\x00\xf1\x00bcsh8p54  U903\x00\x00\x00\x00\x00\x00SDN8T16NB0z{\xd4v',
      b'\xf1\x87SALFBA4625294GJ2eVefeUeVx\x88\x97\x88wwwwwwww\xa7o\xfb\xffvw\x9f\xff\xee.\xf1\x81U903\x00\x00\x00\x00\x00\x00\xf1\x00bcsh8p54  U903\x00\x00\x00\x00\x00\x00SDN8T16NB0z{\xd4v',
      b'\xf1\x87SALFBA4728774GJ2vfvg\x87vwgww\x87ww\x88\x97xww\x87w\x86_\xfb\xffeD?\xffk0\xf1\x81U903\x00\x00\x00\x00\x00\x00\xf1\x00bcsh8p54  U903\x00\x00\x00\x00\x00\x00SDN8T16NB0z{\xd4v',
      b'\xf1\x87SALFBA5129064GJ2vfvgwv\x87hx\x88\x87\x88ww\x87www\x87wd_\xfa\xffvfo\xff\x1d\x00\xf1\x81U903\x00\x00\x00\x00\x00\x00\xf1\x00bcsh8p54  U903\x00\x00\x00\x00\x00\x00SDN8T16NB0z{\xd4v',
      b'\xf1\x87SALFBA5454914GJ2\x98\x88\x88\x88\x87vwgx\x88\x87\x88xww\x87ffvf\xa7\x7f\xf9\xff\xa8w\x7f\xff\x1b\x90\xf1\x81U903\x00\x00\x00\x00\x00\x00\xf1\x00bcsh8p54  U903\x00\x00\x00\x00\x00\x00SDN8T16NB0z{\xd4v',
      b'\xf1\x87SALFBA5987784GJ2UVugDDtGx\x88\x87\x88w\x88\x87xwwwwd/\xfb\xff\x97fO\xff\xb0h\xf1\x81U903\x00\x00\x00\x00\x00\x00\xf1\x00bcsh8p54  U903\x00\x00\x00\x00\x00\x00SDN8T16NB0z{\xd4v',
      b'\xf1\x87SALFBA5987864GJ2fgvwUUuWgwvw\x87wxwwwww\x84/\xfc\xff\x97w\x7f\xff\xdf\x1d\xf1\x81U903\x00\x00\x00\x00\x00\x00\xf1\x00bcsh8p54  U903\x00\x00\x00\x00\x00\x00SDN8T16NB0z{\xd4v',
      b'\xf1\x87SALFBA6337644GJ2vgvwwv\x87hgffvwwwwwwww\x85O\xfa\xff\xa7w\x7f\xff\xc5\xfc\xf1\x81U903\x00\x00\x00\x00\x00\x00\xf1\x00bcsh8p54  U903\x00\x00\x00\x00\x00\x00SDN8T16NB0z{\xd4v',
      b'\xf1\x87SALFBA6802004GJ2UUuWUUuWgw\x86www\x87www\x87w\x96?\xf9\xff\xa9\x88\x7f\xff\x9fK\xf1\x81U903\x00\x00\x00\x00\x00\x00\xf1\x00bcsh8p54  U903\x00\x00\x00\x00\x00\x00SDN8T16NB0z{\xd4v',
      b'\xf1\x87SALFBA6892284GJ233S5\x87w\x87xx\x88\x87\x88vwwgww\x87w\x84?\xfb\xff\x98\x88\x8f\xff*\x9e\xf1\x81U903\x00\x00\x00\x00\x00\x00\xf1\x00bcsh8p54  U903\x00\x00\x00\x00\x00\x00SDN8T16NB0z{\xd4v',
      b'\xf1\x87SALFBA7005534GJ2eUuWfg\x86xxww\x87x\x88\x87\x88\x88w\x88\x87\x87O\xfc\xffuUO\xff\xa3k\xf1\x81U913\x00\x00\x00\x00\x00\x00\xf1\x00bcsh8p54  U913\x00\x00\x00\x00\x00\x00SDN8T16NB1\xe3\xc10\xa1',
      b'\xf1\x87SALFBA7152454GJ2gvwgFf\x86hx\x88\x87\x88vfWfffffd?\xfa\xff\xba\x88o\xff,\xcf\xf1\x81U913\x00\x00\x00\x00\x00\x00\xf1\x00bcsh8p54  U913\x00\x00\x00\x00\x00\x00SDN8T16NB1\xe3\xc10\xa1',
      b'\xf1\x87SALFBA7485034GJ2ww\x87xww\x87xfwvgwwwwvfgf\xa5/\xfc\xff\xa9w_\xff40\xf1\x81U913\x00\x00\x00\x00\x00\x00\xf1\x00bcsh8p54  U913\x00\x00\x00\x00\x00\x00SDN8T16NB2\n\xdd^\xbc',
      b'\xf1\x87SAMDBA7743924GJ3wwwwww\x87xgwvw\x88\x88\x88\x88wwww\x85_\xfa\xff\x86f\x7f\xff0\x9d\xf1\x89HT6WAD10A1\xf1\x82SDN8G25NB2\x00\x00\x00\x00\x00\x00',
      b'\xf1\x87SAMDBA7817334GJ3Vgvwvfvgww\x87wwwwwwfgv\x97O\xfd\xff\x88\x88o\xff\x8e\xeb\xf1\x89HT6WAD10A1\xf1\x82SDN8G25NB2\x00\x00\x00\x00\x00\x00',
      b'\xf1\x87SAMDBA8054504GJ3gw\x87xffvgffffwwwweUVUf?\xfc\xffvU_\xff\xddl\xf1\x89HT6WAD10A1\xf1\x82SDN8G25NB2\x00\x00\x00\x00\x00\x00',
      b'\xf1\x87SAMFB41553621GC7ww\x87xUU\x85Xvwwg\x88\x88\x88\x88wwgw\x86\xaf\xfb\xffuDo\xff\xaa\x8f\xf1\x81U913\x00\x00\x00\x00\x00\x00\xf1\x00bcsh8p54  U913\x00\x00\x00\x00\x00\x00SDN8T16NB2\n\xdd^\xbc',
      b'\xf1\x87SAMFB42555421GC7\x88\x88\x88\x88wvwgx\x88\x87\x88wwgw\x87wxw3\x8f\xfc\xff\x98f\x8f\xffga\xf1\x81U913\x00\x00\x00\x00\x00\x00\xf1\x00bcsh8p54  U913\x00\x00\x00\x00\x00\x00SDN8T16NB2\n\xdd^\xbc',
      b'\xf1\x87SAMFBA7978674GJ2gw\x87xgw\x97ywwwwvUGeUUeU\x87O\xfb\xff\x98w\x8f\xfffF\xf1\x81U913\x00\x00\x00\x00\x00\x00\xf1\x00bcsh8p54  U913\x00\x00\x00\x00\x00\x00SDN8T16NB2\n\xdd^\xbc',
      b'\xf1\x87SAMFBA9283024GJ2wwwwEUuWwwgwwwwwwwww\x87/\xfb\xff\x98w\x8f\xff<\xd3\xf1\x81U913\x00\x00\x00\x00\x00\x00\xf1\x00bcsh8p54  U913\x00\x00\x00\x00\x00\x00SDN8T16NB2\n\xdd^\xbc',
      b'\xf1\x87SAMFBA9708354GJ2wwwwVf\x86h\x88wx\x87xww\x87\x88\x88\x88\x88w/\xfa\xff\x97w\x8f\xff\x86\xa0\xf1\x81U913\x00\x00\x00\x00\x00\x00\xf1\x00bcsh8p54  U913\x00\x00\x00\x00\x00\x00SDN8T16NB2\n\xdd^\xbc',
      b'\xf1\x87SANDB45316691GC6\x99\x99\x99\x99\x88\x88\xa8\x8avfwfwwww\x87wxwT\x9f\xfd\xff\x88wo\xff\x1c\xfa\xf1\x89HT6WAD10A1\xf1\x82SDN8G25NB3\x00\x00\x00\x00\x00\x00',
      b'\xf1\x87SALFBA7460044GJ2gx\x87\x88Vf\x86hx\x88\x87\x88wwwwgw\x86wd?\xfa\xff\x86U_\xff\xaf\x1f\xf1\x81U913\x00\x00\x00\x00\x00\x00\xf1\x00bcsh8p54  U913\x00\x00\x00\x00\x00\x00SDN8T16NB2\n\xdd^\xbc',
      b'\xf1\x87SAMFBA8105254GJ2wx\x87\x88Vf\x86hx\x88\x87\x88wwwwwwww\x86O\xfa\xff\x99\x88\x7f\xffZG\xf1\x81U913\x00\x00\x00\x00\x00\x00\xf1\x00bcsh8p54  U913\x00\x00\x00\x00\x00\x00SDN8T16NB2\n\xdd^\xbc',
      b'\xf1\x87SANFB45889451GC7wx\x87\x88gw\x87x\x88\x88x\x88\x87wxw\x87wxw\x87\x8f\xfc\xffeU\x8f\xff+Q\xf1\x81U913\x00\x00\x00\x00\x00\x00\xf1\x00bcsh8p54  U913\x00\x00\x00\x00\x00\x00SDN8T16NB2\n\xdd^\xbc',
      b'\xf1\x00T02601BL  T02900A1  VDN8T25XXX900NSA\xb9\x13\xf9p',
    ],
  },
  CAR.SONATA_LF: {
    (Ecu.fwdRadar, 0x7d0, None): [
      b'\xf1\x00LF__ SCC F-CUP      1.00 1.00 96401-C2200         ',
    ],
    (Ecu.abs, 0x7d1, None): [
      b'\xf1\x00LF ESC \f 11 \x17\x01\x13 58920-C2610',
      b'\xf1\x00LF ESC \t 11 \x17\x01\x13 58920-C2610',
    ],
    (Ecu.engine, 0x7e0, None): [
      b'\xf1\x81606D5051\x00\x00\x00\x00\x00\x00\x00\x00',
      b'\xf1\x81606D5K51\x00\x00\x00\x00\x00\x00\x00\x00',
      b'\xf1\x81606G1051\x00\x00\x00\x00\x00\x00\x00\x00',
    ],
    (Ecu.fwdCamera, 0x7c4, None): [
      b'\xf1\x00LFF LKAS AT USA LHD 1.00 1.01 95740-C1000 E51',
      b'\xf1\x00LFF LKAS AT USA LHD 1.01 1.02 95740-C1000 E52',
    ],
    (Ecu.transmission, 0x7e1, None): [
      b'\xf1\x006T6H0_C2\x00\x006T6B4051\x00\x00TLF0G24NL1\xb0\x9f\xee\xf5',
      b'\xf1\x87\xff\xff\xff\xff\xff\xff\xff\xff\xff\xff\xff\xff\xff\xff\xff\xff\xff\xff\xff\xff\xff\xff\xff\xff\xff\xff\xff\xff\xff\xff\xff\xff\xff\xff\xff\xff\xff\xff\xff\xff\xff\xff\xf1\x816T6B4051\x00\x00\xf1\x006T6H0_C2\x00\x006T6B4051\x00\x00TLF0G24NL1\x00\x00\x00\x00',
      b'\xf1\x87\xff\xff\xff\xff\xff\xff\xff\xff\xff\xff\xff\xff\xff\xff\xff\xff\xff\xff\xff\xff\xff\xff\xff\xff\xff\xff\xff\xff\xff\xff\xff\xff\xff\xff\xff\xff\xff\xff\xff\xff\xff\xff\xf1\x816T6B4051\x00\x00\xf1\x006T6H0_C2\x00\x006T6B4051\x00\x00TLF0G24NL1\xb0\x9f\xee\xf5',
      b'\xf1\x87\xff\xff\xff\xff\xff\xff\xff\xff\xff\xff\xff\xff\xff\xff\xff\xff\xff\xff\xff\xff\xff\xff\xff\xff\xff\xff\xff\xff\xff\xff\xff\xff\xff\xff\xff\xff\xff\xff\xff\xff\xff\xff\xf1\x816T6B4051\x00\x00\xf1\x006T6H0_C2\x00\x006T6B4051\x00\x00TLF0G24SL2n\x8d\xbe\xd8',
      b'\xf1\x87LAHSGN012918KF10\x98\x88x\x87\x88\x88x\x87\x88\x88\x98\x88\x87w\x88w\x88\x88\x98\x886o\xf6\xff\x98w\x7f\xff3\x00\xf1\x816W3B1051\x00\x00\xf1\x006W351_C2\x00\x006W3B1051\x00\x00TLF0T20NL2\x00\x00\x00\x00',
      b'\xf1\x87LAHSGN012918KF10\x98\x88x\x87\x88\x88x\x87\x88\x88\x98\x88\x87w\x88w\x88\x88\x98\x886o\xf6\xff\x98w\x7f\xff3\x00\xf1\x816W3B1051\x00\x00\xf1\x006W351_C2\x00\x006W3B1051\x00\x00TLF0T20NL2H\r\xbdm',
      b'\xf1\x87LAJSG49645724HF0\x87x\x87\x88\x87www\x88\x99\xa8\x89\x88\x99\xa8\x89\x88\x99\xa8\x89S_\xfb\xff\x87f\x7f\xff^2\xf1\x816W3B1051\x00\x00\xf1\x006W351_C2\x00\x006W3B1051\x00\x00TLF0T20NL2H\r\xbdm',
    ],
  },
  CAR.TUCSON: {
    (Ecu.fwdRadar, 0x7d0, None): [
      b'\xf1\x00TL__ FCA F-CUP      1.00 1.01 99110-D3500         ',
      b'\xf1\x00TL__ FCA F-CUP      1.00 1.02 99110-D3510         ',
    ],
    (Ecu.engine, 0x7e0, None): [
      b'\xf1\x8971TLC2NAIDDIR002\xf1\x8271TLC2NAIDDIR002',
      b'\xf1\x81606G3051\x00\x00\x00\x00\x00\x00\x00\x00',
    ],
    (Ecu.fwdCamera, 0x7c4, None): [
      b'\xf1\x00TL  MFC  AT KOR LHD 1.00 1.02 95895-D3800 180719',
      b'\xf1\x00TL  MFC  AT USA LHD 1.00 1.06 95895-D3800 190107',
    ],
    (Ecu.transmission, 0x7e1, None): [
      b'\xf1\x87LBJXAN202299KF22\x87x\x87\x88ww\x87xx\x88\x97\x88\x87\x88\x98x\x88\x99\x98\x89\x87o\xf6\xff\x87w\x7f\xff\x12\x9a\xf1\x81U083\x00\x00\x00\x00\x00\x00\xf1\x00bcsh8p54  U083\x00\x00\x00\x00\x00\x00TTL2V20KL1\x8fRn\x8a',
      b'\xf1\x87KMLDCU585233TJ20wx\x87\x88x\x88\x98\x89vfwfwwww\x87f\x9f\xff\x98\xff\x7f\xf9\xf7s\xf1\x816T6G4051\x00\x00\xf1\x006T6J0_C2\x00\x006T6G4051\x00\x00TTL4G24NH2\x00\x00\x00\x00',
    ],
  },
  CAR.SANTA_FE: {
    (Ecu.fwdRadar, 0x7d0, None): [
      b'\xf1\x00TM__ SCC F-CUP      1.00 1.00 99110-S1210         ',
      b'\xf1\x00TM__ SCC F-CUP      1.00 1.01 99110-S2000         ',
      b'\xf1\x00TM__ SCC F-CUP      1.00 1.02 99110-S2000         ',
      b'\xf1\x00TM__ SCC F-CUP      1.00 1.03 99110-S2000         ',
    ],
    (Ecu.abs, 0x7d1, None): [
      b'\xf1\x00TM ESC \r 100\x18\x031 58910-S2650',
      b'\xf1\x00TM ESC \r 105\x19\x05# 58910-S1500',
      b'\xf1\x00TM ESC \r 103\x18\x11\x08 58910-S2650',
      b'\xf1\x00TM ESC \r 104\x19\x07\x08 58910-S2650',
      b'\xf1\x00TM ESC \x02 100\x18\x030 58910-S2600',
      b'\xf1\x00TM ESC \x02 102\x18\x07\x01 58910-S2600',
      b'\xf1\x00TM ESC \x02 103\x18\x11\x07 58910-S2600',
      b'\xf1\x00TM ESC \x02 104\x19\x07\x07 58910-S2600',
      b'\xf1\x00TM ESC \x03 103\x18\x11\x07 58910-S2600',
      b'\xf1\x00TM ESC \x0c 103\x18\x11\x08 58910-S2650',
    ],
    (Ecu.engine, 0x7e0, None): [
      b'\xf1\x81606EA051\x00\x00\x00\x00\x00\x00\x00\x00',
      b'\xf1\x81606G1051\x00\x00\x00\x00\x00\x00\x00\x00',
      b'\xf1\x81606G3051\x00\x00\x00\x00\x00\x00\x00\x00',
    ],
    (Ecu.eps, 0x7d4, None): [
      b'\xf1\x00TM  MDPS C 1.00 1.00 56340-S2000 8409',
      b'\xf1\x00TM  MDPS C 1.00 1.00 56340-S2000 8A12',
      b'\xf1\x00TM  MDPS C 1.00 1.01 56340-S2000 9129',
      b'\xf1\x00TM  MDPS R 1.00 1.02 57700-S1100 4TMDP102',
    ],
    (Ecu.fwdCamera, 0x7c4, None): [
      b'\xf1\x00TM  MFC  AT EUR LHD 1.00 1.01 99211-S1010 181207',
      b'\xf1\x00TM  MFC  AT USA LHD 1.00 1.00 99211-S2000 180409',
    ],
    (Ecu.transmission, 0x7e1, None): [
      b'\xf1\x00bcsh8p54  U833\x00\x00\x00\x00\x00\x00TTM4V22US3_<]\xf1',
      b'\xf1\x006W351_C2\x00\x006W3E1051\x00\x00TTM4T20NS5\x00\x00\x00\x00',
      b'\xf1\x87LBJSGA7082574HG0\x87www\x98\x88\x88\x88\x99\xaa\xb9\x9afw\x86gx\x99\xa7\x89co\xf8\xffvU_\xffR\xaf\xf1\x816W3C2051\x00\x00\xf1\x006W351_C2\x00\x006W3C2051\x00\x00TTM2T20NS1\x00\xa6\xe0\x91',
      b'\xf1\x87LBKSGA0458404HG0vfvg\x87www\x89\x99\xa8\x99y\xaa\xa7\x9ax\x88\xa7\x88t_\xf9\xff\x86w\x8f\xff\x15x\xf1\x816W3C2051\x00\x00\xf1\x006W351_C2\x00\x006W3C2051\x00\x00TTM2T20NS1\x00\x00\x00\x00',
      b'\xf1\x87LDJUEA6010814HG1\x87w\x87x\x86gvw\x88\x88\x98\x88gw\x86wx\x88\x97\x88\x85o\xf8\xff\x86f_\xff\xd37\xf1\x816W3C2051\x00\x00\xf1\x006W351_C2\x00\x006W3C2051\x00\x00TTM4T20NS0\xf8\x19\x92g',
      b'\xf1\x87LDJUEA6458264HG1ww\x87x\x97x\x87\x88\x88\x99\x98\x89g\x88\x86xw\x88\x97x\x86o\xf7\xffvw\x8f\xff3\x9a\xf1\x816W3C2051\x00\x00\xf1\x006W351_C2\x00\x006W3C2051\x00\x00TTM4T20NS0\xf8\x19\x92g',
      b'\xf1\x87LDKUEA2045844HG1wwww\x98\x88x\x87\x88\x88\xa8\x88x\x99\x97\x89x\x88\xa7\x88U\x7f\xf8\xffvfO\xffC\x1e\xf1\x816W3E0051\x00\x00\xf1\x006W351_C2\x00\x006W3E0051\x00\x00TTM4T20NS3\x00\x00\x00\x00',
      b'\xf1\x87LDKUEA9993304HG1\x87www\x97x\x87\x88\x99\x99\xa9\x99x\x99\xa7\x89w\x88\x97x\x86_\xf7\xffwwO\xffl#\xf1\x816W3C2051\x00\x00\xf1\x006W351_C2\x00\x006W3C2051\x00\x00TTM4T20NS1R\x7f\x90\n',
      b'\xf1\x87LDLUEA6061564HG1\xa9\x99\x89\x98\x87wwwx\x88\x97\x88x\x99\xa7\x89x\x99\xa7\x89sO\xf9\xffvU_\xff<\xde\xf1\x816W3E1051\x00\x00\xf1\x006W351_C2\x00\x006W3E1051\x00\x00TTM4T20NS50\xcb\xc3\xed',
      b'\xf1\x87LDLUEA6159884HG1\x88\x87hv\x99\x99y\x97\x89\xaa\xb8\x9ax\x99\x87\x89y\x99\xb7\x99\xa7?\xf7\xff\x97wo\xff\xf3\x05\xf1\x816W3E1051\x00\x00\xf1\x006W351_C2\x00\x006W3E1051\x00\x00TTM4T20NS5\x00\x00\x00\x00',
      b'\xf1\x87LDLUEA6852664HG1\x97wWu\x97www\x89\xaa\xc8\x9ax\x99\x97\x89x\x99\xa7\x89SO\xf7\xff\xa8\x88\x7f\xff\x03z\xf1\x816W3E1051\x00\x00\xf1\x006W351_C2\x00\x006W3E1051\x00\x00TTM4T20NS50\xcb\xc3\xed',
      b'\xf1\x87LDLUEA6898374HG1fevW\x87wwwx\x88\x97\x88h\x88\x96\x88x\x88\xa7\x88ao\xf9\xff\x98\x99\x7f\xffD\xe2\xf1\x816W3E1051\x00\x00\xf1\x006W351_C2\x00\x006W3E1051\x00\x00TTM4T20NS5\x00\x00\x00\x00',
      b'\xf1\x87LDLUEA6898374HG1fevW\x87wwwx\x88\x97\x88h\x88\x96\x88x\x88\xa7\x88ao\xf9\xff\x98\x99\x7f\xffD\xe2\xf1\x816W3E1051\x00\x00\xf1\x006W351_C2\x00\x006W3E1051\x00\x00TTM4T20NS50\xcb\xc3\xed',
      b'\xf1\x87SBJWAA5842214GG0\x88\x87\x88xww\x87x\x89\x99\xa8\x99\x88\x99\x98\x89w\x88\x87xw_\xfa\xfffU_\xff\xd1\x8d\xf1\x816W3C2051\x00\x00\xf1\x006W351_C2\x00\x006W3C2051\x00\x00TTM2G24NS1\x98{|\xe3',
      b'\xf1\x87SBJWAA5890864GG0\xa9\x99\x89\x98\x98\x87\x98y\x89\x99\xa8\x99w\x88\x87xww\x87wvo\xfb\xffuD_\xff\x9f\xb5\xf1\x816W3C2051\x00\x00\xf1\x006W351_C2\x00\x006W3C2051\x00\x00TTM2G24NS1\x98{|\xe3',
      b'\xf1\x87SBJWAA6562474GG0ffvgeTeFx\x88\x97\x88ww\x87www\x87w\x84o\xfa\xff\x87fO\xff\xc2 \xf1\x816W3C2051\x00\x00\xf1\x006W351_C2\x00\x006W3C2051\x00\x00TTM2G24NS1\x00\x00\x00\x00',
      b'\xf1\x87SBJWAA6562474GG0ffvgeTeFx\x88\x97\x88ww\x87www\x87w\x84o\xfa\xff\x87fO\xff\xc2 \xf1\x816W3C2051\x00\x00\xf1\x006W351_C2\x00\x006W3C2051\x00\x00TTM2G24NS1\x98{|\xe3',
      b'\xf1\x87SBJWAA7780564GG0wvwgUUeVwwwwx\x88\x87\x88wwwwd_\xfc\xff\x86f\x7f\xff\xd7*\xf1\x816W3C2051\x00\x00\xf1\x006W351_C2\x00\x006W3C2051\x00\x00TTM2G24NS2F\x84<\xc0',
      b'\xf1\x87SBJWAA8278284GG0ffvgUU\x85Xx\x88\x87\x88x\x88w\x88ww\x87w\x96o\xfd\xff\xa7U_\xff\xf2\xa0\xf1\x816W3C2051\x00\x00\xf1\x006W351_C2\x00\x006W3C2051\x00\x00TTM2G24NS2F\x84<\xc0',
      b'\xf1\x87SBLWAA4363244GG0wvwgwv\x87hgw\x86ww\x88\x87xww\x87wdo\xfb\xff\x86f\x7f\xff3$\xf1\x816W3E1051\x00\x00\xf1\x006W351_C2\x00\x006W3E1051\x00\x00TTM2G24NS6\x00\x00\x00\x00',
      b'\xf1\x87SBLWAA4363244GG0wvwgwv\x87hgw\x86ww\x88\x87xww\x87wdo\xfb\xff\x86f\x7f\xff3$\xf1\x816W3E1051\x00\x00\xf1\x006W351_C2\x00\x006W3E1051\x00\x00TTM2G24NS6x0\x17\xfe',
      b'\xf1\x87SBLWAA4899564GG0VfvgUU\x85Xx\x88\x87\x88vfgf\x87wxwvO\xfb\xff\x97f\xb1\xffSB\xf1\x816W3E1051\x00\x00\xf1\x006W351_C2\x00\x006W3E1051\x00\x00TTM2G24NS7\x00\x00\x00\x00',
      b'\xf1\x87SBLWAA6622844GG0wwwwff\x86hwwwwx\x88\x87\x88\x88\x88\x88\x88\x98?\xfd\xff\xa9\x88\x7f\xffn\xe5\xf1\x816W3E1051\x00\x00\xf1\x006W351_C2\x00\x006W3E1051\x00\x00TTM2G24NS7u\x1e{\x1c',
      b'\xf1\x87SDJXAA7656854GG1DEtWUU\x85X\x88\x88\x98\x88w\x88\x87xx\x88\x87\x88\x96o\xfb\xff\x86f\x7f\xff.\xca\xf1\x816W3C2051\x00\x00\xf1\x006W351_C2\x00\x006W3C2051\x00\x00TTM4G24NS2\x00\x00\x00\x00',
      b'\xf1\x87SDJXAA7656854GG1DEtWUU\x85X\x88\x88\x98\x88w\x88\x87xx\x88\x87\x88\x96o\xfb\xff\x86f\x7f\xff.\xca\xf1\x816W3C2051\x00\x00\xf1\x006W351_C2\x00\x006W3C2051\x00\x00TTM4G24NS2K\xdaV0',
      b'\xf1\x87SDKXAA2443414GG1vfvgwv\x87h\x88\x88\x88\x88ww\x87wwwww\x99_\xfc\xffvD?\xffl\xd2\xf1\x816W3E1051\x00\x00\xf1\x006W351_C2\x00\x006W3E1051\x00\x00TTM4G24NS6\x00\x00\x00\x00',
    ],
  },
  CAR.SANTA_FE_2022: {
    (Ecu.fwdRadar, 0x7d0, None): [
      b'\xf1\x00TM__ SCC F-CUP      1.00 1.00 99110-S1500         ',
      b'\xf1\x00TM__ SCC FHCUP      1.00 1.00 99110-S1500         ',
    ],
    (Ecu.abs, 0x7d1, None): [
      b'\xf1\x00TM ESC \x01 102!\x04\x03 58910-S2DA0',
      b'\xf1\x00TM ESC \x02 101 \x08\x04 58910-S2GA0',
      b'\xf1\x00TM ESC \x03 101 \x08\x02 58910-S2DA0',
      b'\xf1\x8758910-S2DA0\xf1\x00TM ESC \x03 101 \x08\x02 58910-S2DA0',
      b'\xf1\x8758910-S2GA0\xf1\x00TM ESC \x02 101 \x08\x04 58910-S2GA0',
      b'\xf1\x8758910-S1DA0\xf1\x00TM ESC \x1e 102 \x08\x08 58910-S1DA0',
      b'\xf1\x8758910-S2GA0\xf1\x00TM ESC \x04 102!\x04\x05 58910-S2GA0',
      b'\xf1\x00TM ESC \x04 102!\x04\x05 58910-S2GA0',
      b'\xf1\x00TM ESC \x04 101 \x08\x04 58910-S2GA0',
      b'\xf1\x00TM ESC \x02 103"\x07\x08 58910-S2GA0',
    ],
    (Ecu.engine, 0x7e0, None): [
      b'\xf1\x870\x00\x00\x00\x00\x00\x00\x00\x00\x00\x00\xf1\x81HM6M1_0a0_L50',
      b'\xf1\x81HM6M1_0a0_H00',
      b'\xf1\x82TACVN5GMI3XXXH0A',
      b'\xf1\x82TMBZN5TMD3XXXG2E',
      b'\xf1\x82TACVN5GSI3XXXH0A',
      b'\xf1\x82TMCFD5MMCXXXXG0A',
      b'\xf1\x81HM6M1_0a0_G20',
      b'\xf1\x870\x00\x00\x00\x00\x00\x00\x00\x00\x00\x00\xf1\x82TMDWN5TMD3TXXJ1A',
      b'\xf1\x81HM6M2_0a0_G00',
      b'\xf1\x870\x00\x00\x00\x00\x00\x00\x00\x00\x00\x00\xf1\x81HM6M1_0a0_J10',
      b'\xf1\x8739101-2STN8\xf1\x81HM6M1_0a0_M00',
    ],
    (Ecu.eps, 0x7d4, None): [
      b'\xf1\x00TM  MDPS C 1.00 1.02 56370-S2AA0 0B19',
      b'\xf1\x00TM  MDPS C 1.00 1.01 56310-S1AB0 4TSDC101',
    ],
    (Ecu.fwdCamera, 0x7c4, None): [
      b'\xf1\x00TMA MFC  AT MEX LHD 1.00 1.01 99211-S2500 210205',
      b'\xf1\x00TMA MFC  AT USA LHD 1.00 1.00 99211-S2500 200720',
      b'\xf1\x00TM  MFC  AT EUR LHD 1.00 1.03 99211-S1500 210224',
      b'\xf1\x00TMA MFC  AT USA LHD 1.00 1.01 99211-S2500 210205',
      b'\xf1\x00TMA MFC  AT USA LHD 1.00 1.03 99211-S2500 220414',
    ],
    (Ecu.transmission, 0x7e1, None): [
      b'\xf1\x00HT6WA280BLHT6WAD00A1STM2G25NH2\x00\x00\x00\x00\x00\x00\xf8\xc0\xc3\xaa',
      b'\xf1\x00HT6WA280BLHT6WAD00A1STM4G25NH1\x00\x00\x00\x00\x00\x00\x9cl\x04\xbc',
      b'\xf1\x00T02601BL  T02900A1  VTMPT25XXX900NSA\xf3\xf4Uj',
      b'\xf1\x87SDMXCA9087684GN1VfvgUUeVwwgwwwwwffffU?\xfb\xff\x97\x88\x7f\xff+\xa4\xf1\x89HT6WAD00A1\xf1\x82STM4G25NH1\x00\x00\x00\x00\x00\x00',
      b'\xf1\x00T02601BL  T02730A1  VTMPT25XXX730NS2\xa6\x06\x88\xf7',
      b'\xf1\x87SDMXCA8653204GN1EVugEUuWwwwwww\x87wwwwwv/\xfb\xff\xa8\x88\x9f\xff\xa5\x9c\xf1\x89HT6WAD00A1\xf1\x82STM4G25NH1\x00\x00\x00\x00\x00\x00',
      b'\xf1\x87954A02N250\x00\x00\x00\x00\x00\xf1\x81T02730A1  \xf1\x00T02601BL  T02730A1  VTMPT25XXX730NS2\xa6\x06\x88\xf7',
      b'\xf1\x87KMMYBU034207SB72x\x89\x88\x98h\x88\x98\x89\x87fhvvfWf33_\xff\x87\xff\x8f\xfa\x81\xe5\xf1\x89HT6TAF00A1\xf1\x82STM0M25GS1\x00\x00\x00\x00\x00\x00',
      b'\xf1\x87954A02N250\x00\x00\x00\x00\x00\xf1\x81T02730A1  \xf1\x00T02601BL  T02730A1  VTMPT25XXX730NS2\xa6',
      b'\xf1\x00HT6TA290BLHT6TAF00A1STM0M25GS1\x00\x00\x00\x00\x00\x006\xd8\x97\x15',
      b'\xf1\x00T02601BL  T02900A1  VTMPT25XXX900NS8\xb7\xaa\xfe\xfc',
      b'\xf1\x87954A02N250\x00\x00\x00\x00\x00\xf1\x81T02900A1  \xf1\x00T02601BL  T02900A1  VTMPT25XXX900NS8\xb7\xaa\xfe\xfc',
      b'\xf1\x00T02601BL  T02800A1  VTMPT25XXX800NS4\xed\xaf\xed\xf5',
      b'\xf1\x00T02601BL  T02900A1  VTMPT25XXW900NS1c\x918\xc5',
    ],
  },
  CAR.SANTA_FE_HEV_2022: {
    (Ecu.fwdRadar, 0x7d0, None): [
      b'\xf1\x00TMhe SCC FHCUP      1.00 1.00 99110-CL500         ',
    ],
    (Ecu.eps, 0x7d4, None): [
      b'\xf1\x00TM  MDPS C 1.00 1.02 56310-CLAC0 4TSHC102',
      b'\xf1\x00TM  MDPS C 1.00 1.02 56310-CLEC0 4TSHC102',
      b'\xf1\x00TM  MDPS R 1.00 1.05 57700-CL000 4TSHP105',
      b'\xf1\x00TM  MDPS C 1.00 1.02 56310-GA000 4TSHA100',
    ],
    (Ecu.fwdCamera, 0x7c4, None): [
      b'\xf1\x00TMH MFC  AT EUR LHD 1.00 1.06 99211-S1500 220727',
      b'\xf1\x00TMH MFC  AT USA LHD 1.00 1.03 99211-S1500 210224',
      b'\xf1\x00TMH MFC  AT USA LHD 1.00 1.06 99211-S1500 220727',
      b'\xf1\x00TMA MFC  AT USA LHD 1.00 1.03 99211-S2500 220414',
    ],
    (Ecu.transmission, 0x7e1, None): [
      b'\xf1\x00PSBG2333  E16\x00\x00\x00\x00\x00\x00\x00TTM2H16SA3\xa3\x1b\xe14',
      b'\xf1\x00PSBG2333  E16\x00\x00\x00\x00\x00\x00\x00TTM2H16UA3I\x94\xac\x8f',
      b'\xf1\x87959102T250\x00\x00\x00\x00\x00\xf1\x81E14\x00\x00\x00\x00\x00\x00\x00\xf1\x00PSBG2333  E14\x00\x00\x00\x00\x00\x00\x00TTM2H16SA2\x80\xd7l\xb2',
    ],
    (Ecu.engine, 0x7e0, None): [
      b'\xf1\x87391312MTC1',
      b'\xf1\x87391312MTE0',
      b'\xf1\x87391312MTL0',
    ],
  },
  CAR.SANTA_FE_PHEV_2022: {
    (Ecu.fwdRadar, 0x7d0, None): [
      b'\xf1\x8799110CL500\xf1\x00TMhe SCC FHCUP      1.00 1.00 99110-CL500         ',
    ],
    (Ecu.eps, 0x7d4, None): [
      b'\xf1\x00TM  MDPS C 1.00 1.02 56310-CLAC0 4TSHC102',
      b'\xf1\x00TM  MDPS C 1.00 1.02 56310-CLEC0 4TSHC102',
    ],
    (Ecu.fwdCamera, 0x7c4, None): [
      b'\xf1\x00TMP MFC  AT USA LHD 1.00 1.03 99211-S1500 210224',
    ],
    (Ecu.transmission, 0x7e1, None): [
      b'\xf1\x8795441-3D121\x00\xf1\x81E16\x00\x00\x00\x00\x00\x00\x00\xf1\x00PSBG2333  E16\x00\x00\x00\x00\x00\x00\x00TTM2P16SA0o\x88^\xbe',
      b'\xf1\x8795441-3D121\x00\xf1\x81E16\x00\x00\x00\x00\x00\x00\x00\xf1\x00PSBG2333  E16\x00\x00\x00\x00\x00\x00\x00TTM2P16SA1\x0b\xc5\x0f\xea',
    ],
    (Ecu.engine, 0x7e0, None): [
      b'\xf1\x87391312MTF0',
    ],
  },
  CAR.KIA_STINGER: {
    (Ecu.fwdRadar, 0x7d0, None): [
      b'\xf1\x00CK__ SCC F_CUP      1.00 1.01 96400-J5100         ',
      b'\xf1\x00CK__ SCC F_CUP      1.00 1.03 96400-J5100         ',
      b'\xf1\x00CK__ SCC F_CUP      1.00 1.01 96400-J5000         ',
      b'\xf1\x00CK__ SCC F_CUP      1.00 1.02 96400-J5100         ',
    ],
    (Ecu.engine, 0x7e0, None): [
      b'\xf1\x81606DE051\x00\x00\x00\x00\x00\x00\x00\x00',
      b'\xf1\x81640E0051\x00\x00\x00\x00\x00\x00\x00\x00',
      b'\xf1\x82CKJN3TMSDE0B\x00\x00\x00\x00',
      b'\xf1\x82CKKN3TMD_H0A\x00\x00\x00\x00',
      b'\xe0\x19\xff\xe7\xe7g\x01\xa2\x00\x0f\x00\x9e\x00\x06\x00\xff\xff\xff\xff\xff\xff\x00\x00\xff\xff\xff\xff\xff\xff\x00\x00\x0f\x0e\x0f\x0f\x0e\r\x00\x00\x7f\x02.\xff\x00\x00~p\x00\x00\x00\x00u\xff\xf9\xff\x00\x00\x00\x00V\t\xd5\x01\xc0\x00\x00\x00\x007\xfb\xfc\x0b\x8d\x00',
      b'\xf1\x81640H0051\x00\x00\x00\x00\x00\x00\x00\x00',
    ],
    (Ecu.eps, 0x7d4, None): [
      b'\xf1\x00CK  MDPS R 1.00 1.04 57700-J5200 4C2CL104',
      b'\xf1\x00CK  MDPS R 1.00 1.04 57700-J5220 4C2VL104',
      b'\xf1\x00CK  MDPS R 1.00 1.04 57700-J5420 4C4VL104',
      b'\xf1\x00CK  MDPS R 1.00 1.06 57700-J5420 4C4VL106',
      b'\xf1\x00CK  MDPS R 1.00 1.07 57700-J5220 4C2VL107',
      b'\xf1\x00CK  MDPS R 1.00 1.06 57700-J5220 4C2VL106',
    ],
    (Ecu.fwdCamera, 0x7c4, None): [
      b'\xf1\x00CK  MFC  AT USA LHD 1.00 1.03 95740-J5000 170822',
      b'\xf1\x00CK  MFC  AT USA LHD 1.00 1.04 95740-J5000 180504',
      b'\xf1\x00CK  MFC  AT EUR LHD 1.00 1.03 95740-J5000 170822',
    ],
    (Ecu.transmission, 0x7e1, None): [
      b'\xf1\x00bcsh8p54  E25\x00\x00\x00\x00\x00\x00\x00SCK0T33NB2\xb3\xee\xba\xdc',
      b'\xf1\x87VCJLE17622572DK0vd6D\x99\x98y\x97vwVffUfvfC%CuT&Dx\x87o\xff{\x1c\xf1\x81E21\x00\x00\x00\x00\x00\x00\x00\xf1\x00bcsh8p54  E21\x00\x00\x00\x00\x00\x00\x00SCK0T33NB0\x88\xa2\xe6\xf0',
      b'\xf1\x87VDHLG17000192DK2xdFffT\xa5VUD$DwT\x86wveVeeD&T\x99\xba\x8f\xff\xcc\x99\xf1\x81E21\x00\x00\x00\x00\x00\x00\x00\xf1\x00bcsh8p54  E21\x00\x00\x00\x00\x00\x00\x00SCK0T33NB0\x88\xa2\xe6\xf0',
      b'\xf1\x87VDHLG17000192DK2xdFffT\xa5VUD$DwT\x86wveVeeD&T\x99\xba\x8f\xff\xcc\x99\xf1\x89E21\x00\x00\x00\x00\x00\x00\x00\xf1\x82SCK0T33NB0',
      b'\xf1\x87VDHLG17034412DK2vD6DfVvVTD$D\x99w\x88\x98EDEDeT6DgfO\xff\xc3=\xf1\x81E21\x00\x00\x00\x00\x00\x00\x00\xf1\x00bcsh8p54  E21\x00\x00\x00\x00\x00\x00\x00SCK0T33NB0\x88\xa2\xe6\xf0',
      b'\xf1\x87VDHLG17118862DK2\x8awWwgu\x96wVfUVwv\x97xWvfvUTGTx\x87o\xff\xc9\xed\xf1\x81E21\x00\x00\x00\x00\x00\x00\x00\xf1\x00bcsh8p54  E21\x00\x00\x00\x00\x00\x00\x00SCK0T33NB0\x88\xa2\xe6\xf0',
      b'\xf1\x87VDKLJ18675252DK6\x89vhgwwwwveVU\x88w\x87w\x99vgf\x97vXfgw_\xff\xc2\xfb\xf1\x89E25\x00\x00\x00\x00\x00\x00\x00\xf1\x82TCK0T33NB2',
      b'\xf1\x87WAJTE17552812CH4vfFffvfVeT5DwvvVVdFeegeg\x88\x88o\xff\x1a]\xf1\x81E21\x00\x00\x00\x00\x00\x00\x00\xf1\x00bcsh8p54  E21\x00\x00\x00\x00\x00\x00\x00TCK2T20NB1\x19\xd2\x00\x94',
      b'\xf1\x87VDHLG17274082DK2wfFf\x89x\x98wUT5T\x88v\x97xgeGefTGTVvO\xff\x1c\x14\xf1\x81E19\x00\x00\x00\x00\x00\x00\x00\xf1\x00bcsh8p54  E19\x00\x00\x00\x00\x00\x00\x00SCK0T33UB2\xee[\x97S',
      b'\xf1\x87VDHLG17000192DK2xdFffT\xa5VUD$DwT\x86wveVeeD&T\x99\xba\x8f\xff\xcc\x99\xf1\x81E21\x00\x00\x00\x00\x00\x00\x00\xf1\x00bcsh8p54  E21\x00\x00\x00\x00\x00\x00\x00SCK0T33NB0\t\xb7\x17\xf5',
      b'\xf1\x00bcsh8p54  E21\x00\x00\x00\x00\x00\x00\x00SCK0T33NB0\t\xb7\x17\xf5',
      b'\xf1\x00bcsh8p54  E21\x00\x00\x00\x00\x00\x00\x00SCK0T33NB0\x88\xa2\xe6\xf0',
    ],
  },
  CAR.KIA_STINGER_2022: {
    (Ecu.fwdRadar, 0x7d0, None): [
      b'\xf1\x00CK__ SCC F-CUP      1.00 1.00 99110-J5500         ',
      b'\xf1\x00CK__ SCC FHCUP      1.00 1.00 99110-J5500         ',
    ],
    (Ecu.engine, 0x7e0, None): [
      b'\xf1\x81640R0051\x00\x00\x00\x00\x00\x00\x00\x00',
      b'\xf1\x81HM6M1_0a0_H00',
    ],
    (Ecu.eps, 0x7d4, None): [
      b'\xf1\x00CK  MDPS R 1.00 5.03 57700-J5380 4C2VR503',
      b'\xf1\x00CK  MDPS R 1.00 5.03 57700-J5300 4C2CL503',
    ],
    (Ecu.fwdCamera, 0x7c4, None): [
      b'\xf1\x00CK  MFC  AT AUS RHD 1.00 1.00 99211-J5500 210622',
      b'\xf1\x00CK  MFC  AT KOR LHD 1.00 1.00 99211-J5500 210622',
    ],
    (Ecu.transmission, 0x7e1, None): [
      b'\xf1\x87VCNLF11383972DK1vffV\x99\x99\x89\x98\x86eUU\x88wg\x89vfff\x97fff\x99\x87o\xff"\xc1\xf1\x81E30\x00\x00\x00\x00\x00\x00\x00\xf1\x00bcsh8p54  E30\x00\x00\x00\x00\x00\x00\x00SCK0T33GH0\xbe`\xfb\xc6',
      b'\xf1\x00bcsh8p54  E31\x00\x00\x00\x00\x00\x00\x00SCK0T25KH2B\xfbI\xe2',
    ],
  },
  CAR.PALISADE: {
    (Ecu.fwdRadar, 0x7d0, None): [
      b'\xf1\x00LX2_ SCC F-CUP      1.00 1.04 99110-S8100         ',
      b'\xf1\x00LX2_ SCC F-CUP      1.00 1.05 99110-S8100         ',
      b'\xf1\x00LX2 SCC FHCUP      1.00 1.04 99110-S8100         ',
      b'\xf1\x00LX2_ SCC FHCU-      1.00 1.05 99110-S8100         ',
      b'\xf1\x00LX2_ SCC FHCUP      1.00 1.00 99110-S8110         ',
      b'\xf1\x00LX2_ SCC FHCUP      1.00 1.04 99110-S8100         ',
      b'\xf1\x00LX2_ SCC FHCUP      1.00 1.05 99110-S8100         ',
      b'\xf1\x00ON__ FCA FHCUP      1.00 1.02 99110-S9100         ',
      b'\xf1\x00ON__ FCA FHCUP      1.00 1.01 99110-S9110         ',
    ],
    (Ecu.abs, 0x7d1, None): [
      b'\xf1\x00LX ESC \x01 103\x19\t\x10 58910-S8360',
      b'\xf1\x00LX ESC \x01 1031\t\x10 58910-S8360',
      b'\xf1\x00LX ESC \x0b 101\x19\x03\x17 58910-S8330',
      b'\xf1\x00LX ESC \x0b 102\x19\x05\x07 58910-S8330',
      b'\xf1\x00LX ESC \x0b 103\x19\t\t 58910-S8350',
      b'\xf1\x00LX ESC \x0b 103\x19\t\x07 58910-S8330',
      b'\xf1\x00LX ESC \x0b 103\x19\t\x10 58910-S8360',
      b'\xf1\x00LX ESC \x0b 104 \x10\x16 58910-S8360',
      b'\xf1\x00ON ESC \x0b 100\x18\x12\x18 58910-S9360',
      b'\xf1\x00ON ESC \x0b 101\x19\t\x08 58910-S9360',
      b'\xf1\x00ON ESC \x0b 101\x19\t\x05 58910-S9320',
      b'\xf1\x00ON ESC \x01 101\x19\t\x08 58910-S9360',
    ],
    (Ecu.engine, 0x7e0, None): [
      b'\xf1\x81640J0051\x00\x00\x00\x00\x00\x00\x00\x00',
      b'\xf1\x81640K0051\x00\x00\x00\x00\x00\x00\x00\x00',
      b'\xf1\x81640S1051\x00\x00\x00\x00\x00\x00\x00\x00',
    ],
    (Ecu.eps, 0x7d4, None): [
      b'\xf1\x00LX2 MDPS C 1,00 1,03 56310-S8020 4LXDC103',
      b'\xf1\x00LX2 MDPS C 1.00 1.03 56310-S8000 4LXDC103',
      b'\xf1\x00LX2 MDPS C 1.00 1.03 56310-S8020 4LXDC103',
      b'\xf1\x00LX2 MDPS C 1.00 1.04 56310-S8020 4LXDC104',
      b'\xf1\x00ON  MDPS C 1.00 1.00 56340-S9000 8B13',
      b'\xf1\x00ON  MDPS C 1.00 1.01 56340-S9000 9201',
    ],
    (Ecu.fwdCamera, 0x7c4, None): [
      b'\xf1\x00LX2 MFC  AT USA LHD 1.00 1.03 99211-S8100 190125',
      b'\xf1\x00LX2 MFC  AT USA LHD 1.00 1.05 99211-S8100 190909',
      b'\xf1\x00LX2 MFC  AT USA LHD 1.00 1.07 99211-S8100 200422',
      b'\xf1\x00LX2 MFC  AT USA LHD 1.00 1.08 99211-S8100 200903',
      b'\xf1\x00ON  MFC  AT USA LHD 1.00 1.01 99211-S9100 181105',
      b'\xf1\x00ON  MFC  AT USA LHD 1.00 1.03 99211-S9100 200720',
      b'\xf1\x00LX2 MFC  AT USA LHD 1.00 1.00 99211-S8110 210226',
      b'\xf1\x00ON  MFC  AT USA LHD 1.00 1.04 99211-S9100 211227',
    ],
    (Ecu.transmission, 0x7e1, None): [
      b'\xf1\x00bcsh8p54  U872\x00\x00\x00\x00\x00\x00TON4G38NB1\x96z28',
      b'\xf1\x00bcsh8p54  U891\x00\x00\x00\x00\x00\x00SLX4G38NB3X\xa8\xc08',
      b'\xf1\x00bcsh8p54  U903\x00\x00\x00\x00\x00\x00TON4G38NB2[v\\\xb6',
      b'\xf1\x00bcsh8p54  U922\x00\x00\x00\x00\x00\x00TON2G38NB5j\x94.\xde',
      b'\xf1\x87LBLUFN591307KF25vgvw\x97wwwy\x99\xa7\x99\x99\xaa\xa9\x9af\x88\x96h\x95o\xf7\xff\x99f/\xff\xe4c\xf1\x81U891\x00\x00\x00\x00\x00\x00\xf1\x00bcsh8p54  U891\x00\x00\x00\x00\x00\x00SLX2G38NB2\xd7\xc1/\xd1',
      b'\xf1\x87LBLUFN650868KF36\xa9\x98\x89\x88\xa8\x88\x88\x88h\x99\xa6\x89fw\x86gw\x88\x97x\xaa\x7f\xf6\xff\xbb\xbb\x8f\xff+\x82\xf1\x81U891\x00\x00\x00\x00\x00\x00\xf1\x00bcsh8p54  U891\x00\x00\x00\x00\x00\x00SLX2G38NB3\xd1\xc3\xf8\xa8',
      b'\xf1\x87LBLUFN655162KF36\x98\x88\x88\x88\x98\x88\x88\x88x\x99\xa7\x89x\x99\xa7\x89x\x99\x97\x89g\x7f\xf7\xffwU_\xff\xe9!\xf1\x81U891\x00\x00\x00\x00\x00\x00\xf1\x00bcsh8p54  U891\x00\x00\x00\x00\x00\x00SLX2G38NB3\xd1\xc3\xf8\xa8',
      b'\xf1\x87LBLUFN731381KF36\xb9\x99\x89\x98\x98\x88\x88\x88\x89\x99\xa8\x99\x88\x99\xa8\x89\x88\x88\x98\x88V\x7f\xf6\xff\x99w\x8f\xff\xad\xd8\xf1\x81U891\x00\x00\x00\x00\x00\x00\xf1\x00bcsh8p54  U891\x00\x00\x00\x00\x00\x00SLX2G38NB3\xd1\xc3\xf8\xa8',
      b'\xf1\x87LDKVAA0028604HH1\xa8\x88x\x87vgvw\x88\x99\xa8\x89gw\x86ww\x88\x97x\x97o\xf9\xff\x97w\x7f\xffo\x02\xf1\x81U872\x00\x00\x00\x00\x00\x00\xf1\x00bcsh8p54  U872\x00\x00\x00\x00\x00\x00TON4G38NB1\x96z28',
      b'\xf1\x87LDKVAA3068374HH1wwww\x87xw\x87y\x99\xa7\x99w\x88\x87xw\x88\x97x\x85\xaf\xfa\xffvU/\xffU\xdc\xf1\x81U872\x00\x00\x00\x00\x00\x00\xf1\x00bcsh8p54  U872\x00\x00\x00\x00\x00\x00TON4G38NB1\x96z28',
      b'\xf1\x87LDKVBN382172KF26\x98\x88\x88\x88\xa8\x88\x88\x88x\x99\xa7\x89\x87\x88\x98x\x98\x99\xa9\x89\xa5_\xf6\xffDDO\xff\xcd\x16\xf1\x81U891\x00\x00\x00\x00\x00\x00\xf1\x00bcsh8p54  U891\x00\x00\x00\x00\x00\x00SLX4G38NB2\xafL]\xe7',
      b'\xf1\x87LDKVBN424201KF26\xba\xaa\x9a\xa9\x99\x99\x89\x98\x89\x99\xa8\x99\x88\x99\x98\x89\x88\x99\xa8\x89v\x7f\xf7\xffwf_\xffq\xa6\xf1\x81U891\x00\x00\x00\x00\x00\x00\xf1\x00bcsh8p54  U891\x00\x00\x00\x00\x00\x00SLX4G38NB2\xafL]\xe7',
      b'\xf1\x87LDKVBN540766KF37\x87wgv\x87w\x87xx\x99\x97\x89v\x88\x97h\x88\x88\x88\x88x\x7f\xf6\xffvUo\xff\xd3\x01\xf1\x81U891\x00\x00\x00\x00\x00\x00\xf1\x00bcsh8p54  U891\x00\x00\x00\x00\x00\x00SLX4G38NB2\xafL]\xe7',
      b'\xf1\x87LDLVAA4225634HH1\x98\x88\x88\x88eUeVx\x88\x87\x88g\x88\x86xx\x88\x87\x88\x86o\xf9\xff\x87w\x7f\xff\xf2\xf7\xf1\x81U903\x00\x00\x00\x00\x00\x00\xf1\x00bcsh8p54  U903\x00\x00\x00\x00\x00\x00TON4G38NB2[v\\\xb6',
      b'\xf1\x87LDLVAA4777834HH1\x98\x88x\x87\x87wwwx\x88\x87\x88x\x99\x97\x89x\x88\x97\x88\x86o\xfa\xff\x86fO\xff\x1d9\xf1\x81U903\x00\x00\x00\x00\x00\x00\xf1\x00bcsh8p54  U903\x00\x00\x00\x00\x00\x00TON4G38NB2[v\\\xb6',
      b'\xf1\x87LDLVAA5194534HH1ffvguUUUx\x88\xa7\x88h\x99\x96\x89x\x88\x97\x88ro\xf9\xff\x98wo\xff\xaaM\xf1\x81U903\x00\x00\x00\x00\x00\x00\xf1\x00bcsh8p54  U903\x00\x00\x00\x00\x00\x00TON4G38NB2[v\\\xb6',
      b'\xf1\x87LDLVAA5949924HH1\xa9\x99y\x97\x87wwwx\x99\x97\x89x\x99\xa7\x89x\x99\xa7\x89\x87_\xfa\xffeD?\xff\xf1\xfd\xf1\x81U903\x00\x00\x00\x00\x00\x00\xf1\x00bcsh8p54  U903\x00\x00\x00\x00\x00\x00TON4G38NB2[v\\\xb6',
      b'\xf1\x87LDLVBN560098KF26\x86fff\x87vgfg\x88\x96xfw\x86gfw\x86g\x95\xf6\xffeU_\xff\x92c\xf1\x81U891\x00\x00\x00\x00\x00\x00\xf1\x00bcsh8p54  U891\x00\x00\x00\x00\x00\x00SLX4G38NB2\xafL]\xe7',
      b'\xf1\x87LDLVBN602045KF26\xb9\x99\x89\x98\x97vwgy\xaa\xb7\x9af\x88\x96hw\x99\xa7y\xa9\x7f\xf5\xff\x99w\x7f\xff,\xd3\xf1\x81U891\x00\x00\x00\x00\x00\x00\xf1\x00bcsh8p54  U891\x00\x00\x00\x00\x00\x00SLX4G38NB3X\xa8\xc08',
      b'\xf1\x87LDLVBN628911KF26\xa9\x99\x89\x98\x98\x88\x88\x88y\x99\xa7\x99fw\x86gw\x88\x87x\x83\x7f\xf6\xff\x98wo\xff2\xda\xf1\x81U891\x00\x00\x00\x00\x00\x00\xf1\x00bcsh8p54  U891\x00\x00\x00\x00\x00\x00SLX4G38NB3X\xa8\xc08',
      b'\xf1\x87LDLVBN645817KF37\x87www\x98\x87xwx\x99\x97\x89\x99\x99\x99\x99g\x88\x96x\xb6_\xf7\xff\x98fo\xff\xe2\x86\xf1\x81U891\x00\x00\x00\x00\x00\x00\xf1\x00bcsh8p54  U891\x00\x00\x00\x00\x00\x00SLX4G38NB3X\xa8\xc08',
      b'\xf1\x87LDLVBN662115KF37\x98\x88\x88\x88\xa8\x88\x88\x88x\x99\x97\x89x\x99\xa7\x89\x88\x99\xa8\x89\x88\x7f\xf7\xfffD_\xff\xdc\x84\xf1\x81U891\x00\x00\x00\x00\x00\x00\xf1\x00bcsh8p54  U891\x00\x00\x00\x00\x00\x00SLX4G38NB3X\xa8\xc08',
      b'\xf1\x87LDLVBN667933KF37\xb9\x99\x89\x98\xb9\x99\x99\x99x\x88\x87\x88w\x88\x87x\x88\x88\x98\x88\xcbo\xf7\xffe3/\xffQ!\xf1\x81U891\x00\x00\x00\x00\x00\x00\xf1\x00bcsh8p54  U891\x00\x00\x00\x00\x00\x00SLX4G38NB3X\xa8\xc08',
      b'\xf1\x87LDLVBN673087KF37\x97www\x86fvgx\x99\x97\x89\x99\xaa\xa9\x9ag\x88\x86x\xe9_\xf8\xff\x98w\x7f\xff"\xad\xf1\x81U891\x00\x00\x00\x00\x00\x00\xf1\x00bcsh8p54  U891\x00\x00\x00\x00\x00\x00SLX4G38NB3X\xa8\xc08',
      b'\xf1\x87LDLVBN673841KF37\x98\x88x\x87\x86g\x86xy\x99\xa7\x99\x88\x99\xa8\x89w\x88\x97xdo\xf5\xff\x98\x88\x8f\xffT\xec\xf1\x81U891\x00\x00\x00\x00\x00\x00\xf1\x00bcsh8p54  U891\x00\x00\x00\x00\x00\x00SLX4G38NB3X\xa8\xc08',
      b'\xf1\x87LDLVBN681363KF37\x98\x88\x88\x88\x97x\x87\x88y\xaa\xa7\x9a\x88\x88\x98\x88\x88\x88\x88\x88vo\xf6\xffvD\x7f\xff%v\xf1\x81U891\x00\x00\x00\x00\x00\x00\xf1\x00bcsh8p54  U891\x00\x00\x00\x00\x00\x00SLX4G38NB3X\xa8\xc08',
      b'\xf1\x87LDLVBN713782KF37\x99\x99y\x97\x98\x88\x88\x88x\x88\x97\x88\x88\x99\x98\x89\x88\x99\xa8\x89\x87o\xf7\xffeU?\xff7,\xf1\x81U891\x00\x00\x00\x00\x00\x00\xf1\x00bcsh8p54  U891\x00\x00\x00\x00\x00\x00SLX4G38NB3X\xa8\xc08',
      b'\xf1\x87LDLVBN713890KF26\xb9\x99\x89\x98\xa9\x99\x99\x99x\x99\x97\x89\x88\x99\xa8\x89\x88\x99\xb8\x89Do\xf7\xff\xa9\x88o\xffs\r\xf1\x81U891\x00\x00\x00\x00\x00\x00\xf1\x00bcsh8p54  U891\x00\x00\x00\x00\x00\x00SLX4G38NB3X\xa8\xc08',
      b'\xf1\x87LDLVBN733215KF37\x99\x98y\x87\x97wwwi\x99\xa6\x99x\x99\xa7\x89V\x88\x95h\x86o\xf7\xffeDO\xff\x12\xe7\xf1\x81U891\x00\x00\x00\x00\x00\x00\xf1\x00bcsh8p54  U891\x00\x00\x00\x00\x00\x00SLX4G38NB3X\xa8\xc08',
      b'\xf1\x87LDLVBN750044KF37\xca\xa9\x8a\x98\xa7wwwy\xaa\xb7\x9ag\x88\x96x\x88\x99\xa8\x89\xb9\x7f\xf6\xff\xa8w\x7f\xff\xbe\xde\xf1\x81U891\x00\x00\x00\x00\x00\x00\xf1\x00bcsh8p54  U891\x00\x00\x00\x00\x00\x00SLX4G38NB3X\xa8\xc08',
      b'\xf1\x87LDLVBN752612KF37\xba\xaa\x8a\xa8\x87w\x87xy\xaa\xa7\x9a\x88\x99\x98\x89x\x88\x97\x88\x96o\xf6\xffvU_\xffh\x1b\xf1\x81U891\x00\x00\x00\x00\x00\x00\xf1\x00bcsh8p54  U891\x00\x00\x00\x00\x00\x00SLX4G38NB3X\xa8\xc08',
      b'\xf1\x87LDLVBN755553KF37\x87xw\x87\x97w\x87xy\x99\xa7\x99\x99\x99\xa9\x99Vw\x95gwo\xf6\xffwUO\xff\xb5T\xf1\x81U891\x00\x00\x00\x00\x00\x00\xf1\x00bcsh8p54  U891\x00\x00\x00\x00\x00\x00SLX4G38NB3X\xa8\xc08',
      b'\xf1\x87LDLVBN757883KF37\x98\x87xw\x98\x87\x88xy\xaa\xb7\x9ag\x88\x96x\x89\x99\xa8\x99e\x7f\xf6\xff\xa9\x88o\xff5\x15\xf1\x81U922\x00\x00\x00\x00\x00\x00\xf1\x00bcsh8p54  U922\x00\x00\x00\x00\x00\x00SLX4G38NB4\xd6\xe8\xd7\xa6',
      b'\xf1\x87LDMVBN778156KF37\x87vWe\xa9\x99\x99\x99y\x99\xb7\x99\x99\x99\x99\x99x\x99\x97\x89\xa8\x7f\xf8\xffwf\x7f\xff\x82_\xf1\x81U922\x00\x00\x00\x00\x00\x00\xf1\x00bcsh8p54  U922\x00\x00\x00\x00\x00\x00SLX4G38NB4\xd6\xe8\xd7\xa6',
      b'\xf1\x87LDMVBN780576KF37\x98\x87hv\x97x\x97\x89x\x99\xa7\x89\x88\x99\x98\x89w\x88\x97x\x98\x7f\xf7\xff\xba\x88\x8f\xff\x1e0\xf1\x81U922\x00\x00\x00\x00\x00\x00\xf1\x00bcsh8p54  U922\x00\x00\x00\x00\x00\x00SLX4G38NB4\xd6\xe8\xd7\xa6',
      b'\xf1\x87LDMVBN783485KF37\x87www\x87vwgy\x99\xa7\x99\x99\x99\xa9\x99Vw\x95g\x89_\xf6\xff\xa9w_\xff\xc5\xd6\xf1\x81U922\x00\x00\x00\x00\x00\x00\xf1\x00bcsh8p54  U922\x00\x00\x00\x00\x00\x00SLX4G38NB4\xd6\xe8\xd7\xa6',
      b'\xf1\x87LDMVBN811844KF37\x87vwgvfffx\x99\xa7\x89Vw\x95gg\x88\xa6xe\x8f\xf6\xff\x97wO\xff\t\x80\xf1\x81U922\x00\x00\x00\x00\x00\x00\xf1\x00bcsh8p54  U922\x00\x00\x00\x00\x00\x00SLX4G38NB4\xd6\xe8\xd7\xa6',
      b'\xf1\x87LDMVBN830601KF37\xa7www\xa8\x87xwx\x99\xa7\x89Uw\x85Ww\x88\x97x\x88o\xf6\xff\x8a\xaa\x7f\xff\xe2:\xf1\x81U922\x00\x00\x00\x00\x00\x00\xf1\x00bcsh8p54  U922\x00\x00\x00\x00\x00\x00SLX4G38NB4\xd6\xe8\xd7\xa6',
      b'\xf1\x87LDMVBN848789KF37\x87w\x87x\x87w\x87xy\x99\xb7\x99\x87\x88\x98x\x88\x99\xa8\x89\x87\x7f\xf6\xfffUo\xff\xe3!\xf1\x81U922\x00\x00\x00\x00\x00\x00\xf1\x00bcsh8p54  U922\x00\x00\x00\x00\x00\x00SLX4G38NB5\xb9\x94\xe8\x89',
      b'\xf1\x87LDMVBN851595KF37\x97wgvvfffx\x99\xb7\x89\x88\x99\x98\x89\x87\x88\x98x\x99\x7f\xf7\xff\x97w\x7f\xff@\xf3\xf1\x81U922\x00\x00\x00\x00\x00\x00\xf1\x00bcsh8p54  U922\x00\x00\x00\x00\x00\x00SLX4G38NB5\xb9\x94\xe8\x89',
      b'\xf1\x87LDMVBN873175KF26\xa8\x88\x88\x88vfVex\x99\xb7\x89\x88\x99\x98\x89x\x88\x97\x88f\x7f\xf7\xff\xbb\xaa\x8f\xff,\x04\xf1\x81U922\x00\x00\x00\x00\x00\x00\xf1\x00bcsh8p54  U922\x00\x00\x00\x00\x00\x00SLX4G38NB5\xb9\x94\xe8\x89',
      b'\xf1\x87LDMVBN879401KF26veVU\xa8\x88\x88\x88g\x88\xa6xVw\x95gx\x88\xa7\x88v\x8f\xf9\xff\xdd\xbb\xbf\xff\xb3\x99\xf1\x81U922\x00\x00\x00\x00\x00\x00\xf1\x00bcsh8p54  U922\x00\x00\x00\x00\x00\x00SLX4G38NB5\xb9\x94\xe8\x89',
      b'\xf1\x87LDMVBN881314KF37\xa8\x88h\x86\x97www\x89\x99\xa8\x99w\x88\x97xx\x99\xa7\x89\xca\x7f\xf8\xff\xba\x99\x8f\xff\xd8v\xf1\x81U922\x00\x00\x00\x00\x00\x00\xf1\x00bcsh8p54  U922\x00\x00\x00\x00\x00\x00SLX4G38NB5\xb9\x94\xe8\x89',
      b'\xf1\x87LDMVBN888651KF37\xa9\x99\x89\x98vfff\x88\x99\x98\x89w\x99\xa7y\x88\x88\x98\x88D\x8f\xf9\xff\xcb\x99\x8f\xff\xa5\x1e\xf1\x81U922\x00\x00\x00\x00\x00\x00\xf1\x00bcsh8p54  U922\x00\x00\x00\x00\x00\x00SLX4G38NB5\xb9\x94\xe8\x89',
      b'\xf1\x87LDMVBN889419KF37\xa9\x99y\x97\x87w\x87xx\x88\x97\x88w\x88\x97x\x88\x99\x98\x89e\x9f\xf9\xffeUo\xff\x901\xf1\x81U922\x00\x00\x00\x00\x00\x00\xf1\x00bcsh8p54  U922\x00\x00\x00\x00\x00\x00SLX4G38NB5\xb9\x94\xe8\x89',
      b'\xf1\x87LDMVBN895969KF37vefV\x87vgfx\x99\xa7\x89\x99\x99\xb9\x99f\x88\x96he_\xf7\xffxwo\xff\x14\xf9\xf1\x81U922\x00\x00\x00\x00\x00\x00\xf1\x00bcsh8p54  U922\x00\x00\x00\x00\x00\x00SLX4G38NB5\xb9\x94\xe8\x89',
      b'\xf1\x87LDMVBN899222KF37\xa8\x88x\x87\x97www\x98\x99\x99\x89\x88\x99\x98\x89f\x88\x96hdo\xf7\xff\xbb\xaa\x9f\xff\xe2U\xf1\x81U922\x00\x00\x00\x00\x00\x00\xf1\x00bcsh8p54  U922\x00\x00\x00\x00\x00\x00SLX4G38NB5\xb9\x94\xe8\x89',
      b"\xf1\x87LBLUFN622950KF36\xa8\x88\x88\x88\x87w\x87xh\x99\x96\x89\x88\x99\x98\x89\x88\x99\x98\x89\x87o\xf6\xff\x98\x88o\xffx'\xf1\x81U891\x00\x00\x00\x00\x00\x00\xf1\x00bcsh8p54  U891\x00\x00\x00\x00\x00\x00SLX2G38NB3\xd1\xc3\xf8\xa8",
      b'\xf1\x87LDMVBN950669KF37\x97www\x96fffy\x99\xa7\x99\xa9\x99\xaa\x99g\x88\x96x\xb8\x8f\xf9\xffTD/\xff\xa7\xcb\xf1\x81U922\x00\x00\x00\x00\x00\x00\xf1\x00bcsh8p54  U922\x00\x00\x00\x00\x00\x00SLX4G38NB5\xb9\x94\xe8\x89',
      b'\xf1\x87LDLVAA4478824HH1\x87wwwvfvg\x89\x99\xa8\x99w\x88\x87x\x89\x99\xa8\x99\xa6o\xfa\xfffU/\xffu\x92\xf1\x81U903\x00\x00\x00\x00\x00\x00\xf1\x00bcsh8p54  U903\x00\x00\x00\x00\x00\x00TON4G38NB2[v\\\xb6',
      b'\xf1\x87LDMVBN871852KF37\xb9\x99\x99\x99\xa8\x88\x88\x88y\x99\xa7\x99x\x99\xa7\x89\x88\x88\x98\x88\x89o\xf7\xff\xaa\x88o\xff\x0e\xed\xf1\x81U922\x00\x00\x00\x00\x00\x00\xf1\x00bcsh8p54  U922\x00\x00\x00\x00\x00\x00SLX4G38NB5\xb9\x94\xe8\x89',
    ],
  },
  CAR.VELOSTER: {
    (Ecu.fwdRadar, 0x7d0, None): [
      b'\xf1\x00JS__ SCC H-CUP      1.00 1.02 95650-J3200         ',
      b'\xf1\x00JS__ SCC HNCUP      1.00 1.02 95650-J3100         ',
    ],
    (Ecu.abs, 0x7d1, None): [
      b'\xf1\x00\x00\x00\x00\x00\x00\x00',
      b'\xf1\x816V8RAC00121.ELF\xf1\x00\x00\x00\x00\x00\x00\x00',
    ],
    (Ecu.engine, 0x7e0, None): [
      b'\x01TJS-JNU06F200H0A',
      b'\x01TJS-JDK06F200H0A',
      b'391282BJF5 ',
    ],
    (Ecu.eps, 0x7d4, None): [b'\xf1\x00JSL MDPS C 1.00 1.03 56340-J3000 8308', ],
    (Ecu.fwdCamera, 0x7c4, None): [
      b'\xf1\x00JS  LKAS AT USA LHD 1.00 1.02 95740-J3000 K32',
      b'\xf1\x00JS  LKAS AT KOR LHD 1.00 1.03 95740-J3000 K33',
    ],
    (Ecu.transmission, 0x7e1, None): [
      b'\xf1\x816U2V8051\x00\x00\xf1\x006U2V0_C2\x00\x006U2V8051\x00\x00DJS0T16NS1\xba\x02\xb8\x80',
      b'\xf1\x816U2V8051\x00\x00\xf1\x006U2V0_C2\x00\x006U2V8051\x00\x00DJS0T16NS1\x00\x00\x00\x00',
      b'\xf1\x816U2V8051\x00\x00\xf1\x006U2V0_C2\x00\x006U2V8051\x00\x00DJS0T16KS2\016\xba\036\xa2',
    ],
  },
  CAR.GENESIS_G70: {
    (Ecu.fwdRadar, 0x7d0, None): [
      b'\xf1\x00IK__ SCC F-CUP      1.00 1.02 96400-G9100         ',
      b'\xf1\x00IK__ SCC F-CUP      1.00 1.01 96400-G9100         ',
    ],
    (Ecu.engine, 0x7e0, None): [
      b'\xf1\x81640F0051\x00\x00\x00\x00\x00\x00\x00\x00',
    ],
    (Ecu.eps, 0x7d4, None): [
      b'\xf1\x00IK  MDPS R 1.00 1.06 57700-G9420 4I4VL106',
    ],
    (Ecu.fwdCamera, 0x7c4, None): [
      b'\xf1\x00IK  MFC  AT USA LHD 1.00 1.01 95740-G9000 170920',
    ],
    (Ecu.transmission, 0x7e1, None): [
      b'\xf1\x00bcsh8p54  E25\x00\x00\x00\x00\x00\x00\x00SIK0T33NB2\x11\x1am\xda',
      b'\xf1\x87VDJLT17895112DN4\x88fVf\x99\x88\x88\x88\x87fVe\x88vhwwUFU\x97eFex\x99\xff\xb7\x82\xf1\x81E25\x00\x00\x00\x00\x00\x00\x00\xf1\x00bcsh8p54  E25\x00\x00\x00\x00\x00\x00\x00SIK0T33NB2\x11\x1am\xda',
    ],
  },
  CAR.GENESIS_G70_2020: {
    (Ecu.eps, 0x7d4, None): [
      b'\xf1\x00IK  MDPS R 1.00 1.07 57700-G9220 4I2VL107',
      b'\xf1\x00IK  MDPS R 1.00 1.07 57700-G9420 4I4VL107',
      b'\xf1\x00IK  MDPS R 1.00 1.08 57700-G9420 4I4VL108',
      b'\xf1\x00IK  MDPS R 1.00 1.08 57700-G9200 4I2CL108',
    ],
    (Ecu.transmission, 0x7e1, None): [
      b'\xf1\x87VCJLP18407832DN3\x88vXfvUVT\x97eFU\x87d7v\x88eVeveFU\x89\x98\x7f\xff\xb2\xb0\xf1\x81E25\x00\x00\x00',
      b'\x00\x00\x00\x00\xf1\x00bcsh8p54  E25\x00\x00\x00\x00\x00\x00\x00SIK0T33NB4\xecE\xefL',
      b'\xf1\x87VDKLT18912362DN4wfVfwefeveVUwfvw\x88vWfvUFU\x89\xa9\x8f\xff\x87w\xf1\x81E25\x00\x00\x00\x00\x00\x00\x00\xf1\x00bcsh8p54  E25\x00\x00\x00\x00\x00\x00\x00SIK0T33NB4\xecE\xefL',
      b'\xf1\x87VDJLC18480772DK9\x88eHfwfff\x87eFUeDEU\x98eFe\x86T5DVyo\xff\x87s\xf1\x81E25\x00\x00\x00\x00\x00\x00\x00\xf1\x00bcsh8p54  E25\x00\x00\x00\x00\x00\x00\x00SIK0T33KB5\x9f\xa5&\x81',
      b'\xf1\x00bcsh8p54  E25\x00\x00\x00\x00\x00\x00\x00SIK0T20KB3Wuvz',
    ],
    (Ecu.fwdRadar, 0x7d0, None): [
      b'\xf1\x00IK__ SCC F-CUP      1.00 1.02 96400-G9100         ',
      b'\xf1\x00IK__ SCC F-CUP      1.00 1.02 96400-G9100         \xf1\xa01.02',
      b'\xf1\x00IK__ SCC FHCUP      1.00 1.02 96400-G9000         ',
    ],
    (Ecu.fwdCamera, 0x7c4, None): [
      b'\xf1\x00IK  MFC  AT USA LHD 1.00 1.01 95740-G9000 170920',
      b'\xf1\x00IK  MFC  AT KOR LHD 1.00 1.01 95740-G9000 170920',
    ],
    (Ecu.engine, 0x7e0, None): [
      b'\xf1\x81640J0051\x00\x00\x00\x00\x00\x00\x00\x00',
      b'\xf1\x81640H0051\x00\x00\x00\x00\x00\x00\x00\x00',
      b'\xf1\x81606G2051\x00\x00\x00\x00\x00\x00\x00\x00',
    ],
  },
  CAR.GENESIS_G80: {
    (Ecu.fwdRadar, 0x7d0, None): [
      b'\xf1\x00DH__ SCC F-CUP      1.00 1.01 96400-B1120         ',
    ],
    (Ecu.fwdCamera, 0x7c4, None): [
      b'\xf1\x00DH  LKAS AT USA LHD 1.01 1.03 95895-B1500 180713',
      b'\xf1\x00DH  LKAS AT USA LHD 1.01 1.02 95895-B1500 170810',
      b'\xf1\x00DH  LKAS AT USA LHD 1.01 1.01 95895-B1500 161014',
    ],
    (Ecu.transmission, 0x7e1, None): [
      b'\xf1\x00bcsh8p54  E21\x00\x00\x00\x00\x00\x00\x00SDH0T33NH4\xd7O\x9e\xc9',
      b'\xf1\x00bcsh8p54  E18\x00\x00\x00\x00\x00\x00\x00TDH0G38NH3:-\xa9n',
      b'\xf1\x00bcsh8p54  E18\x00\x00\x00\x00\x00\x00\x00SDH0G38NH2j\x9dA\x1c',
      b'\xf1\x00bcsh8p54  E18\x00\x00\x00\x00\x00\x00\x00SDH0T33NH3\x97\xe6\xbc\xb8',
    ],
    (Ecu.engine, 0x7e0, None): [
      b'\xf1\x81640F0051\x00\x00\x00\x00\x00\x00\x00\x00',
    ],
  },
  CAR.GENESIS_G90: {
    (Ecu.transmission, 0x7e1, None): [
      b'\xf1\x87VDGMD15352242DD3w\x87gxwvgv\x87wvw\x88wXwffVfffUfw\x88o\xff\x06J\xf1\x81E14\x00\x00\x00\x00\x00\x00\x00\xf1\x00bcshcm49  E14\x00\x00\x00\x00\x00\x00\x00SHI0G50NB1tc5\xb7',
      b'\xf1\x87VDGMD15866192DD3x\x88x\x89wuFvvfUf\x88vWwgwwwvfVgx\x87o\xff\xbc^\xf1\x81E14\x00\x00\x00\x00\x00\x00\x00\xf1\x00bcshcm49  E14\x00\x00\x00\x00\x00\x00\x00SHI0G50NB1tc5\xb7',
    ],
    (Ecu.fwdRadar, 0x7d0, None): [b'\xf1\x00HI__ SCC F-CUP      1.00 1.01 96400-D2100         '],
    (Ecu.fwdCamera, 0x7c4, None): [b'\xf1\x00HI  LKAS AT USA LHD 1.00 1.00 95895-D2020 160302'],
    (Ecu.engine, 0x7e0, None): [b'\xf1\x810000000000\x00'],
  },
  CAR.KONA: {
    (Ecu.fwdRadar, 0x7d0, None): [b'\xf1\x00OS__ SCC F-CUP      1.00 1.00 95655-J9200         ', ],
    (Ecu.abs, 0x7d1, None): [b'\xf1\x816V5RAK00018.ELF\xf1\x00\x00\x00\x00\x00\x00\x00', ],
    (Ecu.engine, 0x7e0, None): [b'"\x01TOS-0NU06F301J02', ],
    (Ecu.eps, 0x7d4, None): [b'\xf1\x00OS  MDPS C 1.00 1.05 56310J9030\x00 4OSDC105', ],
    (Ecu.fwdCamera, 0x7c4, None): [b'\xf1\x00OS9 LKAS AT USA LHD 1.00 1.00 95740-J9300 g21', ],
    (Ecu.transmission, 0x7e1, None): [b'\xf1\x816U2VE051\x00\x00\xf1\x006U2V0_C2\x00\x006U2VE051\x00\x00DOS4T16NS3\x00\x00\x00\x00', ],
  },
  CAR.KIA_CEED:  {
    (Ecu.fwdRadar, 0x7D0, None): [b'\xf1\000CD__ SCC F-CUP      1.00 1.02 99110-J7000         ', ],
    (Ecu.eps, 0x7D4, None): [b'\xf1\000CD  MDPS C 1.00 1.06 56310-XX000 4CDEC106', ],
    (Ecu.fwdCamera, 0x7C4, None): [b'\xf1\000CD  LKAS AT EUR LHD 1.00 1.01 99211-J7000 B40', ],
    (Ecu.engine, 0x7E0, None): [b'\001TCD-JECU4F202H0K', ],
    (Ecu.transmission, 0x7E1, None): [
      b'\xf1\x816U2V7051\000\000\xf1\0006U2V0_C2\000\0006U2V7051\000\000DCD0T14US1\000\000\000\000',
      b'\xf1\x816U2V7051\x00\x00\xf1\x006U2V0_C2\x00\x006U2V7051\x00\x00DCD0T14US1U\x867Z',
    ],
    (Ecu.abs, 0x7D1, None): [b'\xf1\000CD ESC \003 102\030\b\005 58920-J7350', ],
  },
  CAR.KIA_FORTE: {
    (Ecu.eps, 0x7D4, None): [
      b'\xf1\x00BD  MDPS C 1.00 1.02 56310-XX000 4BD2C102',
      b'\xf1\x00BD  MDPS C 1.00 1.08 56310/M6300 4BDDC108',
      b'\xf1\x00BD  MDPS C 1.00 1.08 56310M6300\x00 4BDDC108',
      b'\xf1\x00BDm MDPS C A.01 1.03 56310M7800\x00 4BPMC103',
    ],
    (Ecu.fwdCamera, 0x7C4, None): [
      b'\xf1\x00BD  LKAS AT USA LHD 1.00 1.04 95740-M6000 J33',
      b'\xf1\x00BDP LKAS AT USA LHD 1.00 1.05 99211-M6500 744',
    ],
    (Ecu.fwdRadar, 0x7D0, None): [
      b'\xf1\x00BD__ SCC H-CUP      1.00 1.02 99110-M6000         ',
      b'\xf1\x00BDPE_SCC FHCUPC     1.00 1.04 99110-M6500\x00\x00\x00\x00\x00\x00\x00\x00\x00',
    ],
    (Ecu.engine, 0x7e0, None): [
      b'\x01TBDM1NU06F200H01',
      b'391182B945\x00',
      b'\xf1\x81616F2051\x00\x00\x00\x00\x00\x00\x00\x00',
    ],
    (Ecu.abs, 0x7d1, None): [
      b'\xf1\x816VGRAH00018.ELF\xf1\x00\x00\x00\x00\x00\x00\x00',
      b'\xf1\x8758900-M7AB0 \xf1\x816VQRAD00127.ELF\xf1\x00\x00\x00\x00\x00\x00\x00',
    ],
    (Ecu.transmission, 0x7e1, None): [
      b'\xf1\x006V2B0_C2\x00\x006V2C6051\x00\x00CBD0N20NL1\x00\x00\x00\x00',
      b'\xf1\x816U2VC051\x00\x00\xf1\x006U2V0_C2\x00\x006U2VC051\x00\x00DBD0T16SS0\x00\x00\x00\x00',
      b"\xf1\x816U2VC051\x00\x00\xf1\x006U2V0_C2\x00\x006U2VC051\x00\x00DBD0T16SS0\xcf\x1e'\xc3",
    ],
  },
  CAR.KIA_K5_2021: {
    (Ecu.fwdRadar, 0x7D0, None): [
      b'\xf1\000DL3_ SCC FHCUP      1.00 1.03 99110-L2000         ',
      b'\xf1\x8799110L2000\xf1\000DL3_ SCC FHCUP      1.00 1.03 99110-L2000         ',
      b'\xf1\x8799110L2100\xf1\x00DL3_ SCC F-CUP      1.00 1.03 99110-L2100         ',
      b'\xf1\x8799110L2100\xf1\x00DL3_ SCC FHCUP      1.00 1.03 99110-L2100         ',
      b'\xf1\x00DL3_ SCC F-CUP      1.00 1.03 99110-L2100         ',
    ],
    (Ecu.eps, 0x7D4, None): [
      b'\xf1\x8756310-L3110\xf1\000DL3 MDPS C 1.00 1.01 56310-L3110 4DLAC101',
      b'\xf1\x8756310-L3220\xf1\x00DL3 MDPS C 1.00 1.01 56310-L3220 4DLAC101',
      b'\xf1\x8757700-L3000\xf1\x00DL3 MDPS R 1.00 1.02 57700-L3000 4DLAP102',
      b'\xf1\x00DL3 MDPS C 1.00 1.01 56310-L3220 4DLAC101',
    ],
    (Ecu.fwdCamera, 0x7C4, None): [
      b'\xf1\x00DL3 MFC  AT USA LHD 1.00 1.03 99210-L3000 200915',
      b'\xf1\x00DL3 MFC  AT USA LHD 1.00 1.04 99210-L3000 210208',
    ],
    (Ecu.abs, 0x7D1, None): [
      b'\xf1\000DL ESC \006 101 \004\002 58910-L3200',
      b'\xf1\x8758910-L3200\xf1\000DL ESC \006 101 \004\002 58910-L3200',
      b'\xf1\x8758910-L3800\xf1\x00DL ESC \t 101 \x07\x02 58910-L3800',
      b'\xf1\x8758910-L3600\xf1\x00DL ESC \x03 100 \x08\x02 58910-L3600',
      b'\xf1\x00DL ESC \t 100 \x06\x02 58910-L3800',
    ],
    (Ecu.engine, 0x7E0, None): [
      b'\xf1\x87391212MKT0',
      b'\xf1\x87391212MKV0',
      b'\xf1\x870\x00\x00\x00\x00\x00\x00\x00\x00\x00\x00\xf1\x82DLDWN5TMDCXXXJ1B',
    ],
    (Ecu.transmission, 0x7E1, None): [
      b'\xf1\000bcsh8p54  U913\000\000\000\000\000\000TDL2T16NB1ia\v\xb8',
      b'\xf1\x87SALFEA5652514GK2UUeV\x88\x87\x88xxwg\x87ww\x87wwfwvd/\xfb\xffvU_\xff\x93\xd3\xf1\x81U913\000\000\000\000\000\000\xf1\000bcsh8p54  U913\000\000\000\000\000\000TDL2T16NB1ia\v\xb8',
      b'\xf1\x87SALFEA6046104GK2wvwgeTeFg\x88\x96xwwwwffvfe?\xfd\xff\x86fo\xff\x97A\xf1\x81U913\x00\x00\x00\x00\x00\x00\xf1\x00bcsh8p54  U913\x00\x00\x00\x00\x00\x00TDL2T16NB1ia\x0b\xb8',
      b'\xf1\x87SCMSAA8572454GK1\x87x\x87\x88Vf\x86hgwvwvwwgvwwgT?\xfb\xff\x97fo\xffH\xb8\xf1\x81U913\x00\x00\x00\x00\x00\x00\xf1\x00bcsh8p54  U913\x00\x00\x00\x00\x00\x00TDL4T16NB05\x94t\x18',
      b'\xf1\x87954A02N300\x00\x00\x00\x00\x00\xf1\x81T02730A1  \xf1\x00T02601BL  T02730A1  WDL3T25XXX730NS2b\x1f\xb8%',
      b'\xf1\x00bcsh8p54  U913\x00\x00\x00\x00\x00\x00TDL4T16NB05\x94t\x18',
    ],
  },
  CAR.KIA_K5_HEV_2020: {
    (Ecu.fwdRadar, 0x7D0, None): [
      b'\xf1\x00DLhe SCC FHCUP      1.00 1.02 99110-L7000         ',
    ],
    (Ecu.eps, 0x7D4, None): [
      b'\xf1\x00DL3 MDPS C 1.00 1.02 56310-L7000 4DLHC102',
    ],
    (Ecu.fwdCamera, 0x7C4, None): [
      b'\xf1\x00DL3HMFC  AT KOR LHD 1.00 1.02 99210-L2000 200309',
    ],
    (Ecu.engine, 0x7E0, None): [
      b'\xf1\x87391162JLA0',
    ],
    (Ecu.transmission, 0x7E1, None): [
      b'\xf1\x00PSBG2323  E08\x00\x00\x00\x00\x00\x00\x00TDL2H20KA2\xe3\xc6cz',
    ],
  },
  CAR.KONA_EV: {
    (Ecu.abs, 0x7D1, None): [
      b'\xf1\x00OS IEB \r 105\x18\t\x18 58520-K4000',
      b'\xf1\x00OS IEB \x01 212 \x11\x13 58520-K4000',
      b'\xf1\x00OS IEB \x02 212 \x11\x13 58520-K4000',
      b'\xf1\x00OS IEB \x03 210 \x02\x14 58520-K4000',
      b'\xf1\x00OS IEB \x03 212 \x11\x13 58520-K4000',
    ],
    (Ecu.fwdCamera, 0x7C4, None): [
      b'\xf1\x00OE2 LKAS AT EUR LHD 1.00 1.00 95740-K4200 200',
      b'\xf1\x00OSE LKAS AT EUR LHD 1.00 1.00 95740-K4100 W40',
      b'\xf1\x00OSE LKAS AT EUR RHD 1.00 1.00 95740-K4100 W40',
      b'\xf1\x00OSE LKAS AT KOR LHD 1.00 1.00 95740-K4100 W40',
      b'\xf1\x00OSE LKAS AT USA LHD 1.00 1.00 95740-K4300 W50',
    ],
    (Ecu.eps, 0x7D4, None): [
      b'\xf1\x00OS  MDPS C 1.00 1.03 56310/K4550 4OEDC103',
      b'\xf1\x00OS  MDPS C 1.00 1.04 56310K4000\x00 4OEDC104',
      b'\xf1\x00OS  MDPS C 1.00 1.04 56310K4050\x00 4OEDC104',
    ],
    (Ecu.fwdRadar, 0x7D0, None): [
      b'\xf1\x00OSev SCC F-CUP      1.00 1.00 99110-K4000         ',
      b'\xf1\x00OSev SCC F-CUP      1.00 1.00 99110-K4100         ',
      b'\xf1\x00OSev SCC F-CUP      1.00 1.01 99110-K4000         ',
      b'\xf1\x00OSev SCC FNCUP      1.00 1.01 99110-K4000         ',
    ],
  },
  CAR.KONA_EV_2022: {
    (Ecu.abs, 0x7D1, None): [
      b'\xf1\x8758520-K4010\xf1\x00OS IEB \x02 101 \x11\x13 58520-K4010',
      b'\xf1\x8758520-K4010\xf1\x00OS IEB \x04 101 \x11\x13 58520-K4010',
      b'\xf1\x8758520-K4010\xf1\x00OS IEB \x03 101 \x11\x13 58520-K4010',
      b'\xf1\x00OS IEB \r 102"\x05\x16 58520-K4010',
      # TODO: these return from the MULTI request, above return from LONG
      b'\x01\x04\x7f\xff\xff\xf8\xff\xff\x00\x00\x01\xd3\x00\x00\x00\x00\xff\xb7\xff\xee\xff\xe0\x00\xc0\xc0\xfc\xd5\xfc\x00\x00U\x10\xffP\xf5\xff\xfd\x00\x00\x00\x00\xfc\x00\x01',
      b'\x01\x04\x7f\xff\xff\xf8\xff\xff\x00\x00\x01\xdb\x00\x00\x00\x00\xff\xb1\xff\xd9\xff\xd2\x00\xc0\xc0\xfc\xd5\xfc\x00\x00U\x10\xff\xd6\xf5\x00\x06\x00\x00\x00\x14\xfd\x00\x04',
      b'\x01\x04\x7f\xff\xff\xf8\xff\xff\x00\x00\x01\xd3\x00\x00\x00\x00\xff\xb7\xff\xf4\xff\xd9\x00\xc0',
    ],
    (Ecu.fwdCamera, 0x7C4, None): [
      b'\xf1\x00OSP LKA  AT CND LHD 1.00 1.02 99211-J9110 802',
      b'\xf1\x00OSP LKA  AT EUR RHD 1.00 1.02 99211-J9110 802',
      b'\xf1\x00OSP LKA  AT AUS RHD 1.00 1.04 99211-J9200 904',
      b'\xf1\x00OSP LKA  AT EUR LHD 1.00 1.04 99211-J9200 904',
      b'\xf1\x00OSP LKA  AT EUR RHD 1.00 1.04 99211-J9200 904',
    ],
    (Ecu.eps, 0x7D4, None): [
      b'\xf1\x00OSP MDPS C 1.00 1.02 56310K4260\x00 4OEPC102',
      b'\xf1\x00OSP MDPS C 1.00 1.02 56310/K4970 4OEPC102',
      b'\xf1\x00OSP MDPS C 1.00 1.02 56310/K4271 4OEPC102',
      b'\xf1\x00OSP MDPS C 1.00 1.02 56310K4971\x00 4OEPC102',
    ],
    (Ecu.fwdRadar, 0x7D0, None): [
      b'\xf1\x00YB__ FCA -----      1.00 1.01 99110-K4500      \x00\x00\x00',
    ],
  },
  CAR.KONA_EV_2ND_GEN: {
    (Ecu.fwdRadar, 0x7d0, None): [
      b'\xf1\x00SXev RDR -----      1.00 1.00 99110-BF000         ',
    ],
    (Ecu.fwdCamera, 0x7c4, None): [
      b'\xf1\x00SX2EMFC  AT KOR LHD 1.00 1.00 99211-BF000 230410',
    ],
  },
  CAR.KIA_NIRO_EV: {
    (Ecu.fwdRadar, 0x7D0, None): [
      b'\xf1\x00DEev SCC F-CUP      1.00 1.00 99110-Q4000         ',
      b'\xf1\x00DEev SCC F-CUP      1.00 1.02 96400-Q4000         ',
      b'\xf1\x00DEev SCC F-CUP      1.00 1.02 96400-Q4100         ',
      b'\xf1\x00DEev SCC F-CUP      1.00 1.03 96400-Q4100         ',
      b'\xf1\x00DEev SCC FHCUP      1.00 1.03 96400-Q4000         ',
      b'\xf1\x8799110Q4000\xf1\x00DEev SCC F-CUP      1.00 1.00 99110-Q4000         ',
      b'\xf1\x8799110Q4100\xf1\x00DEev SCC F-CUP      1.00 1.00 99110-Q4100         ',
      b'\xf1\x8799110Q4500\xf1\x00DEev SCC F-CUP      1.00 1.00 99110-Q4500         ',
      b'\xf1\x8799110Q4600\xf1\x00DEev SCC F-CUP      1.00 1.00 99110-Q4600         ',
      b'\xf1\x8799110Q4600\xf1\x00DEev SCC FNCUP      1.00 1.00 99110-Q4600         ',
      b'\xf1\x8799110Q4600\xf1\x00DEev SCC FHCUP      1.00 1.00 99110-Q4600         ',
    ],
    (Ecu.eps, 0x7D4, None): [
      b'\xf1\x00DE  MDPS C 1.00 1.05 56310Q4000\x00 4DEEC105',
      b'\xf1\x00DE  MDPS C 1.00 1.05 56310Q4100\x00 4DEEC105',
      b'\xf1\x00DE  MDPS C 1.00 1.04 56310Q4100\x00 4DEEC104',
    ],
    (Ecu.fwdCamera, 0x7C4, None): [
      b'\xf1\x00DEE MFC  AT EUR LHD 1.00 1.00 99211-Q4100 200706',
      b'\xf1\x00DEE MFC  AT EUR LHD 1.00 1.00 99211-Q4000 191211',
      b'\xf1\x00DEE MFC  AT USA LHD 1.00 1.00 99211-Q4000 191211',
      b'\xf1\x00DEE MFC  AT USA LHD 1.00 1.03 95740-Q4000 180821',
      b'\xf1\x00DEE MFC  AT USA LHD 1.00 1.01 99211-Q4500 210428',
      b'\xf1\x00DEE MFC  AT EUR LHD 1.00 1.03 95740-Q4000 180821',
      b'\xf1\x00DEE MFC  AT KOR LHD 1.00 1.03 95740-Q4000 180821',
    ],
  },
  CAR.KIA_NIRO_EV_2ND_GEN: {
    (Ecu.fwdRadar, 0x7d0, None): [
      b'\xf1\x00SG2_ RDR -----      1.00 1.01 99110-AT000         ',
    ],
    (Ecu.fwdCamera, 0x7c4, None): [
      b'\xf1\x00SG2EMFC  AT EUR LHD 1.01 1.09 99211-AT000 220801',
      b'\xf1\x00SG2EMFC  AT USA LHD 1.01 1.09 99211-AT000 220801',
    ],
  },
  CAR.KIA_NIRO_PHEV: {
    (Ecu.engine, 0x7e0, None): [
      b'\xf1\x816H6F4051\x00\x00\x00\x00\x00\x00\x00\x00',
      b'\xf1\x816H6D1051\x00\x00\x00\x00\x00\x00\x00\x00',
      b'\xf1\x816H6F6051\x00\x00\x00\x00\x00\x00\x00\x00',
    ],
    (Ecu.transmission, 0x7e1, None): [
      b"\xf1\x816U3J2051\x00\x00\xf1\x006U3H0_C2\x00\x006U3J2051\x00\x00PDE0G16NS2\xf4'\\\x91",
      b'\xf1\x816U3J2051\x00\x00\xf1\x006U3H0_C2\x00\x006U3J2051\x00\x00PDE0G16NS2\x00\x00\x00\x00',
      b'\xf1\x816U3H3051\x00\x00\xf1\x006U3H0_C2\x00\x006U3H3051\x00\x00PDE0G16NS1\x00\x00\x00\x00',
      b'\xf1\x816U3H3051\x00\x00\xf1\x006U3H0_C2\x00\x006U3H3051\x00\x00PDE0G16NS1\x13\xcd\x88\x92',
      b'\xf1\x006U3H1_C2\x00\x006U3J9051\x00\x00PDE0G16NL2&[\xc3\x01',
    ],
    (Ecu.eps, 0x7D4, None): [
      b'\xf1\x00DE  MDPS C 1.00 1.09 56310G5301\x00 4DEHC109',
      b'\xf1\x00DE  MDPS C 1.00 1.01 56310G5520\x00 4DEPC101',
    ],
    (Ecu.fwdCamera, 0x7C4, None): [
      b'\xf1\x00DEP MFC  AT USA LHD 1.00 1.01 95740-G5010 170424',
      b'\xf1\x00DEP MFC  AT USA LHD 1.00 1.00 95740-G5010 170117',
      b'\xf1\x00DEP MFC  AT USA LHD 1.00 1.05 99211-G5000 190826',
    ],
    (Ecu.fwdRadar, 0x7D0, None): [
      b'\xf1\x00DEhe SCC H-CUP      1.01 1.02 96400-G5100         ',
      b'\xf1\x00DEhe SCC F-CUP      1.00 1.02 99110-G5100         ',
    ],
  },
  CAR.KIA_NIRO_HEV_2021: {
    (Ecu.engine, 0x7e0, None): [
      b'\xf1\x816H6G5051\x00\x00\x00\x00\x00\x00\x00\x00',
    ],
    (Ecu.transmission, 0x7e1, None): [
      b'\xf1\x816U3J9051\x00\x00\xf1\x006U3H1_C2\x00\x006U3J9051\x00\x00HDE0G16NL3\x00\x00\x00\x00',
      b'\xf1\x816U3J9051\x00\x00\xf1\x006U3H1_C2\x00\x006U3J9051\x00\x00HDE0G16NL3\xb9\xd3\xfaW',
    ],
    (Ecu.eps, 0x7d4, None): [
      b'\xf1\x00DE  MDPS C 1.00 1.01 56310G5520\x00 4DEPC101',
    ],
    (Ecu.fwdCamera, 0x7c4, None): [
      b'\xf1\x00DEH MFC  AT USA LHD 1.00 1.07 99211-G5000 201221',
      b'\xf1\x00DEH MFC  AT USA LHD 1.00 1.00 99211-G5500 210428',
    ],
    (Ecu.fwdRadar, 0x7d0, None): [
      b'\xf1\x00DEhe SCC FHCUP      1.00 1.00 99110-G5600         ',
    ],
  },
  CAR.KIA_SELTOS: {
    (Ecu.fwdRadar, 0x7d0, None): [b'\xf1\x8799110Q5100\xf1\000SP2_ SCC FHCUP      1.01 1.05 99110-Q5100         ',],
    (Ecu.abs, 0x7d1, None): [
      b'\xf1\x8758910-Q5450\xf1\000SP ESC \a 101\031\t\005 58910-Q5450',
      b'\xf1\x8758910-Q5450\xf1\000SP ESC \t 101\031\t\005 58910-Q5450',
    ],
    (Ecu.engine, 0x7e0, None): [
      b'\xf1\x81616D2051\000\000\000\000\000\000\000\000',
      b'\xf1\x81616D5051\000\000\000\000\000\000\000\000',
      b'\001TSP2KNL06F100J0K',
      b'\001TSP2KNL06F200J0K',
    ],
    (Ecu.eps, 0x7d4, None): [
      b'\xf1\000SP2 MDPS C 1.00 1.04 56300Q5200          ',
      b'\xf1\000SP2 MDPS C 1.01 1.05 56300Q5200          ',
    ],
    (Ecu.fwdCamera, 0x7c4, None): [
      b'\xf1\000SP2 MFC  AT USA LHD 1.00 1.04 99210-Q5000 191114',
      b'\xf1\000SP2 MFC  AT USA LHD 1.00 1.05 99210-Q5000 201012',
    ],
    (Ecu.transmission, 0x7e1, None): [
      b'\xf1\x87CZLUB49370612JF7h\xa8y\x87\x99\xa7hv\x99\x97fv\x88\x87x\x89x\x96O\xff\x88\xff\xff\xff.@\xf1\x816V2C2051\000\000\xf1\0006V2B0_C2\000\0006V2C2051\000\000CSP4N20NS3\000\000\000\000',
      b'\xf1\x87954A22D200\xf1\x81T01950A1  \xf1\000T0190XBL  T01950A1  DSP2T16X4X950NS6\xd30\xa5\xb9',
      b'\xf1\x87954A22D200\xf1\x81T01950A1  \xf1\000T0190XBL  T01950A1  DSP2T16X4X950NS8\r\xfe\x9c\x8b',
    ],
  },
  CAR.KIA_OPTIMA_G4: {
    (Ecu.fwdRadar, 0x7d0, None): [
      b'\xf1\x00JF__ SCC F-CUP      1.00 1.00 96400-D4100         ',
    ],
    (Ecu.abs, 0x7d1, None): [
      b'\xf1\x00JF ESC \x0f 16 \x16\x06\x17 58920-D5080',
    ],
    (Ecu.fwdCamera, 0x7c4, None): [
      b'\xf1\x00JFWGN LDWS AT USA LHD 1.00 1.02 95895-D4100 G21',
    ],
    (Ecu.transmission, 0x7e1, None): [
      b'\xf1\x87\xff\xff\xff\xff\xff\xff\xff\xff\xff\xff\xff\xff\xff\xff\xff\xff\xff\xff\xff\xff\xff\xff\xff\xff\xff\xff\xff\xff\xff\xff\xff\xff\xff\xff\xff\xff\xff\xff\xff\xff\xff\xff\xf1\x816T6J0051\x00\x00\xf1\x006T6J0_C2\x00\x006T6J0051\x00\x00TJF0T20NSB\x00\x00\x00\x00',
    ],
  },
  CAR.KIA_OPTIMA_G4_FL: {
    (Ecu.fwdRadar, 0x7d0, None): [
      b'\xf1\x00JF__ SCC F-CUP      1.00 1.00 96400-D4110         ',
    ],
    (Ecu.abs, 0x7d1, None): [
      b'\xf1\x00JF ESC \x0b 11 \x18\x030 58920-D5180',
      b"\xf1\x00JF ESC \t 11 \x18\x03' 58920-D5260",
    ],
    (Ecu.fwdCamera, 0x7c4, None): [
      b'\xf1\x00JFA LKAS AT USA LHD 1.00 1.00 95895-D5001 h32',
      b'\xf1\x00JFA LKAS AT USA LHD 1.00 1.00 95895-D5100 h32',
    ],
    (Ecu.transmission, 0x7e1, None): [
      b'\xf1\x006U2V0_C2\x00\x006U2V8051\x00\x00DJF0T16NL0\t\xd2GW',
      b'\xf1\x006U2V0_C2\x00\x006U2VA051\x00\x00DJF0T16NL1\xca3\xeb.',
      b'\xf1\x006U2V0_C2\x00\x006U2VC051\x00\x00DJF0T16NL2\x9eA\x80\x01',
      b'\xf1\x006U2V0_C2\x00\x006U2VA051\x00\x00DJF0T16NL1\x00\x00\x00\x00',
      b'\xf1\x816U2V8051\x00\x00\xf1\x006U2V0_C2\x00\x006U2V8051\x00\x00DJF0T16NL0\t\xd2GW',
      b'\xf1\x816U2VA051\x00\x00\xf1\x006U2V0_C2\x00\x006U2VA051\x00\x00DJF0T16NL1\xca3\xeb.',
      b'\xf1\x816U2VC051\x00\x00\xf1\x006U2V0_C2\x00\x006U2VC051\x00\x00DJF0T16NL2\x9eA\x80\x01',
      b'\xf1\x816U2VA051\x00\x00\xf1\x006U2V0_C2\x00\x006U2VA051\x00\x00DJF0T16NL1\x00\x00\x00\x00',
      b'\xf1\x87\xff\xff\xff\xff\xff\xff\xff\xff\xff\xff\xff\xff\xff\xff\xff\xff\xff\xff\xff\xff\xff\xff\xff\xff\xff\xff\xff\xff\xff\xff\xff\xff\xff\xff\xff\xff\xff\xff\xff\xff\xff\xff\xf1\x816T6B8051\x00\x00\xf1\x006T6H0_C2\x00\x006T6B8051\x00\x00TJFSG24NH27\xa7\xc2\xb4',
    ],
  },
  CAR.KIA_OPTIMA_H: {
    (Ecu.fwdRadar, 0x7d0, None): [
      b'\xf1\x00JFhe SCC FNCUP      1.00 1.00 96400-A8000         ',
    ],
    (Ecu.fwdCamera, 0x7c4, None): [
      b'\xf1\x00JFP LKAS AT EUR LHD 1.00 1.03 95895-A8100 160711',
    ],
  },
  CAR.ELANTRA: {
    (Ecu.fwdCamera, 0x7c4, None): [
      b'\xf1\x00PD  LKAS AT USA LHD 1.01 1.01 95740-G3100 A54',
      b'\xf1\x00PD  LKAS AT KOR LHD 1.00 1.02 95740-G3000 A51',
    ],
    (Ecu.transmission, 0x7e1, None): [
      b'\xf1\x006U2V0_C2\x00\x006U2VA051\x00\x00DPD0H16NS0e\x0e\xcd\x8e',
      b'\xf1\x006U2U0_C2\x00\x006U2T0051\x00\x00DPD0D16KS0u\xce\x1fk',
    ],
    (Ecu.eps, 0x7d4, None): [
      b'\xf1\x00PD  MDPS C 1.00 1.04 56310/G3300 4PDDC104',
      b'\xf1\x00PD  MDPS C 1.00 1.00 56310G3300\x00 4PDDC100',
    ],
    (Ecu.abs, 0x7d1, None): [
      b'\xf1\x00PD ESC \x0b 104\x18\t\x03 58920-G3350',
      b'\xf1\x00PD ESC \t 104\x18\t\x03 58920-G3350',
    ],
    (Ecu.fwdRadar, 0x7d0, None): [
      b'\xf1\x00PD__ SCC F-CUP      1.00 1.00 96400-G3300         ',
      b'\xf1\x00PD__ SCC FNCUP      1.01 1.00 96400-G3000         ',
    ],
  },
  CAR.ELANTRA_2021: {
    (Ecu.fwdRadar, 0x7d0, None): [
      b'\xf1\x00CN7_ SCC F-CUP      1.00 1.01 99110-AA000         ',
      b'\xf1\x00CN7_ SCC FHCUP      1.00 1.01 99110-AA000         ',
      b'\xf1\x00CN7_ SCC FNCUP      1.00 1.01 99110-AA000         ',
      b'\xf1\x8799110AA000\xf1\x00CN7_ SCC FHCUP      1.00 1.01 99110-AA000         ',
      b'\xf1\x8799110AA000\xf1\x00CN7_ SCC F-CUP      1.00 1.01 99110-AA000         ',
    ],
    (Ecu.eps, 0x7d4, None): [
      b'\xf1\x00CN7 MDPS C 1.00 1.06 56310AA050\x00 4CNDC106',
      b'\xf1\x00CN7 MDPS C 1.00 1.06 56310/AA070 4CNDC106',
    ],
    (Ecu.fwdCamera, 0x7c4, None): [
      b'\xf1\x00CN7 MFC  AT USA LHD 1.00 1.00 99210-AB000 200819',
      b'\xf1\x00CN7 MFC  AT USA LHD 1.00 1.03 99210-AA000 200819',
      b'\xf1\x00CN7 MFC  AT USA LHD 1.00 1.01 99210-AB000 210205',
      b'\xf1\x00CN7 MFC  AT USA LHD 1.00 1.06 99210-AA000 220111',
      b'\xf1\x00CN7 MFC  AT USA LHD 1.00 1.03 99210-AB000 220426',
    ],
    (Ecu.abs, 0x7d1, None): [
      b'\xf1\x00CN ESC \t 101 \x10\x03 58910-AB800',
      b'\xf1\x8758910-AA800\xf1\x00CN ESC \t 104 \x08\x03 58910-AA800',
      b'\xf1\x8758910-AA800\xf1\x00CN ESC \t 105 \x10\x03 58910-AA800',
      b'\xf1\x8758910-AB800\xf1\x00CN ESC \t 101 \x10\x03 58910-AB800\xf1\xa01.01',
    ],
    (Ecu.transmission, 0x7e1, None): [
      b'\xf1\x00HT6WA280BLHT6VA640A1CCN0N20NS5\x00\x00\x00\x00\x00\x00\x00\x00\x00\x00',
      b'\xf1\x00HT6WA280BLHT6VA640A1CCN0N20NS5\x00\x00\x00\x00\x00\x00\xe8\xba\xce\xfa',
      b'\xf1\x87CXMQFM2135005JB2E\xb9\x89\x98W\xa9y\x97h\xa9\x98\x99wxvwh\x87\177\xffx\xff\xff\xff,,\xf1\x89HT6VA640A1\xf1\x82CCN0N20NS5\x00\x00\x00\x00\x00\x00',
      b'\xf1\x87CXMQFM1916035JB2\x88vvgg\x87Wuwgev\xa9\x98\x88\x98h\x99\x9f\xffh\xff\xff\xff\xa5\xee\xf1\x89HT6VA640A1\xf1\x82CCN0N20NS5\x00\x00\x00\x00\x00\x00',
      b'\xf1\x87CXLQF40189012JL2f\x88\x86\x88\x88vUex\xb8\x88\x88\x88\x87\x88\x89fh?\xffz\xff\xff\xff\x08z\xf1\x89HT6VA640A1\xf1\x82CCN0N20NS5\x00\x00\x00\x00\x00\x00',
      b'\xf1\x87CXMQFM2728305JB2E\x97\x87xw\x87vwgw\x84x\x88\x88w\x89EI\xbf\xff{\xff\xff\xff\xe6\x0e\xf1\x89HT6VA640A1\xf1\x82CCN0N20NS5\x00\x00\x00\x00\x00\x00',
      b'\xf1\x87CXMQFM3806705JB2\x89\x87wwx\x88g\x86\x99\x87\x86xwwv\x88yv\x7f\xffz\xff\xff\xffV\x15\xf1\x89HT6VA640A1\xf1\x82CCN0N20NS5\x00\x00\x00\x00\x00\x00',
    ],
    (Ecu.engine, 0x7e0, None): [
      b'\xf1\x82CNCWD0AMFCXCSFFA',
      b'\xf1\x81HM6M2_0a0_FF0',
      b'\xf1\x82CNCVD0AMFCXCSFFB',
      b'\xf1\x870\x00\x00\x00\x00\x00\x00\x00\x00\x00\x00\xf1\x81HM6M2_0a0_G80',
      b'\xf1\x870\x00\x00\x00\x00\x00\x00\x00\x00\x00\x00\xf1\x81HM6M2_0a0_HC0',
    ],
  },
  CAR.ELANTRA_HEV_2021: {
    (Ecu.fwdCamera, 0x7c4, None): [
      b'\xf1\x00CN7HMFC  AT USA LHD 1.00 1.05 99210-AA000 210930',
      b'\xf1\000CN7HMFC  AT USA LHD 1.00 1.03 99210-AA000 200819',
      b'\xf1\x00CN7HMFC  AT USA LHD 1.00 1.07 99210-AA000 220426',
      b'\xf1\x00CN7HMFC  AT USA LHD 1.00 1.08 99210-AA000 220728',
      b'\xf1\x00CN7HMFC  AT USA LHD 1.00 1.09 99210-AA000 221108',
    ],
    (Ecu.fwdRadar, 0x7d0, None): [
      b'\xf1\x00CNhe SCC FHCUP      1.00 1.01 99110-BY000         ',
      b'\xf1\x8799110BY000\xf1\x00CNhe SCC FHCUP      1.00 1.01 99110-BY000         ',
    ],
    (Ecu.eps, 0x7d4, None): [
      b'\xf1\x00CN7 MDPS C 1.00 1.03 56310BY0500 4CNHC103',
      b'\xf1\x8756310/BY050\xf1\x00CN7 MDPS C 1.00 1.03 56310/BY050 4CNHC103',
      b'\xf1\x8756310/BY050\xf1\000CN7 MDPS C 1.00 1.02 56310/BY050 4CNHC102',
      b'\xf1\x00CN7 MDPS C 1.00 1.04 56310BY050\x00 4CNHC104',
    ],
    (Ecu.transmission, 0x7e1, None): [
      b'\xf1\0006U3L0_C2\000\0006U3K3051\000\000HCN0G16NS0\xb9?A\xaa',
      b'\xf1\0006U3L0_C2\000\0006U3K3051\000\000HCN0G16NS0\000\000\000\000',
      b'\xf1\x816U3K3051\000\000\xf1\0006U3L0_C2\000\0006U3K3051\000\000HCN0G16NS0\xb9?A\xaa',
      b'\xf1\x816U3K3051\x00\x00\xf1\x006U3L0_C2\x00\x006U3K3051\x00\x00HCN0G16NS0\x00\x00\x00\x00',
      b'\xf1\x006U3L0_C2\x00\x006U3K9051\x00\x00HCN0G16NS1\x00\x00\x00\x00',
    ],
    (Ecu.engine, 0x7e0, None): [
      b'\xf1\x816H6G5051\x00\x00\x00\x00\x00\x00\x00\x00',
      b'\xf1\x816H6G6051\x00\x00\x00\x00\x00\x00\x00\x00',
      b'\xf1\x816H6G8051\x00\x00\x00\x00\x00\x00\x00\x00',
    ]
  },
  CAR.KONA_HEV: {
    (Ecu.abs, 0x7d1, None): [
      b'\xf1\x00OS IEB \x01 104 \x11  58520-CM000',
    ],
    (Ecu.fwdRadar, 0x7d0, None): [
      b'\xf1\x00OShe SCC FNCUP      1.00 1.01 99110-CM000         ',
    ],
    (Ecu.eps, 0x7d4, None): [
      b'\xf1\x00OS  MDPS C 1.00 1.00 56310CM030\x00 4OHDC100',
    ],
    (Ecu.fwdCamera, 0x7c4, None): [
      b'\xf1\x00OSH LKAS AT KOR LHD 1.00 1.01 95740-CM000 l31',
    ],
    (Ecu.transmission, 0x7e1, None): [
      b'\xf1\x816U3J9051\x00\x00\xf1\x006U3H1_C2\x00\x006U3J9051\x00\x00HOS0G16DS1\x16\xc7\xb0\xd9',
    ],
    (Ecu.engine, 0x7e0, None): [
      b'\xf1\x816H6F6051\x00\x00\x00\x00\x00\x00\x00\x00',
    ]
  },
  CAR.SONATA_HYBRID: {
    (Ecu.fwdRadar, 0x7d0, None): [
      b'\xf1\x00DNhe SCC FHCUP      1.00 1.02 99110-L5000         ',
      b'\xf1\x8799110L5000\xf1\x00DNhe SCC FHCUP      1.00 1.02 99110-L5000         ',
      b'\xf1\000DNhe SCC F-CUP      1.00 1.02 99110-L5000         ',
      b'\xf1\x8799110L5000\xf1\000DNhe SCC F-CUP      1.00 1.02 99110-L5000         ',
    ],
    (Ecu.eps, 0x7d4, None): [
      b'\xf1\x8756310-L5500\xf1\x00DN8 MDPS C 1.00 1.02 56310-L5500 4DNHC102',
      b'\xf1\x8756310-L5450\xf1\x00DN8 MDPS C 1.00 1.02 56310-L5450 4DNHC102',
      b'\xf1\x8756310-L5450\xf1\000DN8 MDPS C 1.00 1.03 56310-L5450 4DNHC103',
      b'\xf1\x00DN8 MDPS C 1.00 1.03 56310L5450\x00 4DNHC104',
      b'\xf1\x8756310L5450\x00\xf1\x00DN8 MDPS C 1.00 1.03 56310L5450\x00 4DNHC104',
    ],
    (Ecu.fwdCamera, 0x7c4, None): [
      b'\xf1\x00DN8HMFC  AT USA LHD 1.00 1.04 99211-L1000 191016',
      b'\xf1\x00DN8HMFC  AT USA LHD 1.00 1.05 99211-L1000 201109',
      b'\xf1\000DN8HMFC  AT USA LHD 1.00 1.06 99211-L1000 210325',
      b'\xf1\x00DN8HMFC  AT USA LHD 1.00 1.07 99211-L1000 211223',
    ],
    (Ecu.transmission, 0x7e1, None): [
      b'\xf1\000PSBG2333  E14\x00\x00\x00\x00\x00\x00\x00TDN2H20SA6N\xc2\xeeW',
      b'\xf1\x87959102T250\x00\x00\x00\x00\x00\xf1\x81E09\x00\x00\x00\x00\x00\x00\x00\xf1\x00PSBG2323  E09\x00\x00\x00\x00\x00\x00\x00TDN2H20SA5\x97R\x88\x9e',
      b'\xf1\000PSBG2323  E09\000\000\000\000\000\000\000TDN2H20SA5\x97R\x88\x9e',
      b'\xf1\x00PSBG2333  E16\x00\x00\x00\x00\x00\x00\x00TDN2H20SA7\x1a3\xf9\xab',
      b'\xf1\x87PCU\x00\x00\x00\x00\x00\x00\x00\x00\x00\xf1\x81E16\x00\x00\x00\x00\x00\x00\x00\xf1\x00PSBG2333  E16\x00\x00\x00\x00\x00\x00\x00TDN2H20SA7\x1a3\xf9\xab',
      b'\xf1\x87959102T250\x00\x00\x00\x00\x00\xf1\x81E14\x00\x00\x00\x00\x00\x00\x00\xf1\x00PSBG2333  E14\x00\x00\x00\x00\x00\x00\x00TDN2H20SA6N\xc2\xeeW',
    ],
    (Ecu.engine, 0x7e0, None): [
      b'\xf1\x87391162J012',
      b'\xf1\x87391162J013',
      b'\xf1\x87391162J014',
      b'\xf1\x87391062J002',
    ],
  },
  CAR.KIA_SORENTO: {
    (Ecu.fwdCamera, 0x7c4, None): [
      b'\xf1\x00UMP LKAS AT USA LHD 1.01 1.01 95740-C6550 d01'
    ],
    (Ecu.abs, 0x7d1, None): [
      b'\xf1\x00UM ESC \x0c 12 \x18\x05\x06 58910-C6330'
    ],
    (Ecu.fwdRadar, 0x7D0, None): [
      b'\xf1\x00UM__ SCC F-CUP      1.00 1.00 96400-C6500         '
    ],
    (Ecu.transmission, 0x7e1, None): [
      b'\xf1\x87LDKUAA0348164HE3\x87www\x87www\x88\x88\xa8\x88w\x88\x97xw\x88\x97x\x86o\xf8\xff\x87f\x7f\xff\x15\xe0\xf1\x81U811\x00\x00\x00\x00\x00\x00\xf1\x00bcsh8p54  U811\x00\x00\x00\x00\x00\x00TUM4G33NL3V|DG'
    ],
    (Ecu.engine, 0x7e0, None): [
      b'\xf1\x81640F0051\x00\x00\x00\x00\x00\x00\x00\x00'
    ],
  },
  CAR.KIA_SORENTO_PHEV_4TH_GEN: {
    (Ecu.fwdRadar, 0x7d0, None): [
      b'\xf1\x00MQhe SCC FHCUP      1.00 1.06 99110-P4000         ',
    ],
    (Ecu.fwdCamera, 0x7c4, None): [
      b'\xf1\x00MQ4HMFC  AT USA LHD 1.00 1.11 99210-P2000 211217',
    ]
  },
  CAR.KIA_EV6: {
    (Ecu.fwdRadar, 0x7d0, None): [
      b'\xf1\x00CV1_ RDR -----      1.00 1.01 99110-CV000         ',
    ],
    (Ecu.fwdCamera, 0x7c4, None): [
      b'\xf1\x00CV1 MFC  AT USA LHD 1.00 1.05 99210-CV000 211027',
      b'\xf1\x00CV1 MFC  AT USA LHD 1.00 1.06 99210-CV000 220328',
      b'\xf1\x00CV1 MFC  AT EUR LHD 1.00 1.05 99210-CV000 211027',
      b'\xf1\x00CV1 MFC  AT EUR LHD 1.00 1.06 99210-CV000 220328',
      b'\xf1\x00CV1 MFC  AT EUR RHD 1.00 1.00 99210-CV100 220630',
      b'\xf1\x00CV1 MFC  AT USA LHD 1.00 1.00 99210-CV100 220630',
      b'\xf1\x00CV1 MFC  AT KOR LHD 1.00 1.04 99210-CV000 210823',
      b'\xf1\x00CV1 MFC  AT KOR LHD 1.00 1.05 99210-CV000 211027',
      b'\xf1\x00CV1 MFC  AT KOR LHD 1.00 1.06 99210-CV000 220328',
    ],
  },
  CAR.IONIQ_5: {
    (Ecu.fwdRadar, 0x7d0, None): [
      b'\xf1\x00NE1_ RDR -----      1.00 1.00 99110-GI000         ',
    ],
    (Ecu.fwdCamera, 0x7c4, None): [
      b'\xf1\x00NE1 MFC  AT USA LHD 1.00 1.02 99211-GI010 211206',
      b'\xf1\x00NE1 MFC  AT EUR LHD 1.00 1.06 99211-GI000 210813',
      b'\xf1\x00NE1 MFC  AT USA LHD 1.00 1.05 99211-GI010 220614',
      b'\xf1\x00NE1 MFC  AT KOR LHD 1.00 1.05 99211-GI010 220614',
      b'\xf1\x00NE1 MFC  AT EUR RHD 1.00 1.01 99211-GI010 211007',
      b'\xf1\x00NE1 MFC  AT USA LHD 1.00 1.01 99211-GI010 211007',
      b'\xf1\x00NE1 MFC  AT EUR RHD 1.00 1.02 99211-GI010 211206',
      b'\xf1\x00NE1 MFC  AT USA LHD 1.00 1.03 99211-GI010 220401',
      b'\xf1\x00NE1 MFC  AT USA LHD 1.00 1.06 99211-GI010 230110',
    ],
  },
  CAR.IONIQ_6: {
    (Ecu.fwdRadar, 0x7d0, None): [
      b'\xf1\x00CE__ RDR -----      1.00 1.01 99110-KL000         ',
    ],
    (Ecu.fwdCamera, 0x7c4, None): [
      b'\xf1\x00CE  MFC  AT USA LHD 1.00 1.04 99211-KL000 221213',
    ],
  },
  CAR.TUCSON_4TH_GEN: {
    (Ecu.fwdCamera, 0x7c4, None): [
      b'\xf1\x00NX4 FR_CMR AT USA LHD 1.00 1.00 99211-N9210 14G',
      b'\xf1\x00NX4 FR_CMR AT USA LHD 1.00 1.01 99211-N9240 14T',
    ],
    (Ecu.fwdRadar, 0x7d0, None): [
      b'\xf1\x00NX4__               1.00 1.00 99110-N9100         ',
      b'\xf1\x00NX4__               1.01 1.00 99110-N9100         ',
    ],
  },
  CAR.TUCSON_HYBRID_4TH_GEN: {
    (Ecu.fwdCamera, 0x7c4, None): [
      b'\xf1\x00NX4 FR_CMR AT USA LHD 1.00 1.00 99211-N9240 14Q',
      b'\xf1\x00NX4 FR_CMR AT USA LHD 1.00 1.00 99211-N9220 14K',
      b'\xf1\x00NX4 FR_CMR AT USA LHD 1.00 1.01 99211-N9100 14A',
      b'\xf1\x00NX4 FR_CMR AT USA LHD 1.00 1.00 99211-N9250 14W',
      b'\xf1\x00NX4 FR_CMR AT EUR LHD 1.00 2.02 99211-N9000 14E',
    ],
    (Ecu.fwdRadar, 0x7d0, None): [
      b'\xf1\x00NX4__               1.00 1.00 99110-N9100         ',
      b'\xf1\x00NX4__               1.01 1.00 99110-N9100         ',
      b'\xf1\x00NX4__               1.00 1.01 99110-N9000         ',
    ],
  },
  CAR.KIA_SPORTAGE_HYBRID_5TH_GEN: {
    (Ecu.fwdCamera, 0x7c4, None): [
      b'\xf1\x00NQ5 FR_CMR AT GEN LHD 1.00 1.00 99211-P1060 665',
      b'\xf1\x00NQ5 FR_CMR AT USA LHD 1.00 1.00 99211-P1060 665',
    ],
    (Ecu.fwdRadar, 0x7d0, None): [
      b'\xf1\x00NQ5__               1.01 1.03 99110-CH000         ',
    ],
  },
  CAR.SANTA_CRUZ_1ST_GEN: {
    (Ecu.fwdCamera, 0x7c4, None): [
      b'\xf1\x00NX4 FR_CMR AT USA LHD 1.00 1.00 99211-CW000 14M',
      b'\xf1\x00NX4 FR_CMR AT USA LHD 1.00 1.00 99211-CW010 14X',
    ],
    (Ecu.fwdRadar, 0x7d0, None): [
      b'\xf1\x00NX4__               1.00 1.00 99110-K5000         ',
      b'\xf1\x00NX4__               1.01 1.00 99110-K5000         ',
    ],
  },
  CAR.KIA_SPORTAGE_5TH_GEN: {
    (Ecu.fwdCamera, 0x7c4, None): [
      b'\xf1\x00NQ5 FR_CMR AT USA LHD 1.00 1.00 99211-P1030 662',
      b'\xf1\x00NQ5 FR_CMR AT USA LHD 1.00 1.00 99211-P1040 663',
    ],
    (Ecu.fwdRadar, 0x7d0, None): [
      b'\xf1\x00NQ5__               1.00 1.02 99110-P1000         ',
      b'\xf1\x00NQ5__               1.00 1.03 99110-P1000         ',
      b'\xf1\x00NQ5__               1.01 1.03 99110-P1000         ',
    ],
  },
  CAR.GENESIS_GV70_1ST_GEN: {
    (Ecu.fwdCamera, 0x7c4, None): [
      b'\xf1\x00JK1 MFC  AT USA LHD 1.00 1.04 99211-AR000 210204',
      b'\xf1\x00JK1 MFC  AT USA LHD 1.00 1.01 99211-AR200 220125',
      b'\xf1\x00JK1 MFC  AT USA LHD 1.00 1.01 99211-AR300 220125',
    ],
    (Ecu.fwdRadar, 0x7d0, None): [
      b'\xf1\x00JK1_ SCC FHCUP      1.00 1.02 99110-AR000         ',
      b'\xf1\x00JK1_ SCC FHCUP      1.00 1.00 99110-AR200         ',
      b'\xf1\x00JK1_ SCC FHCUP      1.00 1.00 99110-AR300         ',
    ],
  },
  CAR.GENESIS_GV60_EV_1ST_GEN: {
    (Ecu.fwdCamera, 0x7c4, None): [
      b'\xf1\x00JW1 MFC  AT USA LHD 1.00 1.02 99211-CU100 211215',
      b'\xf1\x00JW1 MFC  AT USA LHD 1.00 1.02 99211-CU000 211215',
      b'\xf1\x00JW1 MFC  AT USA LHD 1.00 1.03 99211-CU000 221118',
    ],
    (Ecu.fwdRadar, 0x7d0, None): [
      b'\xf1\x00JW1_ RDR -----      1.00 1.00 99110-CU000         ',
    ],
  },
  CAR.KIA_SORENTO_4TH_GEN: {
    (Ecu.fwdCamera, 0x7c4, None): [
      b'\xf1\x00MQ4 MFC  AT USA LHD 1.00 1.05 99210-R5000 210623',
      b'\xf1\x00MQ4 MFC  AT USA LHD 1.00 1.03 99210-R5000 200903',
      b'\xf1\x00MQ4 MFC  AT USA LHD 1.00 1.00 99210-R5100 221019',
    ],
    (Ecu.fwdRadar, 0x7d0, None): [
      b'\xf1\x00MQ4_ SCC FHCUP      1.00 1.06 99110-P2000         ',
      b'\xf1\x00MQ4_ SCC F-CUP      1.00 1.06 99110-P2000         ',
      b'\xf1\x00MQ4_ SCC FHCUP      1.00 1.08 99110-P2000         ',
    ],
  },
  CAR.KIA_NIRO_HEV_2ND_GEN: {
    (Ecu.fwdCamera, 0x7c4, None): [
      b'\xf1\x00SG2HMFC  AT USA LHD 1.01 1.08 99211-AT000 220531',
      b'\xf1\x00SG2HMFC  AT USA LHD 1.01 1.09 99211-AT000 220801',
    ],
    (Ecu.fwdRadar, 0x7d0, None): [
      b'\xf1\x00SG2_ RDR -----      1.00 1.01 99110-AT000         ',
    ],
  },
  CAR.GENESIS_GV80: {
    (Ecu.fwdCamera, 0x7c4, None): [
      b'\xf1\x00JX1 MFC  AT USA LHD 1.00 1.02 99211-T6110 220513',
    ],
    (Ecu.fwdRadar, 0x7d0, None): [
      b'\xf1\x00JX1_ SCC FHCUP      1.00 1.01 99110-T6100         ',
    ],
  },
  CAR.KIA_CARNIVAL_4TH_GEN: {
    (Ecu.fwdCamera, 0x7c4, None): [
      b'\xf1\x00KA4 MFC  AT USA LHD 1.00 1.06 99210-R0000 220221',
      b'\xf1\x00KA4CMFC  AT CHN LHD 1.00 1.01 99211-I4000 210525',
    ],
    (Ecu.fwdRadar, 0x7d0, None): [
      b'\xf1\x00KA4_ SCC FHCUP      1.00 1.03 99110-R0000         ',
      b'\xf1\x00KA4c SCC FHCUP      1.00 1.01 99110-I4000         ',
    ],
  },
  CAR.KIA_SORENTO_HEV_4TH_GEN: {
    (Ecu.fwdCamera, 0x7c4, None): [
      b'\xf1\x00MQ4HMFC  AT KOR LHD 1.00 1.12 99210-P2000 230331',
    ],
    (Ecu.fwdRadar, 0x7d0, None): [
      b'\xf1\x00MQhe SCC FHCUP      1.00 1.07 99110-P4000         ',
    ],
  },
  CAR.PALISADE_2023: {
    (Ecu.fwdCamera, 0x7c4, None): [
      b'\xf1\x00LX2 MFC  AT USA LHD 1.00 1.04 99211-S8150 220622',
      b'\xf1\x00ON  MFC  AT USA LHD 1.00 1.01 99211-S9150 220708',
      b'\xf1\x00LX2 MFC  AT USA LHD 1.00 1.03 99211-S8150 220527',
      b'\xf1\x00ON  MFC  AT USA LHD 1.00 1.00 99211-S9160 230303',
    ],
    (Ecu.fwdRadar, 0x7d0, None): [
      b'\xf1\x00LX2_ SCC -----      1.00 1.01 99110-S8150         ',
      b'\xf1\x00ON__ SCC -----      1.00 1.01 99110-S9150         ',
      b'\xf1\x00LX2_ SCC -----      1.00 1.00 99110-S8150         ',
      b'\xf1\x00ON__ SCC -----      1.00 1.00 99110-S9160         ',
    ],
  },
}

CHECKSUM = {
  "crc8": [CAR.SANTA_FE, CAR.SONATA, CAR.PALISADE, CAR.KIA_SELTOS, CAR.ELANTRA_2021, CAR.ELANTRA_HEV_2021,
           CAR.SONATA_HYBRID, CAR.SANTA_FE_2022, CAR.KIA_K5_2021, CAR.SANTA_FE_HEV_2022, CAR.SANTA_FE_PHEV_2022,
           CAR.KIA_K5_HEV_2020, CAR.PALISADE_2023],
  "6B": [CAR.KIA_SORENTO, CAR.HYUNDAI_GENESIS],
}

CAN_GEARS = {
  # which message has the gear
  "use_cluster_gears": {CAR.ELANTRA, CAR.KONA},
  "use_tcu_gears": {CAR.KIA_OPTIMA_G4, CAR.KIA_OPTIMA_G4_FL, CAR.SONATA_LF, CAR.VELOSTER, CAR.TUCSON},
  "use_elect_gears": {CAR.KIA_NIRO_EV, CAR.KIA_NIRO_PHEV, CAR.KIA_NIRO_HEV_2021, CAR.KIA_OPTIMA_H, CAR.IONIQ_EV_LTD,
                      CAR.KONA_EV, CAR.IONIQ, CAR.IONIQ_EV_2020, CAR.IONIQ_PHEV, CAR.ELANTRA_HEV_2021, CAR.SONATA_HYBRID,
                      CAR.KONA_HEV, CAR.IONIQ_HEV_2022, CAR.SANTA_FE_HEV_2022, CAR.SANTA_FE_PHEV_2022, CAR.IONIQ_PHEV_2019,
                      CAR.KONA_EV_2022, CAR.KIA_K5_HEV_2020},
}

CANFD_CAR = {CAR.KIA_EV6, CAR.IONIQ_5, CAR.IONIQ_6, CAR.TUCSON_4TH_GEN, CAR.TUCSON_HYBRID_4TH_GEN, CAR.KIA_SPORTAGE_HYBRID_5TH_GEN,
             CAR.SANTA_CRUZ_1ST_GEN, CAR.KIA_SPORTAGE_5TH_GEN, CAR.GENESIS_GV70_1ST_GEN, CAR.KIA_SORENTO_PHEV_4TH_GEN,
             CAR.GENESIS_GV60_EV_1ST_GEN, CAR.KIA_SORENTO_4TH_GEN, CAR.KIA_NIRO_HEV_2ND_GEN, CAR.KIA_NIRO_EV_2ND_GEN,
<<<<<<< HEAD
             CAR.GENESIS_GV80, CAR.KIA_CARNIVAL_4TH_GEN, CAR.KIA_SORENTO_HEV_4TH_GEN, CAR.PALISADE_2023}

# These cars have hybrid definitions of CAN and CAN-FD
CAN_CANFD_CAR = {CAR.PALISADE_2023, }

# The radar does SCC on these cars when HDA I, rather than the camera
CANFD_RADAR_SCC_CAR = {CAR.GENESIS_GV70_1ST_GEN, CAR.KIA_SORENTO_PHEV_4TH_GEN, CAR.KIA_SORENTO_4TH_GEN, CAR.GENESIS_GV80,
                       CAR.KIA_CARNIVAL_4TH_GEN, CAR.KIA_SORENTO_HEV_4TH_GEN, CAR.PALISADE_2023}
=======
             CAR.GENESIS_GV80, CAR.KIA_CARNIVAL_4TH_GEN, CAR.KIA_SORENTO_HEV_4TH_GEN, CAR.KONA_EV_2ND_GEN}

# The radar does SCC on these cars when HDA I, rather than the camera
CANFD_RADAR_SCC_CAR = {CAR.GENESIS_GV70_1ST_GEN, CAR.KIA_SORENTO_PHEV_4TH_GEN, CAR.KIA_SORENTO_4TH_GEN, CAR.GENESIS_GV80,
                       CAR.KIA_CARNIVAL_4TH_GEN, CAR.KIA_SORENTO_HEV_4TH_GEN, CAR.KONA_EV_2ND_GEN, CAR.IONIQ_6}
>>>>>>> f12a1c25

# The camera does SCC on these cars, rather than the radar
CAMERA_SCC_CAR = {CAR.KONA_EV_2022, }

# these cars use a different gas signal
HYBRID_CAR = {CAR.IONIQ_PHEV, CAR.ELANTRA_HEV_2021, CAR.KIA_NIRO_PHEV, CAR.KIA_NIRO_HEV_2021, CAR.SONATA_HYBRID, CAR.KONA_HEV, CAR.IONIQ,
              CAR.IONIQ_HEV_2022, CAR.SANTA_FE_HEV_2022, CAR.SANTA_FE_PHEV_2022, CAR.IONIQ_PHEV_2019, CAR.TUCSON_HYBRID_4TH_GEN,
              CAR.KIA_SPORTAGE_HYBRID_5TH_GEN, CAR.KIA_SORENTO_PHEV_4TH_GEN, CAR.KIA_K5_HEV_2020, CAR.KIA_NIRO_HEV_2ND_GEN,
              CAR.KIA_SORENTO_HEV_4TH_GEN, CAR.KIA_OPTIMA_H}

EV_CAR = {CAR.IONIQ_EV_2020, CAR.IONIQ_EV_LTD, CAR.KONA_EV, CAR.KIA_NIRO_EV, CAR.KIA_NIRO_EV_2ND_GEN, CAR.KONA_EV_2022,
          CAR.KIA_EV6, CAR.IONIQ_5, CAR.IONIQ_6, CAR.GENESIS_GV60_EV_1ST_GEN, CAR.KONA_EV_2ND_GEN}

# these cars require a special panda safety mode due to missing counters and checksums in the messages
LEGACY_SAFETY_MODE_CAR = {CAR.HYUNDAI_GENESIS, CAR.IONIQ_EV_LTD, CAR.IONIQ_PHEV, CAR.IONIQ, CAR.KONA_EV, CAR.KIA_OPTIMA_G4,
                          CAR.VELOSTER, CAR.GENESIS_G70, CAR.GENESIS_G80, CAR.KIA_CEED, CAR.ELANTRA, CAR.IONIQ_HEV_2022,
                          CAR.KIA_OPTIMA_H}

# these cars have not been verified to work with longitudinal yet - radar disable, sending correct messages, etc.
UNSUPPORTED_LONGITUDINAL_CAR = LEGACY_SAFETY_MODE_CAR | {CAR.KIA_NIRO_PHEV, CAR.KIA_SORENTO, CAR.SONATA_LF, CAR.KIA_OPTIMA_G4_FL}

# If 0x500 is present on bus 1 it probably has a Mando radar outputting radar points.
# If no points are outputted by default it might be possible to turn it on using  selfdrive/debug/hyundai_enable_radar_points.py
DBC = {
  CAR.ELANTRA: dbc_dict('hyundai_kia_generic', None),
  CAR.ELANTRA_2021: dbc_dict('hyundai_kia_generic', None),
  CAR.ELANTRA_HEV_2021: dbc_dict('hyundai_kia_generic', None),
  CAR.GENESIS_G70: dbc_dict('hyundai_kia_generic', None),
  CAR.GENESIS_G70_2020: dbc_dict('hyundai_kia_generic', 'hyundai_kia_mando_front_radar_generated'),
  CAR.GENESIS_G80: dbc_dict('hyundai_kia_generic', None),
  CAR.GENESIS_G90: dbc_dict('hyundai_kia_generic', None),
  CAR.HYUNDAI_GENESIS: dbc_dict('hyundai_kia_generic', None),
  CAR.IONIQ_PHEV_2019: dbc_dict('hyundai_kia_generic', None),
  CAR.IONIQ_PHEV: dbc_dict('hyundai_kia_generic', None),
  CAR.IONIQ_EV_2020: dbc_dict('hyundai_kia_generic', None),
  CAR.IONIQ_EV_LTD: dbc_dict('hyundai_kia_generic', 'hyundai_kia_mando_front_radar_generated'),
  CAR.IONIQ: dbc_dict('hyundai_kia_generic', None),
  CAR.IONIQ_HEV_2022: dbc_dict('hyundai_kia_generic', None),
  CAR.KIA_FORTE: dbc_dict('hyundai_kia_generic', None),
  CAR.KIA_K5_2021: dbc_dict('hyundai_kia_generic', None),
  CAR.KIA_K5_HEV_2020: dbc_dict('hyundai_kia_generic', 'hyundai_kia_mando_front_radar_generated'),
  CAR.KIA_NIRO_EV: dbc_dict('hyundai_kia_generic', 'hyundai_kia_mando_front_radar_generated'),
  CAR.KIA_NIRO_PHEV: dbc_dict('hyundai_kia_generic', 'hyundai_kia_mando_front_radar_generated'),
  CAR.KIA_NIRO_HEV_2021: dbc_dict('hyundai_kia_generic', None),
  CAR.KIA_OPTIMA_G4: dbc_dict('hyundai_kia_generic', None),
  CAR.KIA_OPTIMA_G4_FL: dbc_dict('hyundai_kia_generic', None),
  CAR.KIA_OPTIMA_H: dbc_dict('hyundai_kia_generic', None),
  CAR.KIA_SELTOS: dbc_dict('hyundai_kia_generic', None),
  CAR.KIA_SORENTO: dbc_dict('hyundai_kia_generic', None), # Has 0x5XX messages, but different format
  CAR.KIA_STINGER: dbc_dict('hyundai_kia_generic', None),
  CAR.KIA_STINGER_2022: dbc_dict('hyundai_kia_generic', None),
  CAR.KONA: dbc_dict('hyundai_kia_generic', None),
  CAR.KONA_EV: dbc_dict('hyundai_kia_generic', None),
  CAR.KONA_EV_2022: dbc_dict('hyundai_kia_generic', None),
  CAR.KONA_HEV: dbc_dict('hyundai_kia_generic', None),
  CAR.SANTA_FE: dbc_dict('hyundai_kia_generic', 'hyundai_kia_mando_front_radar_generated'),
  CAR.SANTA_FE_2022: dbc_dict('hyundai_kia_generic', None),
  CAR.SANTA_FE_HEV_2022: dbc_dict('hyundai_kia_generic', None),
  CAR.SANTA_FE_PHEV_2022: dbc_dict('hyundai_kia_generic', None),
  CAR.SONATA: dbc_dict('hyundai_kia_generic', 'hyundai_kia_mando_front_radar_generated'),
  CAR.SONATA_LF: dbc_dict('hyundai_kia_generic', None), # Has 0x5XX messages, but different format
  CAR.TUCSON: dbc_dict('hyundai_kia_generic', None),
  CAR.PALISADE: dbc_dict('hyundai_kia_generic', 'hyundai_kia_mando_front_radar_generated'),
  CAR.VELOSTER: dbc_dict('hyundai_kia_generic', None),
  CAR.KIA_CEED: dbc_dict('hyundai_kia_generic', None),
  CAR.KIA_EV6: dbc_dict('hyundai_canfd_generated', None),
  CAR.SONATA_HYBRID: dbc_dict('hyundai_kia_generic', 'hyundai_kia_mando_front_radar_generated'),
<<<<<<< HEAD
  CAR.TUCSON_4TH_GEN: dbc_dict('hyundai_canfd_generated', None),
  CAR.TUCSON_HYBRID_4TH_GEN: dbc_dict('hyundai_canfd_generated', None),
  CAR.IONIQ_5: dbc_dict('hyundai_canfd_generated', None),
  CAR.IONIQ_6: dbc_dict('hyundai_canfd_generated', None),
  CAR.SANTA_CRUZ_1ST_GEN: dbc_dict('hyundai_canfd_generated', None),
  CAR.KIA_SPORTAGE_5TH_GEN: dbc_dict('hyundai_canfd_generated', None),
  CAR.KIA_SPORTAGE_HYBRID_5TH_GEN: dbc_dict('hyundai_canfd_generated', None),
  CAR.GENESIS_GV70_1ST_GEN: dbc_dict('hyundai_canfd_generated', None),
  CAR.KIA_SORENTO_PHEV_4TH_GEN: dbc_dict('hyundai_canfd_generated', None),
  CAR.GENESIS_GV60_EV_1ST_GEN: dbc_dict('hyundai_canfd_generated', None),
  CAR.KIA_SORENTO_4TH_GEN: dbc_dict('hyundai_canfd_generated', None),
  CAR.KIA_NIRO_HEV_2ND_GEN: dbc_dict('hyundai_canfd_generated', None),
  CAR.KIA_NIRO_EV_2ND_GEN: dbc_dict('hyundai_canfd_generated', None),
  CAR.GENESIS_GV80: dbc_dict('hyundai_canfd_generated', None),
  CAR.KIA_CARNIVAL_4TH_GEN: dbc_dict('hyundai_canfd_generated', None),
  CAR.KIA_SORENTO_HEV_4TH_GEN: dbc_dict('hyundai_canfd_generated', None),
  CAR.PALISADE_2023: dbc_dict('hyundai_palisade_2023_generated', None),
=======
  CAR.TUCSON_4TH_GEN: dbc_dict('hyundai_canfd', None),
  CAR.TUCSON_HYBRID_4TH_GEN: dbc_dict('hyundai_canfd', None),
  CAR.IONIQ_5: dbc_dict('hyundai_canfd', None),
  CAR.IONIQ_6: dbc_dict('hyundai_canfd', None),
  CAR.SANTA_CRUZ_1ST_GEN: dbc_dict('hyundai_canfd', None),
  CAR.KIA_SPORTAGE_5TH_GEN: dbc_dict('hyundai_canfd', None),
  CAR.KIA_SPORTAGE_HYBRID_5TH_GEN: dbc_dict('hyundai_canfd', None),
  CAR.GENESIS_GV70_1ST_GEN: dbc_dict('hyundai_canfd', None),
  CAR.KIA_SORENTO_PHEV_4TH_GEN: dbc_dict('hyundai_canfd', None),
  CAR.GENESIS_GV60_EV_1ST_GEN: dbc_dict('hyundai_canfd', None),
  CAR.KIA_SORENTO_4TH_GEN: dbc_dict('hyundai_canfd', None),
  CAR.KIA_NIRO_HEV_2ND_GEN: dbc_dict('hyundai_canfd', None),
  CAR.KIA_NIRO_EV_2ND_GEN: dbc_dict('hyundai_canfd', None),
  CAR.GENESIS_GV80: dbc_dict('hyundai_canfd', None),
  CAR.KIA_CARNIVAL_4TH_GEN: dbc_dict('hyundai_canfd', None),
  CAR.KIA_SORENTO_HEV_4TH_GEN: dbc_dict('hyundai_canfd', None),
  CAR.KONA_EV_2ND_GEN: dbc_dict('hyundai_canfd', None),
>>>>>>> f12a1c25
}<|MERGE_RESOLUTION|>--- conflicted
+++ resolved
@@ -69,11 +69,8 @@
   CANFD_ALT_GEARS_2 = 64
   SEND_LFA = 128
   USE_FCA = 256
-<<<<<<< HEAD
-  CAN_CANFD = 512
-=======
   CANFD_HDA2_ALT_STEERING = 512
->>>>>>> f12a1c25
+  CAN_CANFD = 1024
 
 
 class CAR:
@@ -1985,22 +1982,14 @@
 CANFD_CAR = {CAR.KIA_EV6, CAR.IONIQ_5, CAR.IONIQ_6, CAR.TUCSON_4TH_GEN, CAR.TUCSON_HYBRID_4TH_GEN, CAR.KIA_SPORTAGE_HYBRID_5TH_GEN,
              CAR.SANTA_CRUZ_1ST_GEN, CAR.KIA_SPORTAGE_5TH_GEN, CAR.GENESIS_GV70_1ST_GEN, CAR.KIA_SORENTO_PHEV_4TH_GEN,
              CAR.GENESIS_GV60_EV_1ST_GEN, CAR.KIA_SORENTO_4TH_GEN, CAR.KIA_NIRO_HEV_2ND_GEN, CAR.KIA_NIRO_EV_2ND_GEN,
-<<<<<<< HEAD
-             CAR.GENESIS_GV80, CAR.KIA_CARNIVAL_4TH_GEN, CAR.KIA_SORENTO_HEV_4TH_GEN, CAR.PALISADE_2023}
+             CAR.GENESIS_GV80, CAR.KIA_CARNIVAL_4TH_GEN, CAR.KIA_SORENTO_HEV_4TH_GEN, CAR.KONA_EV_2ND_GEN, CAR.PALISADE_2023}
 
 # These cars have hybrid definitions of CAN and CAN-FD
 CAN_CANFD_CAR = {CAR.PALISADE_2023, }
 
 # The radar does SCC on these cars when HDA I, rather than the camera
 CANFD_RADAR_SCC_CAR = {CAR.GENESIS_GV70_1ST_GEN, CAR.KIA_SORENTO_PHEV_4TH_GEN, CAR.KIA_SORENTO_4TH_GEN, CAR.GENESIS_GV80,
-                       CAR.KIA_CARNIVAL_4TH_GEN, CAR.KIA_SORENTO_HEV_4TH_GEN, CAR.PALISADE_2023}
-=======
-             CAR.GENESIS_GV80, CAR.KIA_CARNIVAL_4TH_GEN, CAR.KIA_SORENTO_HEV_4TH_GEN, CAR.KONA_EV_2ND_GEN}
-
-# The radar does SCC on these cars when HDA I, rather than the camera
-CANFD_RADAR_SCC_CAR = {CAR.GENESIS_GV70_1ST_GEN, CAR.KIA_SORENTO_PHEV_4TH_GEN, CAR.KIA_SORENTO_4TH_GEN, CAR.GENESIS_GV80,
-                       CAR.KIA_CARNIVAL_4TH_GEN, CAR.KIA_SORENTO_HEV_4TH_GEN, CAR.KONA_EV_2ND_GEN, CAR.IONIQ_6}
->>>>>>> f12a1c25
+                       CAR.KIA_CARNIVAL_4TH_GEN, CAR.KIA_SORENTO_HEV_4TH_GEN, CAR.KONA_EV_2ND_GEN, CAR.IONIQ_6, CAR.PALISADE_2023}
 
 # The camera does SCC on these cars, rather than the radar
 CAMERA_SCC_CAR = {CAR.KONA_EV_2022, }
@@ -2068,7 +2057,6 @@
   CAR.KIA_CEED: dbc_dict('hyundai_kia_generic', None),
   CAR.KIA_EV6: dbc_dict('hyundai_canfd_generated', None),
   CAR.SONATA_HYBRID: dbc_dict('hyundai_kia_generic', 'hyundai_kia_mando_front_radar_generated'),
-<<<<<<< HEAD
   CAR.TUCSON_4TH_GEN: dbc_dict('hyundai_canfd_generated', None),
   CAR.TUCSON_HYBRID_4TH_GEN: dbc_dict('hyundai_canfd_generated', None),
   CAR.IONIQ_5: dbc_dict('hyundai_canfd_generated', None),
@@ -2085,24 +2073,6 @@
   CAR.GENESIS_GV80: dbc_dict('hyundai_canfd_generated', None),
   CAR.KIA_CARNIVAL_4TH_GEN: dbc_dict('hyundai_canfd_generated', None),
   CAR.KIA_SORENTO_HEV_4TH_GEN: dbc_dict('hyundai_canfd_generated', None),
+  CAR.KONA_EV_2ND_GEN: dbc_dict('hyundai_canfd_generated', None),
   CAR.PALISADE_2023: dbc_dict('hyundai_palisade_2023_generated', None),
-=======
-  CAR.TUCSON_4TH_GEN: dbc_dict('hyundai_canfd', None),
-  CAR.TUCSON_HYBRID_4TH_GEN: dbc_dict('hyundai_canfd', None),
-  CAR.IONIQ_5: dbc_dict('hyundai_canfd', None),
-  CAR.IONIQ_6: dbc_dict('hyundai_canfd', None),
-  CAR.SANTA_CRUZ_1ST_GEN: dbc_dict('hyundai_canfd', None),
-  CAR.KIA_SPORTAGE_5TH_GEN: dbc_dict('hyundai_canfd', None),
-  CAR.KIA_SPORTAGE_HYBRID_5TH_GEN: dbc_dict('hyundai_canfd', None),
-  CAR.GENESIS_GV70_1ST_GEN: dbc_dict('hyundai_canfd', None),
-  CAR.KIA_SORENTO_PHEV_4TH_GEN: dbc_dict('hyundai_canfd', None),
-  CAR.GENESIS_GV60_EV_1ST_GEN: dbc_dict('hyundai_canfd', None),
-  CAR.KIA_SORENTO_4TH_GEN: dbc_dict('hyundai_canfd', None),
-  CAR.KIA_NIRO_HEV_2ND_GEN: dbc_dict('hyundai_canfd', None),
-  CAR.KIA_NIRO_EV_2ND_GEN: dbc_dict('hyundai_canfd', None),
-  CAR.GENESIS_GV80: dbc_dict('hyundai_canfd', None),
-  CAR.KIA_CARNIVAL_4TH_GEN: dbc_dict('hyundai_canfd', None),
-  CAR.KIA_SORENTO_HEV_4TH_GEN: dbc_dict('hyundai_canfd', None),
-  CAR.KONA_EV_2ND_GEN: dbc_dict('hyundai_canfd', None),
->>>>>>> f12a1c25
 }