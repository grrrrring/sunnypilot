--- conflicted
+++ resolved
@@ -519,14 +519,9 @@
   )
   GENESIS_GV70_1ST_GEN = HyundaiCanFDPlatformConfig(
     [
-<<<<<<< HEAD
-      HyundaiCarInfo("Genesis GV70 (2.5T Trim) 2022-23", "All", car_parts=CarParts.common([CarHarness.hyundai_l])),
-      HyundaiCarInfo("Genesis GV70 (3.5T Trim) 2022-23", "Highway Driving Assist", car_parts=CarParts.common([CarHarness.hyundai_m])),
-      HyundaiCarInfo("Genesis GV70 (3.5T Trim) 2022-23", "Highway Driving Assist II", car_parts=CarParts.common([CarHarness.hyundai_l])),
-=======
       HyundaiCarDocs("Genesis GV70 (2.5T Trim) 2022-23", "All", car_parts=CarParts.common([CarHarness.hyundai_l])),
-      HyundaiCarDocs("Genesis GV70 (3.5T Trim) 2022-23", "All", car_parts=CarParts.common([CarHarness.hyundai_m])),
->>>>>>> 16bb4a9c
+      HyundaiCarDocs("Genesis GV70 (3.5T Trim) 2022-23", "Highway Driving Assist", car_parts=CarParts.common([CarHarness.hyundai_m])),
+      HyundaiCarDocs("Genesis GV70 (3.5T Trim) 2022-23", "Highway Driving Assist II", car_parts=CarParts.common([CarHarness.hyundai_l])),
     ],
     CarSpecs(mass=1950, wheelbase=2.87, steerRatio=14.6),
     flags=HyundaiFlags.RADAR_SCC,
