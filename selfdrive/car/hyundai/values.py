import re
from dataclasses import dataclass, field
from enum import Enum, IntFlag

from cereal import car
from panda.python import uds, Panda
from openpilot.common.conversions import Conversions as CV
from openpilot.selfdrive.car import CarSpecs, DbcDict, PlatformConfig, Platforms, dbc_dict
from openpilot.selfdrive.car.docs_definitions import CarFootnote, CarHarness, CarDocs, CarParts, Column
from openpilot.selfdrive.car.fw_query_definitions import FwQueryConfig, Request, p16

Ecu = car.CarParams.Ecu


class CarControllerParams:
  ACCEL_MIN = -3.5 # m/s
  ACCEL_MAX = 2.0 # m/s

  def __init__(self, CP, vEgoRaw=100.):
    self.STEER_DELTA_UP = 3
    self.STEER_DELTA_DOWN = 7
    self.STEER_DRIVER_ALLOWANCE = 50
    self.STEER_DRIVER_MULTIPLIER = 2
    self.STEER_DRIVER_FACTOR = 1
    self.STEER_THRESHOLD = 150
    self.STEER_STEP = 1  # 100 Hz

    if CP.carFingerprint in CANFD_CAR:
      upstream_taco = CP.safetyConfigs[-1].safetyParam & Panda.FLAG_HYUNDAI_UPSTREAM_TACO
      self.STEER_MAX = 270 if not upstream_taco else 384 if vEgoRaw < 11. else 330
      self.STEER_DRIVER_ALLOWANCE = 250 if not upstream_taco else 350
      self.STEER_DRIVER_MULTIPLIER = 2
      self.STEER_THRESHOLD = 250 if not upstream_taco else 350
      self.STEER_DELTA_UP = 2 if not upstream_taco else 10 if vEgoRaw < 11. else 2
      self.STEER_DELTA_DOWN = 3 if not upstream_taco else 10 if vEgoRaw < 11. else 3

    # To determine the limit for your car, find the maximum value that the stock LKAS will request.
    # If the max stock LKAS request is <384, add your car to this list.
    elif CP.carFingerprint in (CAR.GENESIS_G80, CAR.GENESIS_G90, CAR.HYUNDAI_ELANTRA, CAR.HYUNDAI_ELANTRA_GT_I30, CAR.HYUNDAI_IONIQ,
                               CAR.HYUNDAI_IONIQ_EV_LTD, CAR.HYUNDAI_SANTA_FE_PHEV_2022, CAR.HYUNDAI_SONATA_LF, CAR.KIA_FORTE, CAR.KIA_NIRO_PHEV,
                               CAR.KIA_OPTIMA_H, CAR.KIA_OPTIMA_H_G4_FL, CAR.KIA_SORENTO):
      self.STEER_MAX = 255

    # these cars have significantly more torque than most HKG; limit to 70% of max
    elif CP.flags & HyundaiFlags.ALT_LIMITS:
      self.STEER_MAX = 270
      self.STEER_DELTA_UP = 2
      self.STEER_DELTA_DOWN = 3

    # Default for most HKG
    else:
      self.STEER_MAX = 384


class HyundaiFlags(IntFlag):
  # Dynamic Flags
  CANFD_HDA2 = 1
  CANFD_ALT_BUTTONS = 2
  CANFD_ALT_GEARS = 2 ** 2
  CANFD_CAMERA_SCC = 2 ** 3

  ALT_LIMITS = 2 ** 4
  ENABLE_BLINKERS = 2 ** 5
  CANFD_ALT_GEARS_2 = 2 ** 6
  SEND_LFA = 2 ** 7
  USE_FCA = 2 ** 8
  CANFD_HDA2_ALT_STEERING = 2 ** 9

  # these cars use a different gas signal
  HYBRID = 2 ** 10
  EV = 2 ** 11

  # Static flags

  # If 0x500 is present on bus 1 it probably has a Mando radar outputting radar points.
  # If no points are outputted by default it might be possible to turn it on using  selfdrive/debug/hyundai_enable_radar_points.py
  MANDO_RADAR = 2 ** 12
  CANFD = 2 ** 13

  # The radar does SCC on these cars when HDA I, rather than the camera
  RADAR_SCC = 2 ** 14
  CAMERA_SCC = 2 ** 15
  CHECKSUM_CRC8 = 2 ** 16
  CHECKSUM_6B = 2 ** 17

  # these cars require a special panda safety mode due to missing counters and checksums in the messages
  LEGACY = 2 ** 18

  # these cars have not been verified to work with longitudinal yet - radar disable, sending correct messages, etc.
  UNSUPPORTED_LONGITUDINAL = 2 ** 19

  CANFD_NO_RADAR_DISABLE = 2 ** 20

  CLUSTER_GEARS = 2 ** 21
  TCU_GEARS = 2 ** 22

  MIN_STEER_32_MPH = 2 ** 23


class HyundaiFlagsSP(IntFlag):
  SP_ENHANCED_SCC = 1
  SP_CAN_LFA_BTN = 2
<<<<<<< HEAD
  SP_NAV_MSG = 4
  SP_CAMERA_SCC_LEAD = 8
  SP_LKAS12 = 16
  SP_RADAR_TRACKS = 32
  SP_UPSTREAM_TACO = 64


class CAR(StrEnum):
  # Hyundai
  AZERA_6TH_GEN = "HYUNDAI AZERA 6TH GEN"
  AZERA_HEV_6TH_GEN = "HYUNDAI AZERA HYBRID 6TH GEN"
  BAYON_1ST_GEN_NON_SCC = "HYUNDAI BAYON 1ST GEN NON-SCC"
  ELANTRA = "HYUNDAI ELANTRA 2017"
  ELANTRA_GT_I30 = "HYUNDAI I30 N LINE 2019 & GT 2018 DCT"
  ELANTRA_2021 = "HYUNDAI ELANTRA 2021"
  ELANTRA_2022_NON_SCC = "HYUNDAI ELANTRA SE 2022 NON-SCC"
  ELANTRA_HEV_2021 = "HYUNDAI ELANTRA HYBRID 2021"
  HYUNDAI_GENESIS = "HYUNDAI GENESIS 2015-2016"
  IONIQ = "HYUNDAI IONIQ HYBRID 2017-2019"
  IONIQ_HEV_2022 = "HYUNDAI IONIQ HYBRID 2020-2022"
  IONIQ_EV_LTD = "HYUNDAI IONIQ ELECTRIC LIMITED 2019"
  IONIQ_EV_2020 = "HYUNDAI IONIQ ELECTRIC 2020"
  IONIQ_PHEV_2019 = "HYUNDAI IONIQ PLUG-IN HYBRID 2019"
  IONIQ_PHEV = "HYUNDAI IONIQ PHEV 2020"
  KONA = "HYUNDAI KONA 2020"
  KONA_NON_SCC = "HYUNDAI KONA 2019 NON-SCC"
  KONA_EV = "HYUNDAI KONA ELECTRIC 2019"
  KONA_EV_2022 = "HYUNDAI KONA ELECTRIC 2022"
  KONA_EV_2ND_GEN = "HYUNDAI KONA ELECTRIC 2ND GEN"
  KONA_HEV = "HYUNDAI KONA HYBRID 2020"
  SANTA_FE = "HYUNDAI SANTA FE 2019"
  SANTA_FE_2022 = "HYUNDAI SANTA FE 2022"
  SANTA_FE_HEV_2022 = "HYUNDAI SANTA FE HYBRID 2022"
  SANTA_FE_PHEV_2022 = "HYUNDAI SANTA FE PlUG-IN HYBRID 2022"
  SONATA = "HYUNDAI SONATA 2020"
  SONATA_LF = "HYUNDAI SONATA 2019"
  STARIA_4TH_GEN = "HYUNDAI STARIA 4TH GEN"
  TUCSON = "HYUNDAI TUCSON 2019"
  PALISADE = "HYUNDAI PALISADE 2020"
  VELOSTER = "HYUNDAI VELOSTER 2019"
  SONATA_HYBRID = "HYUNDAI SONATA HYBRID 2021"
  IONIQ_5 = "HYUNDAI IONIQ 5 2022"
  IONIQ_6 = "HYUNDAI IONIQ 6 2023"
  TUCSON_4TH_GEN = "HYUNDAI TUCSON 4TH GEN"
  SANTA_CRUZ_1ST_GEN = "HYUNDAI SANTA CRUZ 1ST GEN"
  CUSTIN_1ST_GEN = "HYUNDAI CUSTIN 1ST GEN"
=======
  SP_NAV_MSG = 2 ** 2
>>>>>>> d0761ddc

  SP_NON_SCC = 2 ** 3
  SP_NON_SCC_FCA = 2 ** 4
  SP_NON_SCC_RADAR_FCA = 2 ** 5

  SP_CAMERA_SCC_LEAD = 2 ** 6
  SP_LKAS12 = 2 ** 7
  SP_RADAR_TRACKS = 2 ** 8


class Footnote(Enum):
  CANFD = CarFootnote(
    "Requires a <a href=\"https://comma.ai/shop/can-fd-panda-kit\" target=\"_blank\">CAN FD panda kit</a> if not using " +
    "comma 3X for this <a href=\"https://en.wikipedia.org/wiki/CAN_FD\" target=\"_blank\">CAN FD car</a>.",
    Column.MODEL, shop_footnote=False)


@dataclass
class HyundaiCarDocs(CarDocs):
  package: str = "Smart Cruise Control (SCC)"

  def init_make(self, CP: car.CarParams):
    if CP.flags & HyundaiFlags.CANFD:
      self.footnotes.insert(0, Footnote.CANFD)


@dataclass
class HyundaiPlatformConfig(PlatformConfig):
  dbc_dict: DbcDict = field(default_factory=lambda: dbc_dict("hyundai_kia_generic", None))

  def init(self):
    if self.flags & HyundaiFlags.MANDO_RADAR:
      self.dbc_dict = dbc_dict('hyundai_kia_generic', 'hyundai_kia_mando_front_radar_generated')

    if self.flags & HyundaiFlags.MIN_STEER_32_MPH:
      self.specs = self.specs.override(minSteerSpeed=32 * CV.MPH_TO_MS)


@dataclass
class HyundaiCanFDPlatformConfig(PlatformConfig):
  dbc_dict: DbcDict = field(default_factory=lambda: dbc_dict("hyundai_canfd", None))

  def init(self):
    self.flags |= HyundaiFlags.CANFD


class CAR(Platforms):
  # Hyundai
  HYUNDAI_AZERA_6TH_GEN = HyundaiPlatformConfig(
    [HyundaiCarDocs("Hyundai Azera 2022", "All", car_parts=CarParts.common([CarHarness.hyundai_k]))],
    CarSpecs(mass=1600, wheelbase=2.885, steerRatio=14.5),
  )
  HYUNDAI_AZERA_HEV_6TH_GEN = HyundaiPlatformConfig(
    [
      HyundaiCarDocs("Hyundai Azera Hybrid 2019", "All", car_parts=CarParts.common([CarHarness.hyundai_c])),
      HyundaiCarDocs("Hyundai Azera Hybrid 2020", "All", car_parts=CarParts.common([CarHarness.hyundai_k])),
    ],
    CarSpecs(mass=1675, wheelbase=2.885, steerRatio=14.5),
    flags=HyundaiFlags.HYBRID,
  )
  HYUNDAI_ELANTRA = HyundaiPlatformConfig(
    [
      # TODO: 2017-18 could be Hyundai G
      HyundaiCarDocs("Hyundai Elantra 2017-18", min_enable_speed=19 * CV.MPH_TO_MS, car_parts=CarParts.common([CarHarness.hyundai_b])),
      HyundaiCarDocs("Hyundai Elantra 2019", min_enable_speed=19 * CV.MPH_TO_MS, car_parts=CarParts.common([CarHarness.hyundai_g])),
    ],
    # steerRatio: 14 is Stock | Settled Params Learner values are steerRatio: 15.401566348670535, stiffnessFactor settled on 1.0081302973865127
    CarSpecs(mass=1275, wheelbase=2.7, steerRatio=15.4, tireStiffnessFactor=0.385),
    flags=HyundaiFlags.LEGACY | HyundaiFlags.CLUSTER_GEARS | HyundaiFlags.MIN_STEER_32_MPH,
  )
  HYUNDAI_ELANTRA_GT_I30 = HyundaiPlatformConfig(
    [
      HyundaiCarDocs("Hyundai Elantra GT 2017-19", car_parts=CarParts.common([CarHarness.hyundai_e])),
      HyundaiCarDocs("Hyundai i30 2017-19", car_parts=CarParts.common([CarHarness.hyundai_e])),
    ],
    HYUNDAI_ELANTRA.specs,
    flags=HyundaiFlags.LEGACY | HyundaiFlags.CLUSTER_GEARS | HyundaiFlags.MIN_STEER_32_MPH,
  )
  HYUNDAI_ELANTRA_2021 = HyundaiPlatformConfig(
    [HyundaiCarDocs("Hyundai Elantra 2021-23", video_link="https://youtu.be/_EdYQtV52-c", car_parts=CarParts.common([CarHarness.hyundai_k]))],
    CarSpecs(mass=2800 * CV.LB_TO_KG, wheelbase=2.72, steerRatio=12.9, tireStiffnessFactor=0.65),
    flags=HyundaiFlags.CHECKSUM_CRC8,
  )
  HYUNDAI_ELANTRA_HEV_2021 = HyundaiPlatformConfig(
    [HyundaiCarDocs("Hyundai Elantra Hybrid 2021-23", video_link="https://youtu.be/_EdYQtV52-c",
                    car_parts=CarParts.common([CarHarness.hyundai_k]))],
    CarSpecs(mass=3017 * CV.LB_TO_KG, wheelbase=2.72, steerRatio=12.9, tireStiffnessFactor=0.65),
    flags=HyundaiFlags.CHECKSUM_CRC8 | HyundaiFlags.HYBRID,
  )
  HYUNDAI_GENESIS = HyundaiPlatformConfig(
    [
      # TODO: check 2015 packages
      HyundaiCarDocs("Hyundai Genesis 2015-16", min_enable_speed=19 * CV.MPH_TO_MS, car_parts=CarParts.common([CarHarness.hyundai_j])),
      HyundaiCarDocs("Genesis G80 2017", "All", min_enable_speed=19 * CV.MPH_TO_MS, car_parts=CarParts.common([CarHarness.hyundai_j])),
    ],
    CarSpecs(mass=2060, wheelbase=3.01, steerRatio=16.5, minSteerSpeed=60 * CV.KPH_TO_MS),
    flags=HyundaiFlags.CHECKSUM_6B | HyundaiFlags.LEGACY,
  )
  HYUNDAI_IONIQ = HyundaiPlatformConfig(
    [HyundaiCarDocs("Hyundai Ioniq Hybrid 2017-19", car_parts=CarParts.common([CarHarness.hyundai_c]))],
    CarSpecs(mass=1490, wheelbase=2.7, steerRatio=13.73, tireStiffnessFactor=0.385),
    flags=HyundaiFlags.HYBRID | HyundaiFlags.MIN_STEER_32_MPH,
  )
  HYUNDAI_IONIQ_HEV_2022 = HyundaiPlatformConfig(
    [HyundaiCarDocs("Hyundai Ioniq Hybrid 2020-22", car_parts=CarParts.common([CarHarness.hyundai_h]))],  # TODO: confirm 2020-21 harness,
    CarSpecs(mass=1490, wheelbase=2.7, steerRatio=13.73, tireStiffnessFactor=0.385),
    flags=HyundaiFlags.HYBRID | HyundaiFlags.LEGACY,
  )
  HYUNDAI_IONIQ_EV_LTD = HyundaiPlatformConfig(
    [HyundaiCarDocs("Hyundai Ioniq Electric 2019", car_parts=CarParts.common([CarHarness.hyundai_c]))],
    CarSpecs(mass=1490, wheelbase=2.7, steerRatio=13.73, tireStiffnessFactor=0.385),
    flags=HyundaiFlags.MANDO_RADAR | HyundaiFlags.EV | HyundaiFlags.LEGACY | HyundaiFlags.MIN_STEER_32_MPH,
  )
  HYUNDAI_IONIQ_EV_2020 = HyundaiPlatformConfig(
    [HyundaiCarDocs("Hyundai Ioniq Electric 2020", "All", car_parts=CarParts.common([CarHarness.hyundai_h]))],
    CarSpecs(mass=1490, wheelbase=2.7, steerRatio=13.73, tireStiffnessFactor=0.385),
    flags=HyundaiFlags.EV,
  )
  HYUNDAI_IONIQ_PHEV_2019 = HyundaiPlatformConfig(
    [HyundaiCarDocs("Hyundai Ioniq Plug-in Hybrid 2019", car_parts=CarParts.common([CarHarness.hyundai_c]))],
    CarSpecs(mass=1490, wheelbase=2.7, steerRatio=13.73, tireStiffnessFactor=0.385),
    flags=HyundaiFlags.HYBRID | HyundaiFlags.MIN_STEER_32_MPH,
  )
  HYUNDAI_IONIQ_PHEV = HyundaiPlatformConfig(
    [HyundaiCarDocs("Hyundai Ioniq Plug-in Hybrid 2020-22", "All", car_parts=CarParts.common([CarHarness.hyundai_h]))],
    CarSpecs(mass=1490, wheelbase=2.7, steerRatio=13.73, tireStiffnessFactor=0.385),
    flags=HyundaiFlags.HYBRID,
  )
  HYUNDAI_KONA = HyundaiPlatformConfig(
    [HyundaiCarDocs("Hyundai Kona 2020", car_parts=CarParts.common([CarHarness.hyundai_b]))],
    CarSpecs(mass=1275, wheelbase=2.6, steerRatio=13.42, tireStiffnessFactor=0.385),
    flags=HyundaiFlags.CLUSTER_GEARS,
  )
  HYUNDAI_KONA_EV = HyundaiPlatformConfig(
    [HyundaiCarDocs("Hyundai Kona Electric 2018-21", car_parts=CarParts.common([CarHarness.hyundai_g]))],
    CarSpecs(mass=1685, wheelbase=2.6, steerRatio=13.42, tireStiffnessFactor=0.385),
    flags=HyundaiFlags.EV,
  )
  HYUNDAI_KONA_EV_2022 = HyundaiPlatformConfig(
    [HyundaiCarDocs("Hyundai Kona Electric 2022-23", car_parts=CarParts.common([CarHarness.hyundai_o]))],
    CarSpecs(mass=1743, wheelbase=2.6, steerRatio=13.42, tireStiffnessFactor=0.385),
    flags=HyundaiFlags.CAMERA_SCC | HyundaiFlags.EV,
  )
  HYUNDAI_KONA_EV_2ND_GEN = HyundaiCanFDPlatformConfig(
    [HyundaiCarDocs("Hyundai Kona Electric (with HDA II, Korea only) 2023", video_link="https://www.youtube.com/watch?v=U2fOCmcQ8hw",
                    car_parts=CarParts.common([CarHarness.hyundai_r]))],
    CarSpecs(mass=1740, wheelbase=2.66, steerRatio=13.6, tireStiffnessFactor=0.385),
    flags=HyundaiFlags.EV | HyundaiFlags.CANFD_NO_RADAR_DISABLE,
  )
  HYUNDAI_KONA_HEV = HyundaiPlatformConfig(
    [HyundaiCarDocs("Hyundai Kona Hybrid 2020", car_parts=CarParts.common([CarHarness.hyundai_i]))],  # TODO: check packages,
    CarSpecs(mass=1425, wheelbase=2.6, steerRatio=13.42, tireStiffnessFactor=0.385),
    flags=HyundaiFlags.HYBRID,
  )
  HYUNDAI_SANTA_FE = HyundaiPlatformConfig(
    [HyundaiCarDocs("Hyundai Santa Fe 2019-20", "All", video_link="https://youtu.be/bjDR0YjM__s",
                    car_parts=CarParts.common([CarHarness.hyundai_d]))],
    CarSpecs(mass=3982 * CV.LB_TO_KG, wheelbase=2.766, steerRatio=16.55, tireStiffnessFactor=0.82),
    flags=HyundaiFlags.MANDO_RADAR | HyundaiFlags.CHECKSUM_CRC8,
  )
  HYUNDAI_SANTA_FE_2022 = HyundaiPlatformConfig(
    [HyundaiCarDocs("Hyundai Santa Fe 2021-23", "All", video_link="https://youtu.be/VnHzSTygTS4",
                    car_parts=CarParts.common([CarHarness.hyundai_l]))],
    HYUNDAI_SANTA_FE.specs,
    flags=HyundaiFlags.MANDO_RADAR | HyundaiFlags.CHECKSUM_CRC8,
  )
  HYUNDAI_SANTA_FE_HEV_2022 = HyundaiPlatformConfig(
    [HyundaiCarDocs("Hyundai Santa Fe Hybrid 2022-23", "All", car_parts=CarParts.common([CarHarness.hyundai_l]))],
    HYUNDAI_SANTA_FE.specs,
    flags=HyundaiFlags.MANDO_RADAR | HyundaiFlags.CHECKSUM_CRC8 | HyundaiFlags.HYBRID,
  )
  HYUNDAI_SANTA_FE_PHEV_2022 = HyundaiPlatformConfig(
    [HyundaiCarDocs("Hyundai Santa Fe Plug-in Hybrid 2022-23", "All", car_parts=CarParts.common([CarHarness.hyundai_l]))],
    HYUNDAI_SANTA_FE.specs,
    flags=HyundaiFlags.MANDO_RADAR | HyundaiFlags.CHECKSUM_CRC8 | HyundaiFlags.HYBRID,
  )
  HYUNDAI_SONATA = HyundaiPlatformConfig(
    [HyundaiCarDocs("Hyundai Sonata 2020-23", "All", video_link="https://www.youtube.com/watch?v=ix63r9kE3Fw",
                   car_parts=CarParts.common([CarHarness.hyundai_a]))],
    CarSpecs(mass=1513, wheelbase=2.84, steerRatio=13.27 * 1.15, tireStiffnessFactor=0.65),  # 15% higher at the center seems reasonable
    flags=HyundaiFlags.MANDO_RADAR | HyundaiFlags.CHECKSUM_CRC8,
  )
  HYUNDAI_SONATA_LF = HyundaiPlatformConfig(
    [HyundaiCarDocs("Hyundai Sonata 2018-19", car_parts=CarParts.common([CarHarness.hyundai_e]))],
    CarSpecs(mass=1536, wheelbase=2.804, steerRatio=13.27 * 1.15),  # 15% higher at the center seems reasonable

    flags=HyundaiFlags.UNSUPPORTED_LONGITUDINAL | HyundaiFlags.TCU_GEARS,
  )
  HYUNDAI_STARIA_4TH_GEN = HyundaiCanFDPlatformConfig(
    [HyundaiCarDocs("Hyundai Staria 2023", "All", car_parts=CarParts.common([CarHarness.hyundai_k]))],
    CarSpecs(mass=2205, wheelbase=3.273, steerRatio=11.94),  # https://www.hyundai.com/content/dam/hyundai/au/en/models/staria-load/premium-pip-update-2023/spec-sheet/STARIA_Load_Spec-Table_March_2023_v3.1.pdf
  )
  HYUNDAI_TUCSON = HyundaiPlatformConfig(
    [
      HyundaiCarDocs("Hyundai Tucson 2021", min_enable_speed=19 * CV.MPH_TO_MS, car_parts=CarParts.common([CarHarness.hyundai_l])),
      HyundaiCarDocs("Hyundai Tucson Diesel 2019", car_parts=CarParts.common([CarHarness.hyundai_l])),
    ],
    CarSpecs(mass=3520 * CV.LB_TO_KG, wheelbase=2.67, steerRatio=16.1, tireStiffnessFactor=0.385),
    flags=HyundaiFlags.TCU_GEARS,
  )
  HYUNDAI_PALISADE = HyundaiPlatformConfig(
    [
      HyundaiCarDocs("Hyundai Palisade 2020-22", "All", video_link="https://youtu.be/TAnDqjF4fDY?t=456", car_parts=CarParts.common([CarHarness.hyundai_h])),
      HyundaiCarDocs("Kia Telluride 2020-22", "All", car_parts=CarParts.common([CarHarness.hyundai_h])),
    ],
    CarSpecs(mass=1999, wheelbase=2.9, steerRatio=15.6 * 1.15, tireStiffnessFactor=0.63),
    flags=HyundaiFlags.MANDO_RADAR | HyundaiFlags.CHECKSUM_CRC8,
  )
  HYUNDAI_VELOSTER = HyundaiPlatformConfig(
    [HyundaiCarDocs("Hyundai Veloster 2019-20", min_enable_speed=5. * CV.MPH_TO_MS, car_parts=CarParts.common([CarHarness.hyundai_e]))],
    CarSpecs(mass=2917 * CV.LB_TO_KG, wheelbase=2.8, steerRatio=13.75 * 1.15, tireStiffnessFactor=0.5),
    flags=HyundaiFlags.LEGACY | HyundaiFlags.TCU_GEARS,
  )
  HYUNDAI_SONATA_HYBRID = HyundaiPlatformConfig(
    [HyundaiCarDocs("Hyundai Sonata Hybrid 2020-23", "All", car_parts=CarParts.common([CarHarness.hyundai_a]))],
    HYUNDAI_SONATA.specs,
    flags=HyundaiFlags.MANDO_RADAR | HyundaiFlags.CHECKSUM_CRC8 | HyundaiFlags.HYBRID,
  )
  HYUNDAI_IONIQ_5 = HyundaiCanFDPlatformConfig(
    [
      HyundaiCarDocs("Hyundai Ioniq 5 (Southeast Asia only) 2022-23", "All", car_parts=CarParts.common([CarHarness.hyundai_q])),
      HyundaiCarDocs("Hyundai Ioniq 5 (without HDA II) 2022-23", "Highway Driving Assist", car_parts=CarParts.common([CarHarness.hyundai_k])),
      HyundaiCarDocs("Hyundai Ioniq 5 (with HDA II) 2022-23", "Highway Driving Assist II", car_parts=CarParts.common([CarHarness.hyundai_q])),
    ],
    CarSpecs(mass=1948, wheelbase=2.97, steerRatio=14.26, tireStiffnessFactor=0.65),
    flags=HyundaiFlags.EV,
  )
  HYUNDAI_IONIQ_6 = HyundaiCanFDPlatformConfig(
    [HyundaiCarDocs("Hyundai Ioniq 6 (with HDA II) 2023", "Highway Driving Assist II", car_parts=CarParts.common([CarHarness.hyundai_p]))],
    HYUNDAI_IONIQ_5.specs,
    flags=HyundaiFlags.EV | HyundaiFlags.CANFD_NO_RADAR_DISABLE,
  )
  HYUNDAI_TUCSON_4TH_GEN = HyundaiCanFDPlatformConfig(
    [
      HyundaiCarDocs("Hyundai Tucson 2022", car_parts=CarParts.common([CarHarness.hyundai_n])),
      HyundaiCarDocs("Hyundai Tucson 2023-24", "All", car_parts=CarParts.common([CarHarness.hyundai_n])),
      HyundaiCarDocs("Hyundai Tucson Hybrid 2022-24", "All", car_parts=CarParts.common([CarHarness.hyundai_n])),
    ],
    CarSpecs(mass=1630, wheelbase=2.756, steerRatio=13.7, tireStiffnessFactor=0.385),
  )
  HYUNDAI_SANTA_CRUZ_1ST_GEN = HyundaiCanFDPlatformConfig(
    [HyundaiCarDocs("Hyundai Santa Cruz 2022-24", car_parts=CarParts.common([CarHarness.hyundai_n]))],
    # weight from Limited trim - the only supported trim, steering ratio according to Hyundai News https://www.hyundainews.com/assets/documents/original/48035-2022SantaCruzProductGuideSpecsv2081521.pdf
    CarSpecs(mass=1870, wheelbase=3, steerRatio=14.2),
  )
  HYUNDAI_CUSTIN_1ST_GEN = HyundaiPlatformConfig(
    [HyundaiCarDocs("Hyundai Custin 2023", "All", car_parts=CarParts.common([CarHarness.hyundai_k]))],
    CarSpecs(mass=1690, wheelbase=3.055, steerRatio=17),  # mass: from https://www.hyundai-motor.com.tw/clicktobuy/custin#spec_0, steerRatio: from learner
    flags=HyundaiFlags.CHECKSUM_CRC8,
  )

  # Kia
  KIA_FORTE = HyundaiPlatformConfig(
    [
      HyundaiCarDocs("Kia Forte 2019-21", car_parts=CarParts.common([CarHarness.hyundai_g])),
      HyundaiCarDocs("Kia Forte 2023", car_parts=CarParts.common([CarHarness.hyundai_e])),
    ],
    CarSpecs(mass=2878 * CV.LB_TO_KG, wheelbase=2.8, steerRatio=13.75, tireStiffnessFactor=0.5)
  )
  KIA_K5_2021 = HyundaiPlatformConfig(
    [HyundaiCarDocs("Kia K5 2021-24", car_parts=CarParts.common([CarHarness.hyundai_a]))],
    CarSpecs(mass=3381 * CV.LB_TO_KG, wheelbase=2.85, steerRatio=13.27, tireStiffnessFactor=0.5),  # 2021 Kia K5 Steering Ratio (all trims)
    flags=HyundaiFlags.CHECKSUM_CRC8,
  )
  KIA_K5_HEV_2020 = HyundaiPlatformConfig(
    [HyundaiCarDocs("Kia K5 Hybrid 2020-22", car_parts=CarParts.common([CarHarness.hyundai_a]))],
    KIA_K5_2021.specs,
    flags=HyundaiFlags.MANDO_RADAR | HyundaiFlags.CHECKSUM_CRC8 | HyundaiFlags.HYBRID,
  )
  KIA_K8_HEV_1ST_GEN = HyundaiCanFDPlatformConfig(
    [HyundaiCarDocs("Kia K8 Hybrid (with HDA II) 2023", "Highway Driving Assist II", car_parts=CarParts.common([CarHarness.hyundai_q]))],
    # mass: https://carprices.ae/brands/kia/2023/k8/1.6-turbo-hybrid, steerRatio: guesstimate from K5 platform
    CarSpecs(mass=1630, wheelbase=2.895, steerRatio=13.27)
  )
  KIA_NIRO_EV = HyundaiPlatformConfig(
    [
      HyundaiCarDocs("Kia Niro EV 2019", "All", video_link="https://www.youtube.com/watch?v=lT7zcG6ZpGo", car_parts=CarParts.common([CarHarness.hyundai_h])),
      HyundaiCarDocs("Kia Niro EV 2020", "All", video_link="https://www.youtube.com/watch?v=lT7zcG6ZpGo", car_parts=CarParts.common([CarHarness.hyundai_f])),
      HyundaiCarDocs("Kia Niro EV 2021", "All", video_link="https://www.youtube.com/watch?v=lT7zcG6ZpGo", car_parts=CarParts.common([CarHarness.hyundai_c])),
      HyundaiCarDocs("Kia Niro EV 2022", "All", video_link="https://www.youtube.com/watch?v=lT7zcG6ZpGo", car_parts=CarParts.common([CarHarness.hyundai_h])),
    ],
    CarSpecs(mass=3543 * CV.LB_TO_KG, wheelbase=2.7, steerRatio=13.6, tireStiffnessFactor=0.385),  # average of all the cars
    flags=HyundaiFlags.MANDO_RADAR | HyundaiFlags.EV,
  )
  KIA_NIRO_EV_2ND_GEN = HyundaiCanFDPlatformConfig(
    [HyundaiCarDocs("Kia Niro EV 2023", "All", car_parts=CarParts.common([CarHarness.hyundai_a]))],
    KIA_NIRO_EV.specs,
    flags=HyundaiFlags.EV,
  )
  KIA_NIRO_PHEV = HyundaiPlatformConfig(
    [
      HyundaiCarDocs("Kia Niro Hybrid 2018", "All", min_enable_speed=10. * CV.MPH_TO_MS, car_parts=CarParts.common([CarHarness.hyundai_c])),
      HyundaiCarDocs("Kia Niro Plug-in Hybrid 2018-19", "All", min_enable_speed=10. * CV.MPH_TO_MS, car_parts=CarParts.common([CarHarness.hyundai_c])),
      HyundaiCarDocs("Kia Niro Plug-in Hybrid 2020", car_parts=CarParts.common([CarHarness.hyundai_d])),
    ],
    KIA_NIRO_EV.specs,
    flags=HyundaiFlags.MANDO_RADAR | HyundaiFlags.HYBRID | HyundaiFlags.UNSUPPORTED_LONGITUDINAL | HyundaiFlags.MIN_STEER_32_MPH,
  )
  KIA_NIRO_PHEV_2022 = HyundaiPlatformConfig(
    [
      HyundaiCarDocs("Kia Niro Plug-in Hybrid 2021", car_parts=CarParts.common([CarHarness.hyundai_d])),
      HyundaiCarDocs("Kia Niro Plug-in Hybrid 2022", car_parts=CarParts.common([CarHarness.hyundai_f])),
    ],
    KIA_NIRO_EV.specs,
    flags=HyundaiFlags.HYBRID | HyundaiFlags.MANDO_RADAR,
  )
  KIA_NIRO_HEV_2021 = HyundaiPlatformConfig(
    [
      HyundaiCarDocs("Kia Niro Hybrid 2021", car_parts=CarParts.common([CarHarness.hyundai_d])),
      HyundaiCarDocs("Kia Niro Hybrid 2022", car_parts=CarParts.common([CarHarness.hyundai_f])),
    ],
    KIA_NIRO_EV.specs,
    flags=HyundaiFlags.HYBRID,
  )
  KIA_NIRO_HEV_2ND_GEN = HyundaiCanFDPlatformConfig(
    [HyundaiCarDocs("Kia Niro Hybrid 2023", car_parts=CarParts.common([CarHarness.hyundai_a]))],
    KIA_NIRO_EV.specs,
  )
  KIA_OPTIMA_G4 = HyundaiPlatformConfig(
    [HyundaiCarDocs("Kia Optima 2017", "Advanced Smart Cruise Control",
                    car_parts=CarParts.common([CarHarness.hyundai_b]))],  # TODO: may support 2016, 2018
    CarSpecs(mass=3558 * CV.LB_TO_KG, wheelbase=2.8, steerRatio=13.75, tireStiffnessFactor=0.5),
    flags=HyundaiFlags.LEGACY | HyundaiFlags.TCU_GEARS | HyundaiFlags.MIN_STEER_32_MPH,
  )
  KIA_OPTIMA_G4_FL = HyundaiPlatformConfig(
    [HyundaiCarDocs("Kia Optima 2019-20", car_parts=CarParts.common([CarHarness.hyundai_g]))],
    CarSpecs(mass=3558 * CV.LB_TO_KG, wheelbase=2.8, steerRatio=13.75, tireStiffnessFactor=0.5),
    flags=HyundaiFlags.UNSUPPORTED_LONGITUDINAL | HyundaiFlags.TCU_GEARS,
  )
  # TODO: may support adjacent years. may have a non-zero minimum steering speed
  KIA_OPTIMA_H = HyundaiPlatformConfig(
    [HyundaiCarDocs("Kia Optima Hybrid 2017", "Advanced Smart Cruise Control", car_parts=CarParts.common([CarHarness.hyundai_c]))],
    CarSpecs(mass=3558 * CV.LB_TO_KG, wheelbase=2.8, steerRatio=13.75, tireStiffnessFactor=0.5),
    flags=HyundaiFlags.HYBRID | HyundaiFlags.LEGACY,
  )
  KIA_OPTIMA_H_G4_FL = HyundaiPlatformConfig(
    [HyundaiCarDocs("Kia Optima Hybrid 2019", car_parts=CarParts.common([CarHarness.hyundai_h]))],
    CarSpecs(mass=3558 * CV.LB_TO_KG, wheelbase=2.8, steerRatio=13.75, tireStiffnessFactor=0.5),
    flags=HyundaiFlags.HYBRID | HyundaiFlags.UNSUPPORTED_LONGITUDINAL,
  )
  KIA_SELTOS = HyundaiPlatformConfig(
    [HyundaiCarDocs("Kia Seltos 2021", car_parts=CarParts.common([CarHarness.hyundai_a]))],
    CarSpecs(mass=1337, wheelbase=2.63, steerRatio=14.56),
    flags=HyundaiFlags.CHECKSUM_CRC8,
  )
  KIA_SPORTAGE_5TH_GEN = HyundaiCanFDPlatformConfig(
    [
      HyundaiCarDocs("Kia Sportage 2023-24", car_parts=CarParts.common([CarHarness.hyundai_n])),
      HyundaiCarDocs("Kia Sportage Hybrid 2023", car_parts=CarParts.common([CarHarness.hyundai_n])),
    ],
    # weight from SX and above trims, average of FWD and AWD version, steering ratio according to Kia News https://www.kiamedia.com/us/en/models/sportage/2023/specifications
    CarSpecs(mass=1725, wheelbase=2.756, steerRatio=13.6),
  )
  KIA_SORENTO = HyundaiPlatformConfig(
    [
      HyundaiCarDocs("Kia Sorento 2018", "Advanced Smart Cruise Control & LKAS", video_link="https://www.youtube.com/watch?v=Fkh3s6WHJz8",
                     car_parts=CarParts.common([CarHarness.hyundai_e])),
      HyundaiCarDocs("Kia Sorento 2019", video_link="https://www.youtube.com/watch?v=Fkh3s6WHJz8", car_parts=CarParts.common([CarHarness.hyundai_e])),
    ],
    CarSpecs(mass=1985, wheelbase=2.78, steerRatio=14.4 * 1.1),  # 10% higher at the center seems reasonable
    flags=HyundaiFlags.CHECKSUM_6B | HyundaiFlags.UNSUPPORTED_LONGITUDINAL,
  )
  KIA_SORENTO_4TH_GEN = HyundaiCanFDPlatformConfig(
    [HyundaiCarDocs("Kia Sorento 2021-23", car_parts=CarParts.common([CarHarness.hyundai_k]))],
    CarSpecs(mass=3957 * CV.LB_TO_KG, wheelbase=2.81, steerRatio=13.5),  # average of the platforms
    flags=HyundaiFlags.RADAR_SCC,
  )
  KIA_SORENTO_HEV_4TH_GEN = HyundaiCanFDPlatformConfig(
    [
      HyundaiCarDocs("Kia Sorento Hybrid 2021-23", "All", car_parts=CarParts.common([CarHarness.hyundai_a])),
      HyundaiCarDocs("Kia Sorento Plug-in Hybrid 2022-23", "All", car_parts=CarParts.common([CarHarness.hyundai_a])),
    ],
    CarSpecs(mass=4395 * CV.LB_TO_KG, wheelbase=2.81, steerRatio=13.5),  # average of the platforms
    flags=HyundaiFlags.RADAR_SCC,
  )
  KIA_STINGER = HyundaiPlatformConfig(
    [HyundaiCarDocs("Kia Stinger 2018-20", video_link="https://www.youtube.com/watch?v=MJ94qoofYw0",
                    car_parts=CarParts.common([CarHarness.hyundai_c]))],
    CarSpecs(mass=1825, wheelbase=2.78, steerRatio=14.4 * 1.15)  # 15% higher at the center seems reasonable
  )
  KIA_STINGER_2022 = HyundaiPlatformConfig(
    [HyundaiCarDocs("Kia Stinger 2022-23", "All", car_parts=CarParts.common([CarHarness.hyundai_k]))],
    KIA_STINGER.specs,
  )
  KIA_CEED = HyundaiPlatformConfig(
    [HyundaiCarDocs("Kia Ceed 2019", car_parts=CarParts.common([CarHarness.hyundai_e]))],
    CarSpecs(mass=1450, wheelbase=2.65, steerRatio=13.75, tireStiffnessFactor=0.5),
    flags=HyundaiFlags.LEGACY,
  )
  KIA_EV6 = HyundaiCanFDPlatformConfig(
    [
      HyundaiCarDocs("Kia EV6 (Southeast Asia only) 2022-23", "All", car_parts=CarParts.common([CarHarness.hyundai_p])),
      HyundaiCarDocs("Kia EV6 (without HDA II) 2022-23", "Highway Driving Assist", car_parts=CarParts.common([CarHarness.hyundai_l])),
      HyundaiCarDocs("Kia EV6 (with HDA II) 2022-23", "Highway Driving Assist II", car_parts=CarParts.common([CarHarness.hyundai_p]))
    ],
    CarSpecs(mass=2055, wheelbase=2.9, steerRatio=16, tireStiffnessFactor=0.65),
    flags=HyundaiFlags.EV,
  )
  KIA_CARNIVAL_4TH_GEN = HyundaiCanFDPlatformConfig(
    [
      HyundaiCarDocs("Kia Carnival 2022-24", car_parts=CarParts.common([CarHarness.hyundai_a])),
      HyundaiCarDocs("Kia Carnival (China only) 2023", car_parts=CarParts.common([CarHarness.hyundai_k]))
    ],
    CarSpecs(mass=2087, wheelbase=3.09, steerRatio=14.23),
    flags=HyundaiFlags.RADAR_SCC,
  )

  # Genesis
  GENESIS_GV60_EV_1ST_GEN = HyundaiCanFDPlatformConfig(
    [
      HyundaiCarDocs("Genesis GV60 (Advanced Trim) 2023", "All", car_parts=CarParts.common([CarHarness.hyundai_a])),
      HyundaiCarDocs("Genesis GV60 (Performance Trim) 2023", "All", car_parts=CarParts.common([CarHarness.hyundai_k])),
    ],
    CarSpecs(mass=2205, wheelbase=2.9, steerRatio=12.6),  # steerRatio: https://www.motor1.com/reviews/586376/2023-genesis-gv60-first-drive/#:~:text=Relative%20to%20the%20related%20Ioniq,5%2FEV6%27s%2014.3%3A1.
    flags=HyundaiFlags.EV,
  )
  GENESIS_G70 = HyundaiPlatformConfig(
    [HyundaiCarDocs("Genesis G70 2018", "All", car_parts=CarParts.common([CarHarness.hyundai_f]))],
    CarSpecs(mass=1640, wheelbase=2.84, steerRatio=13.56),
    flags=HyundaiFlags.LEGACY,
  )
  GENESIS_G70_2020 = HyundaiPlatformConfig(
    [
      # TODO: 2021 MY harness is unknown
      HyundaiCarDocs("Genesis G70 2019-21", "All", car_parts=CarParts.common([CarHarness.hyundai_f])),
      # TODO: From 3.3T Sport Advanced 2022 & Prestige 2023 Trim, 2.0T is unknown
      HyundaiCarDocs("Genesis G70 2022-23", "All", car_parts=CarParts.common([CarHarness.hyundai_l])),
    ],
    CarSpecs(mass=3673 * CV.LB_TO_KG, wheelbase=2.83, steerRatio=12.9),
    flags=HyundaiFlags.MANDO_RADAR,
  )
  GENESIS_GV70_1ST_GEN = HyundaiCanFDPlatformConfig(
    [
      HyundaiCarDocs("Genesis GV70 (2.5T Trim) 2022-23", "All", car_parts=CarParts.common([CarHarness.hyundai_l])),
      HyundaiCarDocs("Genesis GV70 (3.5T Trim) 2022-23", "All", car_parts=CarParts.common([CarHarness.hyundai_m])),
    ],
    CarSpecs(mass=1950, wheelbase=2.87, steerRatio=14.6),
    flags=HyundaiFlags.RADAR_SCC,
  )
  GENESIS_G80 = HyundaiPlatformConfig(
    [HyundaiCarDocs("Genesis G80 2018-19", "All", car_parts=CarParts.common([CarHarness.hyundai_h]))],
    CarSpecs(mass=2060, wheelbase=3.01, steerRatio=16.5),
    flags=HyundaiFlags.LEGACY,
  )
  GENESIS_G90 = HyundaiPlatformConfig(
    [HyundaiCarDocs("Genesis G90 2017-20", "All", car_parts=CarParts.common([CarHarness.hyundai_c]))],
    CarSpecs(mass=2200, wheelbase=3.15, steerRatio=12.069),
  )
  GENESIS_GV80 = HyundaiCanFDPlatformConfig(
    [HyundaiCarDocs("Genesis GV80 2023", "All", car_parts=CarParts.common([CarHarness.hyundai_m]))],
    CarSpecs(mass=2258, wheelbase=2.95, steerRatio=14.14),
    flags=HyundaiFlags.RADAR_SCC,
  )

  # Non-SCC Cars
  HYUNDAI_BAYON_1ST_GEN_NON_SCC = HyundaiPlatformConfig(
    [HyundaiCarDocs("Hyundai Bayon Non-SCC 2021", "No Smart Cruise Control (SCC)", car_parts=CarParts.common([CarHarness.hyundai_n]))],
    CarSpecs(mass=1150, wheelbase=2.58, steerRatio=13.27 * 1.15),
    flags=HyundaiFlags.CHECKSUM_CRC8,
    spFlags=HyundaiFlagsSP.SP_NON_SCC | HyundaiFlagsSP.SP_NON_SCC_FCA,
  )
  HYUNDAI_ELANTRA_2022_NON_SCC = HyundaiPlatformConfig(
    [HyundaiCarDocs("Hyundai Elantra Non-SCC 2022", "No Smart Cruise Control (SCC)", car_parts=CarParts.common([CarHarness.hyundai_k]))],
    HYUNDAI_ELANTRA_2021.specs,
    flags=HyundaiFlags.CHECKSUM_CRC8,
    spFlags=HyundaiFlagsSP.SP_NON_SCC | HyundaiFlagsSP.SP_NON_SCC_FCA,
  )
  HYUNDAI_KONA_NON_SCC = HyundaiPlatformConfig(
    [HyundaiCarDocs("Hyundai Kona Non-SCC 2019", "No Smart Cruise Control (SCC)", car_parts=CarParts.common([CarHarness.hyundai_b]))],
    HYUNDAI_KONA.specs,
    spFlags=HyundaiFlagsSP.SP_NON_SCC | HyundaiFlagsSP.SP_NON_SCC_FCA,
  )
  KIA_FORTE_2019_NON_SCC = HyundaiPlatformConfig(
    [HyundaiCarDocs("Kia Forte Non-SCC 2019", "No Smart Cruise Control (SCC)", car_parts=CarParts.common([CarHarness.hyundai_g]))],
    KIA_FORTE.specs,
    spFlags=HyundaiFlagsSP.SP_NON_SCC,
  )
  KIA_FORTE_2021_NON_SCC = HyundaiPlatformConfig(
    [HyundaiCarDocs("Kia Forte Non-SCC 2021", "No Smart Cruise Control (SCC)", car_parts=CarParts.common([CarHarness.hyundai_g]))],
    KIA_FORTE.specs,
    spFlags=HyundaiFlagsSP.SP_NON_SCC | HyundaiFlagsSP.SP_NON_SCC_FCA,
  )
  KIA_SELTOS_2023_NON_SCC = HyundaiPlatformConfig(
    [HyundaiCarDocs("Kia Seltos Non-SCC 2023-24", "No Smart Cruise Control (SCC)", car_parts=CarParts.common([CarHarness.hyundai_l]))],
    KIA_SELTOS.specs,
    flags=HyundaiFlags.CHECKSUM_CRC8,
    spFlags=HyundaiFlagsSP.SP_NON_SCC | HyundaiFlagsSP.SP_NON_SCC_FCA,
  )
  GENESIS_G70_2021_NON_SCC = HyundaiPlatformConfig(
    [HyundaiCarDocs("Genesis G70 Non-SCC 2021", "No Smart Cruise Control (SCC)", car_parts=CarParts.common([CarHarness.hyundai_f]))],
    GENESIS_G70_2020.specs,
    flags=HyundaiFlags.CHECKSUM_CRC8,
    spFlags=HyundaiFlagsSP.SP_NON_SCC | HyundaiFlagsSP.SP_NON_SCC_FCA | HyundaiFlagsSP.SP_NON_SCC_RADAR_FCA,
  )


class Buttons:
  NONE = 0
  RES_ACCEL = 1
  SET_DECEL = 2
  GAP_DIST = 3
  CANCEL = 4  # on newer models, this is a pause/resume button


def get_platform_codes(fw_versions: list[bytes]) -> set[tuple[bytes, bytes | None]]:
  # Returns unique, platform-specific identification codes for a set of versions
  codes = set()  # (code-Optional[part], date)
  for fw in fw_versions:
    code_match = PLATFORM_CODE_FW_PATTERN.search(fw)
    part_match = PART_NUMBER_FW_PATTERN.search(fw)
    date_match = DATE_FW_PATTERN.search(fw)
    if code_match is not None:
      code: bytes = code_match.group()
      part = part_match.group() if part_match else None
      date = date_match.group() if date_match else None
      if part is not None:
        # part number starts with generic ECU part type, add what is specific to platform
        code += b"-" + part[-5:]

      codes.add((code, date))
  return codes


def match_fw_to_car_fuzzy(live_fw_versions, vin, offline_fw_versions) -> set[str]:
  # Non-electric CAN FD platforms often do not have platform code specifiers needed
  # to distinguish between hybrid and ICE. All EVs so far are either exclusively
  # electric or specify electric in the platform code.
  fuzzy_platform_blacklist = {str(c) for c in (CANFD_CAR - EV_CAR - CANFD_FUZZY_WHITELIST)}
  candidates: set[str] = set()

  for candidate, fws in offline_fw_versions.items():
    # Keep track of ECUs which pass all checks (platform codes, within date range)
    valid_found_ecus = set()
    valid_expected_ecus = {ecu[1:] for ecu in fws if ecu[0] in PLATFORM_CODE_ECUS}
    for ecu, expected_versions in fws.items():
      addr = ecu[1:]
      # Only check ECUs expected to have platform codes
      if ecu[0] not in PLATFORM_CODE_ECUS:
        continue

      # Expected platform codes & dates
      codes = get_platform_codes(expected_versions)
      expected_platform_codes = {code for code, _ in codes}
      expected_dates = {date for _, date in codes if date is not None}

      # Found platform codes & dates
      codes = get_platform_codes(live_fw_versions.get(addr, set()))
      found_platform_codes = {code for code, _ in codes}
      found_dates = {date for _, date in codes if date is not None}

      # Check platform code + part number matches for any found versions
      if not any(found_platform_code in expected_platform_codes for found_platform_code in found_platform_codes):
        break

      if ecu[0] in DATE_FW_ECUS:
        # If ECU can have a FW date, require it to exist
        # (this excludes candidates in the database without dates)
        if not len(expected_dates) or not len(found_dates):
          break

        # Check any date within range in the database, format is %y%m%d
        if not any(min(expected_dates) <= found_date <= max(expected_dates) for found_date in found_dates):
          break

      valid_found_ecus.add(addr)

    # If all live ECUs pass all checks for candidate, add it as a match
    if valid_expected_ecus.issubset(valid_found_ecus):
      candidates.add(candidate)

  return candidates - fuzzy_platform_blacklist


HYUNDAI_VERSION_REQUEST_LONG = bytes([uds.SERVICE_TYPE.READ_DATA_BY_IDENTIFIER]) + \
  p16(0xf100)  # Long description

HYUNDAI_VERSION_REQUEST_ALT = bytes([uds.SERVICE_TYPE.READ_DATA_BY_IDENTIFIER]) + \
  p16(0xf110)  # Alt long description

HYUNDAI_ECU_MANUFACTURING_DATE = bytes([uds.SERVICE_TYPE.READ_DATA_BY_IDENTIFIER]) + \
  p16(uds.DATA_IDENTIFIER_TYPE.ECU_MANUFACTURING_DATE)

HYUNDAI_VERSION_RESPONSE = bytes([uds.SERVICE_TYPE.READ_DATA_BY_IDENTIFIER + 0x40])

# Regex patterns for parsing platform code, FW date, and part number from FW versions
PLATFORM_CODE_FW_PATTERN = re.compile(b'((?<=' + HYUNDAI_VERSION_REQUEST_LONG[1:] +
                                      b')[A-Z]{2}[A-Za-z0-9]{0,2})')
DATE_FW_PATTERN = re.compile(b'(?<=[ -])([0-9]{6}$)')
PART_NUMBER_FW_PATTERN = re.compile(b'(?<=[0-9][.,][0-9]{2} )([0-9]{5}[-/]?[A-Z][A-Z0-9]{3}[0-9])')

# We've seen both ICE and hybrid for these platforms, and they have hybrid descriptors (e.g. MQ4 vs MQ4H)
CANFD_FUZZY_WHITELIST = {CAR.KIA_SORENTO_4TH_GEN, CAR.KIA_SORENTO_HEV_4TH_GEN, CAR.KIA_K8_HEV_1ST_GEN,
                         # TODO: the hybrid variant is not out yet
                         CAR.KIA_CARNIVAL_4TH_GEN}

# List of ECUs expected to have platform codes, camera and radar should exist on all cars
# TODO: use abs, it has the platform code and part number on many platforms
PLATFORM_CODE_ECUS = [Ecu.fwdRadar, Ecu.fwdCamera, Ecu.eps]
# So far we've only seen dates in fwdCamera
# TODO: there are date codes in the ABS firmware versions in hex
DATE_FW_ECUS = [Ecu.fwdCamera]

FW_QUERY_CONFIG = FwQueryConfig(
  requests=[
    # TODO: add back whitelists
    # CAN queries (OBD-II port)
    Request(
      [HYUNDAI_VERSION_REQUEST_LONG],
      [HYUNDAI_VERSION_RESPONSE],
    ),

    # CAN & CAN-FD queries (from camera)
    Request(
      [HYUNDAI_VERSION_REQUEST_LONG],
      [HYUNDAI_VERSION_RESPONSE],
      bus=0,
      auxiliary=True,
    ),
    Request(
      [HYUNDAI_VERSION_REQUEST_LONG],
      [HYUNDAI_VERSION_RESPONSE],
      bus=1,
      auxiliary=True,
      obd_multiplexing=False,
    ),

    # CAN & CAN FD query to understand the three digit date code
    # HDA2 cars usually use 6 digit date codes, so skip bus 1
    Request(
      [HYUNDAI_ECU_MANUFACTURING_DATE],
      [HYUNDAI_VERSION_RESPONSE],
      bus=0,
      auxiliary=True,
      logging=True,
    ),

    # CAN-FD alt request logging queries for hvac and parkingAdas
    Request(
      [HYUNDAI_VERSION_REQUEST_ALT],
      [HYUNDAI_VERSION_RESPONSE],
      bus=0,
      auxiliary=True,
      logging=True,
    ),
    Request(
      [HYUNDAI_VERSION_REQUEST_ALT],
      [HYUNDAI_VERSION_RESPONSE],
      bus=1,
      auxiliary=True,
      logging=True,
      obd_multiplexing=False,
    ),
  ],
  # We lose these ECUs without the comma power on these cars.
  # Note that we still attempt to match with them when they are present
  non_essential_ecus={
    Ecu.abs: [CAR.HYUNDAI_PALISADE, CAR.HYUNDAI_SONATA, CAR.HYUNDAI_SANTA_FE_2022, CAR.KIA_K5_2021, CAR.HYUNDAI_ELANTRA_2021,
              CAR.HYUNDAI_SANTA_FE, CAR.HYUNDAI_KONA_EV_2022, CAR.HYUNDAI_KONA_EV, CAR.HYUNDAI_CUSTIN_1ST_GEN, CAR.KIA_SORENTO,
              CAR.KIA_CEED, CAR.KIA_SELTOS],
  },
  extra_ecus=[
    (Ecu.adas, 0x730, None),              # ADAS Driving ECU on HDA2 platforms
    (Ecu.parkingAdas, 0x7b1, None),       # ADAS Parking ECU (may exist on all platforms)
    (Ecu.hvac, 0x7b3, None),              # HVAC Control Assembly
    (Ecu.cornerRadar, 0x7b7, None),
    (Ecu.combinationMeter, 0x7c6, None),  # CAN FD Instrument cluster
  ],
  # Custom fuzzy fingerprinting function using platform codes, part numbers + FW dates:
  match_fw_to_car_fuzzy=match_fw_to_car_fuzzy,
)

CHECKSUM = {
  "crc8": CAR.with_flags(HyundaiFlags.CHECKSUM_CRC8),
  "6B": CAR.with_flags(HyundaiFlags.CHECKSUM_6B),
}

CAN_GEARS = {
  # which message has the gear. hybrid and EV use ELECT_GEAR
  "use_cluster_gears": CAR.with_flags(HyundaiFlags.CLUSTER_GEARS),
  "use_tcu_gears": CAR.with_flags(HyundaiFlags.TCU_GEARS),
}

CANFD_CAR = CAR.with_flags(HyundaiFlags.CANFD)
CANFD_RADAR_SCC_CAR = CAR.with_flags(HyundaiFlags.RADAR_SCC)

# These CAN FD cars do not accept communication control to disable the ADAS ECU,
# responds with 0x7F2822 - 'conditions not correct'
CANFD_UNSUPPORTED_LONGITUDINAL_CAR = CAR.with_flags(HyundaiFlags.CANFD_NO_RADAR_DISABLE)

# The camera does SCC on these cars, rather than the radar
CAMERA_SCC_CAR = CAR.with_flags(HyundaiFlags.CAMERA_SCC)

HYBRID_CAR = CAR.with_flags(HyundaiFlags.HYBRID)

EV_CAR = CAR.with_flags(HyundaiFlags.EV)

LEGACY_SAFETY_MODE_CAR = CAR.with_flags(HyundaiFlags.LEGACY)

UNSUPPORTED_LONGITUDINAL_CAR = CAR.with_flags(HyundaiFlags.LEGACY) | CAR.with_flags(HyundaiFlags.UNSUPPORTED_LONGITUDINAL)

NON_SCC_CAR = CAR.with_sp_flags(HyundaiFlagsSP.SP_NON_SCC)
NON_SCC_FCA_CAR = CAR.with_sp_flags(HyundaiFlagsSP.SP_NON_SCC_FCA)
NON_SCC_RADAR_FCA_CAR = CAR.with_sp_flags(HyundaiFlagsSP.SP_NON_SCC_RADAR_FCA)

DBC = CAR.create_dbc_map()<|MERGE_RESOLUTION|>--- conflicted
+++ resolved
@@ -100,56 +100,7 @@
 class HyundaiFlagsSP(IntFlag):
   SP_ENHANCED_SCC = 1
   SP_CAN_LFA_BTN = 2
-<<<<<<< HEAD
-  SP_NAV_MSG = 4
-  SP_CAMERA_SCC_LEAD = 8
-  SP_LKAS12 = 16
-  SP_RADAR_TRACKS = 32
-  SP_UPSTREAM_TACO = 64
-
-
-class CAR(StrEnum):
-  # Hyundai
-  AZERA_6TH_GEN = "HYUNDAI AZERA 6TH GEN"
-  AZERA_HEV_6TH_GEN = "HYUNDAI AZERA HYBRID 6TH GEN"
-  BAYON_1ST_GEN_NON_SCC = "HYUNDAI BAYON 1ST GEN NON-SCC"
-  ELANTRA = "HYUNDAI ELANTRA 2017"
-  ELANTRA_GT_I30 = "HYUNDAI I30 N LINE 2019 & GT 2018 DCT"
-  ELANTRA_2021 = "HYUNDAI ELANTRA 2021"
-  ELANTRA_2022_NON_SCC = "HYUNDAI ELANTRA SE 2022 NON-SCC"
-  ELANTRA_HEV_2021 = "HYUNDAI ELANTRA HYBRID 2021"
-  HYUNDAI_GENESIS = "HYUNDAI GENESIS 2015-2016"
-  IONIQ = "HYUNDAI IONIQ HYBRID 2017-2019"
-  IONIQ_HEV_2022 = "HYUNDAI IONIQ HYBRID 2020-2022"
-  IONIQ_EV_LTD = "HYUNDAI IONIQ ELECTRIC LIMITED 2019"
-  IONIQ_EV_2020 = "HYUNDAI IONIQ ELECTRIC 2020"
-  IONIQ_PHEV_2019 = "HYUNDAI IONIQ PLUG-IN HYBRID 2019"
-  IONIQ_PHEV = "HYUNDAI IONIQ PHEV 2020"
-  KONA = "HYUNDAI KONA 2020"
-  KONA_NON_SCC = "HYUNDAI KONA 2019 NON-SCC"
-  KONA_EV = "HYUNDAI KONA ELECTRIC 2019"
-  KONA_EV_2022 = "HYUNDAI KONA ELECTRIC 2022"
-  KONA_EV_2ND_GEN = "HYUNDAI KONA ELECTRIC 2ND GEN"
-  KONA_HEV = "HYUNDAI KONA HYBRID 2020"
-  SANTA_FE = "HYUNDAI SANTA FE 2019"
-  SANTA_FE_2022 = "HYUNDAI SANTA FE 2022"
-  SANTA_FE_HEV_2022 = "HYUNDAI SANTA FE HYBRID 2022"
-  SANTA_FE_PHEV_2022 = "HYUNDAI SANTA FE PlUG-IN HYBRID 2022"
-  SONATA = "HYUNDAI SONATA 2020"
-  SONATA_LF = "HYUNDAI SONATA 2019"
-  STARIA_4TH_GEN = "HYUNDAI STARIA 4TH GEN"
-  TUCSON = "HYUNDAI TUCSON 2019"
-  PALISADE = "HYUNDAI PALISADE 2020"
-  VELOSTER = "HYUNDAI VELOSTER 2019"
-  SONATA_HYBRID = "HYUNDAI SONATA HYBRID 2021"
-  IONIQ_5 = "HYUNDAI IONIQ 5 2022"
-  IONIQ_6 = "HYUNDAI IONIQ 6 2023"
-  TUCSON_4TH_GEN = "HYUNDAI TUCSON 4TH GEN"
-  SANTA_CRUZ_1ST_GEN = "HYUNDAI SANTA CRUZ 1ST GEN"
-  CUSTIN_1ST_GEN = "HYUNDAI CUSTIN 1ST GEN"
-=======
   SP_NAV_MSG = 2 ** 2
->>>>>>> d0761ddc
 
   SP_NON_SCC = 2 ** 3
   SP_NON_SCC_FCA = 2 ** 4
@@ -158,6 +109,7 @@
   SP_CAMERA_SCC_LEAD = 2 ** 6
   SP_LKAS12 = 2 ** 7
   SP_RADAR_TRACKS = 2 ** 8
+  SP_UPSTREAM_TACO = 2 ** 9
 
 
 class Footnote(Enum):
