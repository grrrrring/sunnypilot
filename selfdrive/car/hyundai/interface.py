--- conflicted
+++ resolved
@@ -210,18 +210,11 @@
     ret = self.CS.update(self.cp, self.cp_cam)
     self.sp_update_params()
 
-<<<<<<< HEAD
-    self.CS.button_events = create_button_events(self.CS.cruise_buttons[-1], self.CS.prev_cruise_buttons, BUTTONS_DICT)
+    ret.buttonEvents = create_button_events(self.CS.cruise_buttons[-1], self.CS.prev_cruise_buttons, BUTTONS_DICT)
 
     self.CS.mads_enabled = self.get_sp_cruise_main_state(ret, self.CS)
-=======
-    ret.buttonEvents = create_button_events(self.CS.cruise_buttons[-1], self.CS.prev_cruise_buttons, BUTTONS_DICT)
 
     self.CS.accEnabled = self.get_sp_v_cruise_non_pcm_state(ret, self.CS.accEnabled, c.vCruise)
->>>>>>> b95079bf
-
-    self.CS.accEnabled = self.get_sp_v_cruise_non_pcm_state(ret, self.CS.accEnabled,
-                                                            self.CS.button_events, c.vCruise)
 
     if ret.cruiseState.available:
       if not self.CP.pcmCruiseSpeed:
@@ -243,11 +236,7 @@
 
     if not self.CP.pcmCruise or not self.CP.pcmCruiseSpeed:
       if not self.CP.pcmCruise:
-<<<<<<< HEAD
-        if any(b.type == ButtonType.cancel for b in self.CS.button_events):
-=======
         if any(b.type == ButtonType.cancel for b in ret.buttonEvents):
->>>>>>> b95079bf
           self.CS.madsEnabled, self.CS.accEnabled = self.get_sp_cancel_cruise_state(self.CS.madsEnabled)
       if not self.CP.pcmCruiseSpeed:
         if not ret.cruiseState.enabled:
@@ -258,24 +247,10 @@
 
     ret, self.CS = self.get_sp_common_state(ret, self.CS, gap_button=(self.CS.cruise_buttons[-1] == 3))
 
-<<<<<<< HEAD
-    # MADS BUTTON
-    if self.CS.out.madsEnabled != self.CS.madsEnabled:
-      if self.mads_event_lock:
-        self.CS.button_events.append(create_mads_event(self.mads_event_lock))
-        self.mads_event_lock = False
-    else:
-      if not self.mads_event_lock:
-        self.CS.button_events.append(create_mads_event(self.mads_event_lock))
-        self.mads_event_lock = True
-
-    ret.buttonEvents = self.CS.button_events
-=======
     ret.buttonEvents = [
       *ret.buttonEvents,
       *self.button_events.create_mads_event(self.CS.madsEnabled, self.CS.out.madsEnabled, self.mads_event_lock)  # MADS BUTTON
     ]
->>>>>>> b95079bf
 
     # On some newer model years, the CANCEL button acts as a pause/resume button based on the PCM state
     # To avoid re-engaging when openpilot cancels, check user engagement intention via buttons
