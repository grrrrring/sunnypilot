from cereal import car
from panda import Panda
from openpilot.common.conversions import Conversions as CV
from openpilot.selfdrive.car.hyundai.hyundaicanfd import CanBus
<<<<<<< HEAD
from openpilot.selfdrive.car.hyundai.values import HyundaiFlags, HyundaiFlagsSP, CAR, DBC, CANFD_CAR, CAMERA_SCC_CAR, CANFD_RADAR_SCC_CAR, \
                                         EV_CAR, HYBRID_CAR, LEGACY_SAFETY_MODE_CAR, UNSUPPORTED_LONGITUDINAL_CAR, NON_SCC_CAR, \
                                         Buttons
=======
from openpilot.selfdrive.car.hyundai.values import HyundaiFlags, CAR, DBC, CANFD_CAR, CAMERA_SCC_CAR, CANFD_RADAR_SCC_CAR, \
                                         CANFD_UNSUPPORTED_LONGITUDINAL_CAR, EV_CAR, HYBRID_CAR, LEGACY_SAFETY_MODE_CAR, \
                                         UNSUPPORTED_LONGITUDINAL_CAR, Buttons
>>>>>>> 95283833
from openpilot.selfdrive.car.hyundai.radar_interface import RADAR_START_ADDR
from openpilot.selfdrive.car import create_button_events, get_safety_config
from openpilot.selfdrive.car.interfaces import CarInterfaceBase
from openpilot.selfdrive.car.disable_ecu import disable_ecu

Ecu = car.CarParams.Ecu
ButtonType = car.CarState.ButtonEvent.Type
EventName = car.CarEvent.EventName
ENABLE_BUTTONS = (Buttons.RES_ACCEL, Buttons.SET_DECEL, Buttons.CANCEL)
BUTTONS_DICT = {Buttons.RES_ACCEL: ButtonType.accelCruise, Buttons.SET_DECEL: ButtonType.decelCruise,
                Buttons.GAP_DIST: ButtonType.gapAdjustCruise, Buttons.CANCEL: ButtonType.cancel}


class CarInterface(CarInterfaceBase):
  @staticmethod
  def _get_params(ret, candidate, fingerprint, car_fw, experimental_long, docs):
    ret.carName = "hyundai"
    ret.radarUnavailable = RADAR_START_ADDR not in fingerprint[1] or DBC[ret.carFingerprint]["radar"] is None
    ret.customStockLongAvailable = True

    # These cars have been put into dashcam only due to both a lack of users and test coverage.
    # These cars likely still work fine. Once a user confirms each car works and a test route is
    # added to selfdrive/car/tests/routes.py, we can remove it from this list.
    # FIXME: the Optima Hybrid 2017 uses a different SCC12 checksum
    ret.dashcamOnly = candidate in ({CAR.KIA_OPTIMA_H, } | NON_SCC_CAR)

    hda2 = Ecu.adas in [fw.ecu for fw in car_fw]
    CAN = CanBus(None, hda2, fingerprint)

    if candidate in CANFD_CAR:
      # detect HDA2 with ADAS Driving ECU
      if hda2:
        ret.flags |= HyundaiFlags.CANFD_HDA2.value
        if 0x110 in fingerprint[CAN.CAM]:
          ret.flags |= HyundaiFlags.CANFD_HDA2_ALT_STEERING.value
      else:
        # non-HDA2
        if 0x1cf not in fingerprint[CAN.ECAN]:
          ret.flags |= HyundaiFlags.CANFD_ALT_BUTTONS.value
        # ICE cars do not have 0x130; GEARS message on 0x40 or 0x70 instead
        if 0x130 not in fingerprint[CAN.ECAN]:
          if 0x40 not in fingerprint[CAN.ECAN]:
            ret.flags |= HyundaiFlags.CANFD_ALT_GEARS_2.value
          else:
            ret.flags |= HyundaiFlags.CANFD_ALT_GEARS.value
        if candidate not in CANFD_RADAR_SCC_CAR:
          ret.flags |= HyundaiFlags.CANFD_CAMERA_SCC.value
    else:
      # Send LFA message on cars with HDA
      if 0x485 in fingerprint[2]:
        ret.flags |= HyundaiFlags.SEND_LFA.value

      # These cars use the FCA11 message for the AEB and FCW signals, all others use SCC12
      if 0x38d in fingerprint[0] or 0x38d in fingerprint[2]:
        ret.flags |= HyundaiFlags.USE_FCA.value

      if 0x2AB in fingerprint[0]:
        ret.spFlags |= HyundaiFlagsSP.SP_ENHANCED_SCC.value

    ret.steerActuatorDelay = 0.1  # Default delay
    ret.steerLimitTimer = 0.4
    CarInterfaceBase.configure_torque_tune(candidate, ret.lateralTuning)

    if candidate in (CAR.AZERA_6TH_GEN, CAR.AZERA_HEV_6TH_GEN):
      ret.mass = 1600. if candidate == CAR.AZERA_6TH_GEN else 1675.  # ICE is ~average of 2.5L and 3.5L
      ret.wheelbase = 2.885
      ret.steerRatio = 14.5
    elif candidate in (CAR.SANTA_FE, CAR.SANTA_FE_2022, CAR.SANTA_FE_HEV_2022, CAR.SANTA_FE_PHEV_2022):
      ret.mass = 3982. * CV.LB_TO_KG
      ret.wheelbase = 2.766
      # Values from optimizer
      ret.steerRatio = 16.55  # 13.8 is spec end-to-end
      ret.tireStiffnessFactor = 0.82
    elif candidate in (CAR.SONATA, CAR.SONATA_HYBRID):
      ret.mass = 1513.
      ret.wheelbase = 2.84
      ret.steerRatio = 13.27 * 1.15   # 15% higher at the center seems reasonable
      ret.tireStiffnessFactor = 0.65
    elif candidate == CAR.SONATA_LF:
      ret.mass = 1536.
      ret.wheelbase = 2.804
      ret.steerRatio = 13.27 * 1.15   # 15% higher at the center seems reasonable
    elif candidate == CAR.PALISADE:
      ret.mass = 1999.
      ret.wheelbase = 2.90
      ret.steerRatio = 15.6 * 1.15
      ret.tireStiffnessFactor = 0.63
    elif candidate in (CAR.ELANTRA, CAR.ELANTRA_GT_I30):
      ret.mass = 1275.
      ret.wheelbase = 2.7
      ret.steerRatio = 15.4            # 14 is Stock | Settled Params Learner values are steerRatio: 15.401566348670535
      ret.tireStiffnessFactor = 0.385    # stiffnessFactor settled on 1.0081302973865127
      ret.minSteerSpeed = 32 * CV.MPH_TO_MS
    elif candidate in (CAR.ELANTRA_2021, CAR.ELANTRA_2022_NON_SCC):
      ret.mass = 2800. * CV.LB_TO_KG
      ret.wheelbase = 2.72
      ret.steerRatio = 12.9
      ret.tireStiffnessFactor = 0.65
    elif candidate == CAR.ELANTRA_HEV_2021:
      ret.mass = 3017. * CV.LB_TO_KG
      ret.wheelbase = 2.72
      ret.steerRatio = 12.9
      ret.tireStiffnessFactor = 0.65
    elif candidate == CAR.HYUNDAI_GENESIS:
      ret.mass = 2060.
      ret.wheelbase = 3.01
      ret.steerRatio = 16.5
      ret.minSteerSpeed = 60 * CV.KPH_TO_MS
    elif candidate in (CAR.KONA, CAR.KONA_EV, CAR.KONA_HEV, CAR.KONA_EV_2022, CAR.KONA_EV_2ND_GEN):
      ret.mass = {CAR.KONA_EV: 1685., CAR.KONA_HEV: 1425., CAR.KONA_EV_2022: 1743., CAR.KONA_EV_2ND_GEN: 1740.}.get(candidate, 1275.)
      ret.wheelbase = {CAR.KONA_EV_2ND_GEN: 2.66, }.get(candidate, 2.6)
      ret.steerRatio = {CAR.KONA_EV_2ND_GEN: 13.6, }.get(candidate, 13.42)  # Spec
      ret.tireStiffnessFactor = 0.385
    elif candidate in (CAR.IONIQ, CAR.IONIQ_EV_LTD, CAR.IONIQ_PHEV_2019, CAR.IONIQ_HEV_2022, CAR.IONIQ_EV_2020, CAR.IONIQ_PHEV):
      ret.mass = 1490.  # weight per hyundai site https://www.hyundaiusa.com/ioniq-electric/specifications.aspx
      ret.wheelbase = 2.7
      ret.steerRatio = 13.73  # Spec
      ret.tireStiffnessFactor = 0.385
      if candidate in (CAR.IONIQ, CAR.IONIQ_EV_LTD, CAR.IONIQ_PHEV_2019):
        ret.minSteerSpeed = 32 * CV.MPH_TO_MS
    elif candidate in (CAR.IONIQ_5, CAR.IONIQ_6):
      ret.mass = 1948
      ret.wheelbase = 2.97
      ret.steerRatio = 14.26
      ret.tireStiffnessFactor = 0.65
    elif candidate == CAR.VELOSTER:
      ret.mass = 2917. * CV.LB_TO_KG
      ret.wheelbase = 2.80
      ret.steerRatio = 13.75 * 1.15
      ret.tireStiffnessFactor = 0.5
    elif candidate == CAR.TUCSON:
      ret.mass = 3520. * CV.LB_TO_KG
      ret.wheelbase = 2.67
      ret.steerRatio = 14.00 * 1.15
      ret.tireStiffnessFactor = 0.385
    elif candidate in (CAR.TUCSON_4TH_GEN, CAR.TUCSON_HYBRID_4TH_GEN):
      ret.mass = 1630.  # average
      ret.wheelbase = 2.756
      ret.steerRatio = 16.
      ret.tireStiffnessFactor = 0.385
    elif candidate == CAR.SANTA_CRUZ_1ST_GEN:
      ret.mass = 1870.  # weight from Limited trim - the only supported trim
      ret.wheelbase = 3.000
      # steering ratio according to Hyundai News https://www.hyundainews.com/assets/documents/original/48035-2022SantaCruzProductGuideSpecsv2081521.pdf
      ret.steerRatio = 14.2
    elif candidate == CAR.CUSTIN_1ST_GEN:
      ret.mass = 1690.  # from https://www.hyundai-motor.com.tw/clicktobuy/custin#spec_0
      ret.wheelbase = 3.055
      ret.steerRatio = 17.0  # from learner

    # Kia
    elif candidate == CAR.KIA_SORENTO:
      ret.mass = 1985.
      ret.wheelbase = 2.78
      ret.steerRatio = 14.4 * 1.1   # 10% higher at the center seems reasonable
    elif candidate in (CAR.KIA_NIRO_EV, CAR.KIA_NIRO_EV_2ND_GEN, CAR.KIA_NIRO_PHEV, CAR.KIA_NIRO_HEV_2021, CAR.KIA_NIRO_HEV_2ND_GEN):
      ret.mass = 3543. * CV.LB_TO_KG  # average of all the cars
      ret.wheelbase = 2.7
      ret.steerRatio = 13.6  # average of all the cars
      ret.tireStiffnessFactor = 0.385
      if candidate == CAR.KIA_NIRO_PHEV:
        ret.minSteerSpeed = 32 * CV.MPH_TO_MS
    elif candidate in (CAR.KIA_SELTOS, CAR.KIA_SELTOS_2023_NON_SCC):
      ret.mass = 1337.
      ret.wheelbase = 2.63
      ret.steerRatio = 14.56
    elif candidate == CAR.KIA_SPORTAGE_5TH_GEN:
      ret.mass = 1700.  # weight from SX and above trims, average of FWD and AWD versions
      ret.wheelbase = 2.756
      ret.steerRatio = 13.6  # steering ratio according to Kia News https://www.kiamedia.com/us/en/models/sportage/2023/specifications
    elif candidate in (CAR.KIA_OPTIMA_G4, CAR.KIA_OPTIMA_G4_FL, CAR.KIA_OPTIMA_H, CAR.KIA_OPTIMA_H_G4_FL):
      ret.mass = 3558. * CV.LB_TO_KG
      ret.wheelbase = 2.80
      ret.steerRatio = 13.75
      ret.tireStiffnessFactor = 0.5
      if candidate == CAR.KIA_OPTIMA_G4:
        ret.minSteerSpeed = 32 * CV.MPH_TO_MS
    elif candidate in (CAR.KIA_STINGER, CAR.KIA_STINGER_2022):
      ret.mass = 1825.
      ret.wheelbase = 2.78
      ret.steerRatio = 14.4 * 1.15   # 15% higher at the center seems reasonable
    elif candidate in (CAR.KIA_FORTE, CAR. KIA_FORTE_2019_NON_SCC, CAR.KIA_FORTE_2021_NON_SCC):
      ret.mass = 2878. * CV.LB_TO_KG
      ret.wheelbase = 2.80
      ret.steerRatio = 13.75
      ret.tireStiffnessFactor = 0.5
    elif candidate == CAR.KIA_CEED:
      ret.mass = 1450.
      ret.wheelbase = 2.65
      ret.steerRatio = 13.75
      ret.tireStiffnessFactor = 0.5
    elif candidate in (CAR.KIA_K5_2021, CAR.KIA_K5_HEV_2020):
      ret.mass = 3381. * CV.LB_TO_KG
      ret.wheelbase = 2.85
      ret.steerRatio = 13.27  # 2021 Kia K5 Steering Ratio (all trims)
      ret.tireStiffnessFactor = 0.5
    elif candidate == CAR.KIA_EV6:
      ret.mass = 2055
      ret.wheelbase = 2.9
      ret.steerRatio = 16.
      ret.tireStiffnessFactor = 0.65
    elif candidate == CAR.KIA_SPORTAGE_HYBRID_5TH_GEN:
      ret.mass = 1767.  # SX Prestige trim support only
      ret.wheelbase = 2.756
      ret.steerRatio = 13.6
    elif candidate in (CAR.KIA_SORENTO_4TH_GEN, CAR.KIA_SORENTO_HEV_4TH_GEN, CAR.KIA_SORENTO_PHEV_4TH_GEN):
      ret.wheelbase = 2.81
      ret.steerRatio = 13.5  # average of the platforms
      if candidate == CAR.KIA_SORENTO_4TH_GEN:
        ret.mass = 3957 * CV.LB_TO_KG
      elif candidate == CAR.KIA_SORENTO_HEV_4TH_GEN:
        ret.mass = 4255 * CV.LB_TO_KG
      else:
        ret.mass = 4537 * CV.LB_TO_KG
    elif candidate == CAR.KIA_CARNIVAL_4TH_GEN:
      ret.mass = 2087.
      ret.wheelbase = 3.09
      ret.steerRatio = 14.23
    elif candidate == CAR.KIA_K8_HEV_1ST_GEN:
      ret.mass = 1630.  # https://carprices.ae/brands/kia/2023/k8/1.6-turbo-hybrid
      ret.wheelbase = 2.895
      ret.steerRatio = 13.27  # guesstimate from K5 platform

    # Genesis
    elif candidate == CAR.GENESIS_GV60_EV_1ST_GEN:
      ret.mass = 2205
      ret.wheelbase = 2.9
      # https://www.motor1.com/reviews/586376/2023-genesis-gv60-first-drive/#:~:text=Relative%20to%20the%20related%20Ioniq,5%2FEV6%27s%2014.3%3A1.
      ret.steerRatio = 12.6
    elif candidate == CAR.GENESIS_G70:
      ret.steerActuatorDelay = 0.1
      ret.mass = 1640.0
      ret.wheelbase = 2.84
      ret.steerRatio = 13.56
    elif candidate in (CAR.GENESIS_G70_2020, CAR.GENESIS_G70_2021_NON_SCC):
      ret.mass = 3673.0 * CV.LB_TO_KG
      ret.wheelbase = 2.83
      ret.steerRatio = 12.9
    elif candidate == CAR.GENESIS_GV70_1ST_GEN:
      ret.mass = 1950.
      ret.wheelbase = 2.87
      ret.steerRatio = 14.6
    elif candidate == CAR.GENESIS_G80:
      ret.mass = 2060.
      ret.wheelbase = 3.01
      ret.steerRatio = 16.5
    elif candidate == CAR.GENESIS_G90:
      ret.mass = 2200.
      ret.wheelbase = 3.15
      ret.steerRatio = 12.069
    elif candidate == CAR.GENESIS_GV80:
      ret.mass = 2258.
      ret.wheelbase = 2.95
      ret.steerRatio = 14.14

    # *** longitudinal control ***
    if candidate in CANFD_CAR:
      ret.longitudinalTuning.kpV = [0.1]
      ret.longitudinalTuning.kiV = [0.0]
<<<<<<< HEAD
      ret.experimentalLongitudinalAvailable = candidate in (HYBRID_CAR | EV_CAR) and candidate not in (CANFD_RADAR_SCC_CAR | NON_SCC_CAR)
      ret.customStockLongAvailable = False
=======
      ret.experimentalLongitudinalAvailable = (candidate in (HYBRID_CAR | EV_CAR) and candidate not in
                                               (CANFD_UNSUPPORTED_LONGITUDINAL_CAR | CANFD_RADAR_SCC_CAR))
>>>>>>> 95283833
    else:
      ret.longitudinalTuning.kpV = [0.5]
      ret.longitudinalTuning.kiV = [0.0]
      ret.experimentalLongitudinalAvailable = candidate not in (UNSUPPORTED_LONGITUDINAL_CAR | CAMERA_SCC_CAR | NON_SCC_CAR)
    ret.openpilotLongitudinalControl = experimental_long and ret.experimentalLongitudinalAvailable
    ret.pcmCruise = not ret.openpilotLongitudinalControl

    ret.stoppingControl = True
    ret.startingState = True
    ret.vEgoStarting = 0.1
    ret.startAccel = 1.0
    ret.longitudinalActuatorDelayLowerBound = 0.5
    ret.longitudinalActuatorDelayUpperBound = 0.5

    # *** feature detection ***
    if candidate in CANFD_CAR:
      ret.enableBsm = 0x1e5 in fingerprint[CAN.ECAN]

      if 0x1fa in fingerprint[CAN.ECAN]:
        ret.spFlags |= HyundaiFlagsSP.SP_NAV_MSG.value
    else:
      ret.enableBsm = 0x58b in fingerprint[0]

      if 0x544 in fingerprint[0]:
        ret.spFlags |= HyundaiFlagsSP.SP_NAV_MSG.value

    # *** panda safety config ***
    if candidate in CANFD_CAR:
      cfgs = [get_safety_config(car.CarParams.SafetyModel.hyundaiCanfd), ]
      if CAN.ECAN >= 4:
        cfgs.insert(0, get_safety_config(car.CarParams.SafetyModel.noOutput))
      ret.safetyConfigs = cfgs

      if ret.flags & HyundaiFlags.CANFD_HDA2:
        ret.safetyConfigs[-1].safetyParam |= Panda.FLAG_HYUNDAI_CANFD_HDA2
        if ret.flags & HyundaiFlags.CANFD_HDA2_ALT_STEERING:
          ret.safetyConfigs[-1].safetyParam |= Panda.FLAG_HYUNDAI_CANFD_HDA2_ALT_STEERING
      if ret.flags & HyundaiFlags.CANFD_ALT_BUTTONS:
        ret.safetyConfigs[-1].safetyParam |= Panda.FLAG_HYUNDAI_CANFD_ALT_BUTTONS
      if ret.flags & HyundaiFlags.CANFD_CAMERA_SCC:
        ret.safetyConfigs[-1].safetyParam |= Panda.FLAG_HYUNDAI_CAMERA_SCC
    else:
      if candidate in LEGACY_SAFETY_MODE_CAR:
        # these cars require a special panda safety mode due to missing counters and checksums in the messages
        ret.safetyConfigs = [get_safety_config(car.CarParams.SafetyModel.hyundaiLegacy)]
      else:
        ret.safetyConfigs = [get_safety_config(car.CarParams.SafetyModel.hyundai, 0)]

      if candidate in CAMERA_SCC_CAR:
        ret.safetyConfigs[0].safetyParam |= Panda.FLAG_HYUNDAI_CAMERA_SCC

      if ret.spFlags & HyundaiFlagsSP.SP_ENHANCED_SCC:
        ret.safetyConfigs[0].safetyParam |= Panda.FLAG_HYUNDAI_ESCC

    if ret.openpilotLongitudinalControl:
      ret.safetyConfigs[-1].safetyParam |= Panda.FLAG_HYUNDAI_LONG
    if candidate in HYBRID_CAR:
      ret.safetyConfigs[-1].safetyParam |= Panda.FLAG_HYUNDAI_HYBRID_GAS
    elif candidate in EV_CAR:
      ret.safetyConfigs[-1].safetyParam |= Panda.FLAG_HYUNDAI_EV_GAS

    if candidate in (CAR.KONA, CAR.KONA_EV, CAR.KONA_HEV, CAR.KONA_EV_2022):
      ret.flags |= HyundaiFlags.ALT_LIMITS.value
      ret.safetyConfigs[-1].safetyParam |= Panda.FLAG_HYUNDAI_ALT_LIMITS

    ret.centerToFront = ret.wheelbase * 0.4

    # Detect smartMDPS, which bypasses EPS low speed lockout, allowing sunnypilot to send steering commands down to 0
    if 0x2AA in fingerprint[0]:
      ret.minSteerSpeed = 0.

    return ret

  @staticmethod
  def init(CP, logcan, sendcan):
    if CP.openpilotLongitudinalControl and not ((CP.flags & HyundaiFlags.CANFD_CAMERA_SCC.value) or (CP.spFlags & HyundaiFlagsSP.SP_ENHANCED_SCC)):
      addr, bus = 0x7d0, 0
      if CP.flags & HyundaiFlags.CANFD_HDA2.value:
        addr, bus = 0x730, CanBus(CP).ECAN
      disable_ecu(logcan, sendcan, bus=bus, addr=addr, com_cont_req=b'\x28\x83\x01')

    # for blinkers
    if CP.flags & HyundaiFlags.ENABLE_BLINKERS:
      disable_ecu(logcan, sendcan, bus=CanBus(CP).ECAN, addr=0x7B1, com_cont_req=b'\x28\x83\x01')

  def _update(self, c):
    ret = self.CS.update(self.cp, self.cp_cam)

    if self.CS.CP.openpilotLongitudinalControl:
      ret.buttonEvents = create_button_events(self.CS.cruise_buttons[-1], self.CS.prev_cruise_buttons, BUTTONS_DICT)

    # On some newer model years, the CANCEL button acts as a pause/resume button based on the PCM state
    # To avoid re-engaging when openpilot cancels, check user engagement intention via buttons
    # Main button also can trigger an engagement on these cars
    allow_enable = any(btn in ENABLE_BUTTONS for btn in self.CS.cruise_buttons) or any(self.CS.main_buttons)
    events = self.create_common_events(ret, pcm_enable=self.CS.CP.pcmCruise, allow_enable=allow_enable)

    # low speed steer alert hysteresis logic (only for cars with steer cut off above 10 m/s)
    if ret.vEgo < (self.CP.minSteerSpeed + 2.) and self.CP.minSteerSpeed > 10.:
      self.low_speed_alert = True
    if ret.vEgo > (self.CP.minSteerSpeed + 4.):
      self.low_speed_alert = False
    if self.low_speed_alert:
      events.add(car.CarEvent.EventName.belowSteerSpeed)

    ret.events = events.to_msg()

    return ret

  def apply(self, c, now_nanos):
    return self.CC.update(c, self.CS, now_nanos)<|MERGE_RESOLUTION|>--- conflicted
+++ resolved
@@ -2,15 +2,9 @@
 from panda import Panda
 from openpilot.common.conversions import Conversions as CV
 from openpilot.selfdrive.car.hyundai.hyundaicanfd import CanBus
-<<<<<<< HEAD
 from openpilot.selfdrive.car.hyundai.values import HyundaiFlags, HyundaiFlagsSP, CAR, DBC, CANFD_CAR, CAMERA_SCC_CAR, CANFD_RADAR_SCC_CAR, \
-                                         EV_CAR, HYBRID_CAR, LEGACY_SAFETY_MODE_CAR, UNSUPPORTED_LONGITUDINAL_CAR, NON_SCC_CAR, \
-                                         Buttons
-=======
-from openpilot.selfdrive.car.hyundai.values import HyundaiFlags, CAR, DBC, CANFD_CAR, CAMERA_SCC_CAR, CANFD_RADAR_SCC_CAR, \
-                                         CANFD_UNSUPPORTED_LONGITUDINAL_CAR, EV_CAR, HYBRID_CAR, LEGACY_SAFETY_MODE_CAR, \
+                                         CANFD_UNSUPPORTED_LONGITUDINAL_CAR, NON_SCC_CAR, EV_CAR, HYBRID_CAR, LEGACY_SAFETY_MODE_CAR, \
                                          UNSUPPORTED_LONGITUDINAL_CAR, Buttons
->>>>>>> 95283833
 from openpilot.selfdrive.car.hyundai.radar_interface import RADAR_START_ADDR
 from openpilot.selfdrive.car import create_button_events, get_safety_config
 from openpilot.selfdrive.car.interfaces import CarInterfaceBase
@@ -270,13 +264,9 @@
     if candidate in CANFD_CAR:
       ret.longitudinalTuning.kpV = [0.1]
       ret.longitudinalTuning.kiV = [0.0]
-<<<<<<< HEAD
-      ret.experimentalLongitudinalAvailable = candidate in (HYBRID_CAR | EV_CAR) and candidate not in (CANFD_RADAR_SCC_CAR | NON_SCC_CAR)
+      ret.experimentalLongitudinalAvailable = (candidate in (HYBRID_CAR | EV_CAR) and candidate not in
+                                               (CANFD_UNSUPPORTED_LONGITUDINAL_CAR | CANFD_RADAR_SCC_CAR | NON_SCC_CAR))
       ret.customStockLongAvailable = False
-=======
-      ret.experimentalLongitudinalAvailable = (candidate in (HYBRID_CAR | EV_CAR) and candidate not in
-                                               (CANFD_UNSUPPORTED_LONGITUDINAL_CAR | CANFD_RADAR_SCC_CAR))
->>>>>>> 95283833
     else:
       ret.longitudinalTuning.kpV = [0.5]
       ret.longitudinalTuning.kiV = [0.0]
