from cereal import car
from panda import Panda
from openpilot.common.params import Params
from openpilot.selfdrive.car.sunnypilot.fingerprinting import can_fingerprint, get_one_can
from openpilot.selfdrive.car.hyundai.enable_radar_tracks import enable_radar_tracks
from openpilot.selfdrive.car.hyundai.hyundaicanfd import CanBus
from openpilot.selfdrive.car.hyundai.values import HyundaiFlags, HyundaiFlagsSP, CAR, DBC, CANFD_CAR, CAMERA_SCC_CAR, CANFD_RADAR_SCC_CAR, \
                                         CANFD_UNSUPPORTED_LONGITUDINAL_CAR, NON_SCC_CAR, EV_CAR, HYBRID_CAR, LEGACY_SAFETY_MODE_CAR, \
                                         UNSUPPORTED_LONGITUDINAL_CAR, Buttons
from openpilot.selfdrive.car.hyundai.radar_interface import RADAR_START_ADDR
from openpilot.selfdrive.car import create_button_events, get_safety_config
from openpilot.selfdrive.car.interfaces import CarInterfaceBase
from openpilot.selfdrive.car.disable_ecu import disable_ecu

Ecu = car.CarParams.Ecu
ButtonType = car.CarState.ButtonEvent.Type
EventName = car.CarEvent.EventName
GearShifter = car.CarState.GearShifter
ENABLE_BUTTONS = (Buttons.RES_ACCEL, Buttons.SET_DECEL, Buttons.CANCEL)
BUTTONS_DICT = {Buttons.RES_ACCEL: ButtonType.accelCruise, Buttons.SET_DECEL: ButtonType.decelCruise,
                Buttons.GAP_DIST: ButtonType.gapAdjustCruise, Buttons.CANCEL: ButtonType.cancel}


class CarInterface(CarInterfaceBase):
  @staticmethod
  def _get_params(ret, candidate, fingerprint, car_fw, experimental_long, docs):
    ret.carName = "hyundai"
    ret.radarUnavailable = RADAR_START_ADDR not in fingerprint[1] or DBC[ret.carFingerprint]["radar"] is None
    ret.customStockLongAvailable = True

    # These cars have been put into dashcam only due to both a lack of users and test coverage.
    # These cars likely still work fine. Once a user confirms each car works and a test route is
    # added to selfdrive/car/tests/routes.py, we can remove it from this list.
    # FIXME: the Optima Hybrid 2017 uses a different SCC12 checksum
    ret.dashcamOnly = candidate in ({CAR.KIA_OPTIMA_H, })

    hda2 = Ecu.adas in [fw.ecu for fw in car_fw]
    CAN = CanBus(None, hda2, fingerprint)

    if candidate in CANFD_CAR:
      # detect if car is hybrid
      if 0x105 in fingerprint[CAN.ECAN]:
        ret.flags |= HyundaiFlags.HYBRID.value
      elif candidate in EV_CAR:
        ret.flags |= HyundaiFlags.EV.value

      # detect HDA2 with ADAS Driving ECU
      if hda2:
        ret.flags |= HyundaiFlags.CANFD_HDA2.value
        if 0x110 in fingerprint[CAN.CAM]:
          ret.flags |= HyundaiFlags.CANFD_HDA2_ALT_STEERING.value
      else:
        # non-HDA2
        if 0x1cf not in fingerprint[CAN.ECAN]:
          ret.flags |= HyundaiFlags.CANFD_ALT_BUTTONS.value
          ret.customStockLongAvailable = False
        # ICE cars do not have 0x130; GEARS message on 0x40 or 0x70 instead
        if 0x130 not in fingerprint[CAN.ECAN]:
          if 0x40 not in fingerprint[CAN.ECAN]:
            ret.flags |= HyundaiFlags.CANFD_ALT_GEARS_2.value
          else:
            ret.flags |= HyundaiFlags.CANFD_ALT_GEARS.value
        if candidate not in CANFD_RADAR_SCC_CAR:
          ret.flags |= HyundaiFlags.CANFD_CAMERA_SCC.value
    else:
      # TODO: detect EV and hybrid
      if candidate in HYBRID_CAR:
        ret.flags |= HyundaiFlags.HYBRID.value
      elif candidate in EV_CAR:
        ret.flags |= HyundaiFlags.EV.value

      # Send LFA message on cars with HDA
      if 0x485 in fingerprint[2]:
        ret.flags |= HyundaiFlags.SEND_LFA.value

      # These cars use the FCA11 message for the AEB and FCW signals, all others use SCC12
      if 0x38d in fingerprint[0] or 0x38d in fingerprint[2]:
        ret.flags |= HyundaiFlags.USE_FCA.value

      if 0x2AB in fingerprint[0]:
        ret.spFlags |= HyundaiFlagsSP.SP_ENHANCED_SCC.value

      if 0x53E in fingerprint[2]:
        ret.spFlags |= HyundaiFlagsSP.SP_LKAS12.value

    ret.steerActuatorDelay = 0.1  # Default delay
    ret.steerLimitTimer = 0.4
    CarInterfaceBase.configure_torque_tune(candidate, ret.lateralTuning)

    if candidate == CAR.KIA_OPTIMA_G4_FL:
      ret.steerActuatorDelay = 0.2

    # *** longitudinal control ***
    if candidate in CANFD_CAR:
      ret.experimentalLongitudinalAvailable = candidate not in (CANFD_UNSUPPORTED_LONGITUDINAL_CAR | NON_SCC_CAR)
      if ret.flags & HyundaiFlags.CANFD_CAMERA_SCC and not hda2:
        ret.spFlags |= HyundaiFlagsSP.SP_CAMERA_SCC_LEAD.value
    else:
      ret.experimentalLongitudinalAvailable = candidate not in (UNSUPPORTED_LONGITUDINAL_CAR | NON_SCC_CAR)
      if candidate in CAMERA_SCC_CAR:
        ret.spFlags |= HyundaiFlagsSP.SP_CAMERA_SCC_LEAD.value
    ret.openpilotLongitudinalControl = experimental_long and ret.experimentalLongitudinalAvailable
    ret.pcmCruise = not ret.openpilotLongitudinalControl

    ret.stoppingControl = True
    ret.vEgoStarting = 0.1
    ret.startAccel = 1.6
    ret.longitudinalActuatorDelay = 0.5

    if ret.flags & (HyundaiFlags.HYBRID | HyundaiFlags.EV):
      ret.startingState = False
      ret.stopAccel = -2.0
    else:
      ret.startingState = True
      ret.stopAccel = -1.0

    if DBC[ret.carFingerprint]["radar"] is None:
      if ret.spFlags & (HyundaiFlagsSP.SP_ENHANCED_SCC | HyundaiFlagsSP.SP_CAMERA_SCC_LEAD):
        ret.radarTimeStep = 0.02
        ret.radarUnavailable = False

    # *** feature detection ***
    if candidate in CANFD_CAR:
      ret.enableBsm = 0x1e5 in fingerprint[CAN.ECAN]

      if 0x1fa in fingerprint[CAN.ECAN]:
        ret.spFlags |= HyundaiFlagsSP.SP_NAV_MSG.value
      if Params().get("DongleId", encoding='utf8') in ("012c95f06918eca4", "68d6a96e703c00c9", "11c1f1909ca37bca"):
        ret.spFlags |= HyundaiFlagsSP.SP_UPSTREAM_TACO.value
    else:
      ret.enableBsm = 0x58b in fingerprint[0]

      if 0x544 in fingerprint[0]:
        ret.spFlags |= HyundaiFlagsSP.SP_NAV_MSG.value

      if ret.flags & HyundaiFlags.MANDO_RADAR and ret.radarUnavailable:
        ret.spFlags |= HyundaiFlagsSP.SP_RADAR_TRACKS.value
        if Params().get_bool("HyundaiRadarTracksAvailable"):
          ret.radarUnavailable = False

    # *** panda safety config ***
    if candidate in CANFD_CAR:
      cfgs = [get_safety_config(car.CarParams.SafetyModel.hyundaiCanfd), ]
      if CAN.ECAN >= 4:
        cfgs.insert(0, get_safety_config(car.CarParams.SafetyModel.noOutput))
      ret.safetyConfigs = cfgs

      if ret.flags & HyundaiFlags.CANFD_HDA2:
        ret.safetyConfigs[-1].safetyParam |= Panda.FLAG_HYUNDAI_CANFD_HDA2
        if ret.flags & HyundaiFlags.CANFD_HDA2_ALT_STEERING:
          ret.safetyConfigs[-1].safetyParam |= Panda.FLAG_HYUNDAI_CANFD_HDA2_ALT_STEERING
      if ret.flags & HyundaiFlags.CANFD_ALT_BUTTONS:
        ret.safetyConfigs[-1].safetyParam |= Panda.FLAG_HYUNDAI_CANFD_ALT_BUTTONS
      if ret.flags & HyundaiFlags.CANFD_CAMERA_SCC:
        ret.safetyConfigs[-1].safetyParam |= Panda.FLAG_HYUNDAI_CAMERA_SCC
      if ret.spFlags & HyundaiFlagsSP.SP_UPSTREAM_TACO:
        ret.safetyConfigs[-1].safetyParam |= Panda.FLAG_HYUNDAI_UPSTREAM_TACO
    else:
      if candidate in LEGACY_SAFETY_MODE_CAR:
        # these cars require a special panda safety mode due to missing counters and checksums in the messages
        ret.safetyConfigs = [get_safety_config(car.CarParams.SafetyModel.hyundaiLegacy)]
      else:
        ret.safetyConfigs = [get_safety_config(car.CarParams.SafetyModel.hyundai, 0)]

      if candidate in CAMERA_SCC_CAR:
        ret.safetyConfigs[0].safetyParam |= Panda.FLAG_HYUNDAI_CAMERA_SCC

      if ret.spFlags & HyundaiFlagsSP.SP_ENHANCED_SCC:
        ret.safetyConfigs[0].safetyParam |= Panda.FLAG_HYUNDAI_ESCC
      if 0x391 in fingerprint[0]:
        ret.spFlags |= HyundaiFlagsSP.SP_CAN_LFA_BTN.value
        ret.safetyConfigs[0].safetyParam |= Panda.FLAG_HYUNDAI_LFA_BTN
      if candidate in NON_SCC_CAR:
        ret.safetyConfigs[0].safetyParam |= Panda.FLAG_HYUNDAI_NON_SCC

    if ret.openpilotLongitudinalControl:
      ret.safetyConfigs[-1].safetyParam |= Panda.FLAG_HYUNDAI_LONG
    if ret.flags & HyundaiFlags.HYBRID:
      ret.safetyConfigs[-1].safetyParam |= Panda.FLAG_HYUNDAI_HYBRID_GAS
    elif ret.flags & HyundaiFlags.EV:
      ret.safetyConfigs[-1].safetyParam |= Panda.FLAG_HYUNDAI_EV_GAS

    if candidate in (CAR.HYUNDAI_KONA, CAR.HYUNDAI_KONA_EV, CAR.HYUNDAI_KONA_HEV, CAR.HYUNDAI_KONA_EV_2022,
                     CAR.HYUNDAI_KONA_NON_SCC, CAR.HYUNDAI_KONA_EV_NON_SCC):
      ret.flags |= HyundaiFlags.ALT_LIMITS.value
      ret.safetyConfigs[-1].safetyParam |= Panda.FLAG_HYUNDAI_ALT_LIMITS

    ret.centerToFront = ret.wheelbase * 0.4

    # Detect smartMDPS, which bypasses EPS low speed lockout, allowing sunnypilot to send steering commands down to 0
    if 0x2AA in fingerprint[0]:
      ret.minSteerSpeed = 0.

    return ret

  @staticmethod
  def init(CP, logcan, sendcan):
    if CP.openpilotLongitudinalControl and not ((CP.flags & HyundaiFlags.CANFD_CAMERA_SCC.value) or (CP.spFlags & HyundaiFlagsSP.SP_ENHANCED_SCC)) and \
      CP.carFingerprint not in CAMERA_SCC_CAR:
      addr, bus = 0x7d0, CanBus(CP).ECAN if CP.carFingerprint in CANFD_CAR else 0
      if CP.flags & HyundaiFlags.CANFD_HDA2.value:
        addr, bus = 0x730, CanBus(CP).ECAN
      disable_ecu(logcan, sendcan, bus=bus, addr=addr, com_cont_req=b'\x28\x83\x01')

    # for blinkers
    if CP.flags & HyundaiFlags.ENABLE_BLINKERS:
      disable_ecu(logcan, sendcan, bus=CanBus(CP).ECAN, addr=0x7B1, com_cont_req=b'\x28\x83\x01')

    # for enabling radar tracks on startup
    # some CAN platforms are able to enable radar tracks config at the radar ECU,
    # but the config is reset after ignition cycle
    if CP.spFlags & HyundaiFlagsSP.SP_RADAR_TRACKS:
      params = Params()
      enable_radar_tracks(logcan, sendcan, bus=0, addr=0x7d0, config_data_id=b'\x01\x42')
      params.put_bool_nonblocking("HyundaiRadarTracksAvailableCache", params.get_bool("HyundaiRadarTracksAvailable"))
      _, fingerprint = can_fingerprint(lambda: get_one_can(logcan))
      if RADAR_START_ADDR in fingerprint[1] and DBC[CP.carFingerprint]["radar"] is not None:
        params.put_bool_nonblocking("HyundaiRadarTracksAvailable", True)
      elif RADAR_START_ADDR not in fingerprint[1] or DBC[CP.carFingerprint]["radar"] is None:
        params.put_bool_nonblocking("HyundaiRadarTracksAvailable", False)

  def _update(self, c):
<<<<<<< HEAD
    if not self.CS.control_initialized:
      can_cruise_main_default = self.CP.spFlags & HyundaiFlagsSP.SP_CAN_LFA_BTN and not self.CP.flags & HyundaiFlags.CANFD and self.CS.params_list.hyundai_cruise_main_default
=======
    if not self.CS.control_initialized and not self.CP.pcmCruise:
      can_cruise_main_default = self.CP.spFlags & HyundaiFlagsSP.SP_CAN_LFA_BTN and not self.CP.flags & HyundaiFlags.CANFD and \
                                self.CS.params_list.hyundai_cruise_main_default
>>>>>>> 69f88da9
      self.CS.mainEnabled = True if can_cruise_main_default or self.CP.carFingerprint in CANFD_CAR else False

    ret = self.CS.update(self.cp, self.cp_cam)

    self.CS.button_events = [
      *create_button_events(self.CS.cruise_buttons[-1], self.CS.prev_cruise_buttons, BUTTONS_DICT),
      *create_button_events(self.CS.lfa_enabled, self.CS.prev_lfa_enabled, {1: ButtonType.altButton1}),
      *create_button_events(self.CS.main_buttons[-1], self.CS.prev_main_buttons, {1: ButtonType.altButton3}),
    ]

    self.CS.mads_enabled = self.get_sp_cruise_main_state(ret)

    self.CS.accEnabled = self.get_sp_v_cruise_non_pcm_state(ret, c.vCruise)

    if ret.cruiseState.available:
      if not self.CP.pcmCruiseSpeed:
        if any(b.type in (ButtonType.altButton3, ButtonType.cancel) and not b.pressed for b in self.CS.button_events):
          self.CS.accEnabled = True

    if self.enable_mads:
      if not self.CS.prev_mads_enabled and self.CS.mads_enabled and (self.CP.pcmCruise or
        (any(b.type == ButtonType.altButton3 for b in self.CS.button_events) and not self.CP.pcmCruise)):
        self.CS.madsEnabled = True
      if any(b.type == ButtonType.altButton1 and b.pressed for b in self.CS.button_events):
        self.CS.madsEnabled = not self.CS.madsEnabled
      self.CS.madsEnabled = self.get_acc_mads(ret)

    if not ret.cruiseState.available and self.CS.out.cruiseState.available:
      self.CS.madsEnabled = False

    if not self.CP.pcmCruise or not self.CP.pcmCruiseSpeed:
      if not self.CP.pcmCruise:
        if any(b.type == ButtonType.cancel for b in self.CS.button_events):
          self.get_sp_cancel_cruise_state()
      if not self.CP.pcmCruiseSpeed:
        if not ret.cruiseState.enabled:
          self.get_sp_cancel_cruise_state()
    if self.get_sp_pedal_disengage(ret):
      self.get_sp_cancel_cruise_state()
      ret.cruiseState.enabled = ret.cruiseState.enabled if not self.enable_mads else False if self.CP.pcmCruise else self.CS.accEnabled

    ret = self.get_sp_common_state(ret, gap_button=(self.CS.cruise_buttons[-1] == 3))

    ret.buttonEvents = [
      *self.CS.button_events,
      *self.button_events.create_mads_event(self.CS.madsEnabled, self.CS.out.madsEnabled)  # MADS BUTTON
    ]

    # On some newer model years, the CANCEL button acts as a pause/resume button based on the PCM state
    # To avoid re-engaging when openpilot cancels, check user engagement intention via buttons
    # Main button also can trigger an engagement on these cars
    allow_enable = any(btn in ENABLE_BUTTONS for btn in self.CS.cruise_buttons) or any(self.CS.main_buttons)
    events = self.create_common_events(ret, c, extra_gears=[GearShifter.sport, GearShifter.low, GearShifter.manumatic],
                                       pcm_enable=False, allow_enable=allow_enable)

    events, ret = self.create_sp_events(ret, events, main_enabled=True, allow_enable=allow_enable)

    # low speed steer alert hysteresis logic (only for cars with steer cut off above 10 m/s)
    if ret.vEgo < (self.CP.minSteerSpeed + 2.) and self.CP.minSteerSpeed > 10.:
      self.low_speed_alert = True
    if ret.vEgo > (self.CP.minSteerSpeed + 4.):
      self.low_speed_alert = False
    if self.low_speed_alert and self.CS.madsEnabled:
      events.add(car.CarEvent.EventName.belowSteerSpeed)

    if self.CS.params_list.hyundai_radar_tracks_available and not self.CS.params_list.hyundai_radar_tracks_available_cache:
      events.add(car.CarEvent.EventName.hyundaiRadarTracksAvailable)

    ret.customStockLong = self.update_custom_stock_long()

    ret.events = events.to_msg()

    return ret<|MERGE_RESOLUTION|>--- conflicted
+++ resolved
@@ -220,14 +220,9 @@
         params.put_bool_nonblocking("HyundaiRadarTracksAvailable", False)
 
   def _update(self, c):
-<<<<<<< HEAD
-    if not self.CS.control_initialized:
-      can_cruise_main_default = self.CP.spFlags & HyundaiFlagsSP.SP_CAN_LFA_BTN and not self.CP.flags & HyundaiFlags.CANFD and self.CS.params_list.hyundai_cruise_main_default
-=======
     if not self.CS.control_initialized and not self.CP.pcmCruise:
       can_cruise_main_default = self.CP.spFlags & HyundaiFlagsSP.SP_CAN_LFA_BTN and not self.CP.flags & HyundaiFlags.CANFD and \
                                 self.CS.params_list.hyundai_cruise_main_default
->>>>>>> 69f88da9
       self.CS.mainEnabled = True if can_cruise_main_default or self.CP.carFingerprint in CANFD_CAR else False
 
     ret = self.CS.update(self.cp, self.cp_cam)
