from cereal import car
from panda import Panda
from openpilot.common.params import Params
from openpilot.selfdrive.car.hyundai.enable_radar_tracks import enable_radar_tracks
from openpilot.selfdrive.car.hyundai.hyundaicanfd import CanBus
from openpilot.selfdrive.car.hyundai.values import HyundaiFlags, HyundaiFlagsSP, CAR, DBC, CANFD_CAR, CAMERA_SCC_CAR, CANFD_RADAR_SCC_CAR, \
                                         CANFD_UNSUPPORTED_LONGITUDINAL_CAR, NON_SCC_CAR, EV_CAR, HYBRID_CAR, LEGACY_SAFETY_MODE_CAR, \
                                         UNSUPPORTED_LONGITUDINAL_CAR, Buttons
from openpilot.selfdrive.car.hyundai.radar_interface import RADAR_START_ADDR
from openpilot.selfdrive.car import create_button_events, get_safety_config, create_mads_event
from openpilot.selfdrive.car.interfaces import CarInterfaceBase
from openpilot.selfdrive.car.disable_ecu import disable_ecu

Ecu = car.CarParams.Ecu
ButtonType = car.CarState.ButtonEvent.Type
EventName = car.CarEvent.EventName
GearShifter = car.CarState.GearShifter
ENABLE_BUTTONS = (Buttons.RES_ACCEL, Buttons.SET_DECEL, Buttons.CANCEL)
BUTTONS_DICT = {Buttons.RES_ACCEL: ButtonType.accelCruise, Buttons.SET_DECEL: ButtonType.decelCruise,
                Buttons.GAP_DIST: ButtonType.gapAdjustCruise, Buttons.CANCEL: ButtonType.cancel}


class CarInterface(CarInterfaceBase):
  @staticmethod
  def _get_params(ret, candidate, fingerprint, car_fw, experimental_long, docs):
    ret.carName = "hyundai"
    ret.radarUnavailable = RADAR_START_ADDR not in fingerprint[1] or DBC[ret.carFingerprint]["radar"] is None
    ret.customStockLongAvailable = True

    # These cars have been put into dashcam only due to both a lack of users and test coverage.
    # These cars likely still work fine. Once a user confirms each car works and a test route is
    # added to selfdrive/car/tests/routes.py, we can remove it from this list.
    # FIXME: the Optima Hybrid 2017 uses a different SCC12 checksum
    ret.dashcamOnly = candidate in ({CAR.KIA_OPTIMA_H, })

    hda2 = Ecu.adas in [fw.ecu for fw in car_fw]
    CAN = CanBus(None, hda2, fingerprint)

    if candidate in CANFD_CAR:
      # detect if car is hybrid
      if 0x105 in fingerprint[CAN.ECAN]:
        ret.flags |= HyundaiFlags.HYBRID.value
      elif candidate in EV_CAR:
        ret.flags |= HyundaiFlags.EV.value

      # detect HDA2 with ADAS Driving ECU
      if hda2:
        ret.flags |= HyundaiFlags.CANFD_HDA2.value
        if 0x110 in fingerprint[CAN.CAM]:
          ret.flags |= HyundaiFlags.CANFD_HDA2_ALT_STEERING.value
      else:
        # non-HDA2
        if 0x1cf not in fingerprint[CAN.ECAN]:
          ret.flags |= HyundaiFlags.CANFD_ALT_BUTTONS.value
          ret.customStockLongAvailable = False
        # ICE cars do not have 0x130; GEARS message on 0x40 or 0x70 instead
        if 0x130 not in fingerprint[CAN.ECAN]:
          if 0x40 not in fingerprint[CAN.ECAN]:
            ret.flags |= HyundaiFlags.CANFD_ALT_GEARS_2.value
          else:
            ret.flags |= HyundaiFlags.CANFD_ALT_GEARS.value
        if candidate not in CANFD_RADAR_SCC_CAR:
          ret.flags |= HyundaiFlags.CANFD_CAMERA_SCC.value
    else:
      # TODO: detect EV and hybrid
      if candidate in HYBRID_CAR:
        ret.flags |= HyundaiFlags.HYBRID.value
      elif candidate in EV_CAR:
        ret.flags |= HyundaiFlags.EV.value

      # Send LFA message on cars with HDA
      if 0x485 in fingerprint[2]:
        ret.flags |= HyundaiFlags.SEND_LFA.value

      # These cars use the FCA11 message for the AEB and FCW signals, all others use SCC12
      if 0x38d in fingerprint[0] or 0x38d in fingerprint[2]:
        ret.flags |= HyundaiFlags.USE_FCA.value

      if 0x2AB in fingerprint[0]:
        ret.spFlags |= HyundaiFlagsSP.SP_ENHANCED_SCC.value

      if 0x53E in fingerprint[2]:
        ret.spFlags |= HyundaiFlagsSP.SP_LKAS12.value

    ret.steerActuatorDelay = 0.1  # Default delay
    ret.steerLimitTimer = 0.4
    CarInterfaceBase.configure_torque_tune(candidate, ret.lateralTuning)

    if candidate == CAR.KIA_OPTIMA_G4_FL:
      ret.steerActuatorDelay = 0.2

    # *** longitudinal control ***
    if candidate in CANFD_CAR:
      ret.experimentalLongitudinalAvailable = candidate not in (CANFD_UNSUPPORTED_LONGITUDINAL_CAR | CANFD_RADAR_SCC_CAR | NON_SCC_CAR)
      if ret.flags & HyundaiFlags.CANFD_CAMERA_SCC and not hda2:
        ret.spFlags |= HyundaiFlagsSP.SP_CAMERA_SCC_LEAD.value
    else:
<<<<<<< HEAD
      ret.longitudinalTuning.kpV = [0.5]
      ret.longitudinalTuning.kiV = [0.0]
      ret.experimentalLongitudinalAvailable = candidate not in (UNSUPPORTED_LONGITUDINAL_CAR | NON_SCC_CAR)
      if candidate in CAMERA_SCC_CAR:
        ret.spFlags |= HyundaiFlagsSP.SP_CAMERA_SCC_LEAD.value
=======
      ret.experimentalLongitudinalAvailable = candidate not in (UNSUPPORTED_LONGITUDINAL_CAR | CAMERA_SCC_CAR | NON_SCC_CAR)
>>>>>>> 93a6965c
    ret.openpilotLongitudinalControl = experimental_long and ret.experimentalLongitudinalAvailable
    ret.pcmCruise = not ret.openpilotLongitudinalControl

    ret.stoppingControl = True
    ret.startingState = True
    ret.vEgoStarting = 0.1
    ret.startAccel = 1.0
    ret.longitudinalActuatorDelay = 0.5

    if DBC[ret.carFingerprint]["radar"] is None:
      if ret.spFlags & (HyundaiFlagsSP.SP_ENHANCED_SCC | HyundaiFlagsSP.SP_CAMERA_SCC_LEAD):
        ret.radarUnavailable = False

    # *** feature detection ***
    if candidate in CANFD_CAR:
      ret.enableBsm = 0x1e5 in fingerprint[CAN.ECAN]

      if 0x1fa in fingerprint[CAN.ECAN]:
        ret.spFlags |= HyundaiFlagsSP.SP_NAV_MSG.value
    else:
      ret.enableBsm = 0x58b in fingerprint[0]

      if 0x544 in fingerprint[0]:
        ret.spFlags |= HyundaiFlagsSP.SP_NAV_MSG.value

      if ret.flags & HyundaiFlags.MANDO_RADAR and ret.radarUnavailable:
        ret.spFlags |= HyundaiFlagsSP.SP_RADAR_TRACKS.value
        ret.radarUnavailable = False

    # *** panda safety config ***
    if candidate in CANFD_CAR:
      cfgs = [get_safety_config(car.CarParams.SafetyModel.hyundaiCanfd), ]
      if CAN.ECAN >= 4:
        cfgs.insert(0, get_safety_config(car.CarParams.SafetyModel.noOutput))
      ret.safetyConfigs = cfgs

      if ret.flags & HyundaiFlags.CANFD_HDA2:
        ret.safetyConfigs[-1].safetyParam |= Panda.FLAG_HYUNDAI_CANFD_HDA2
        if ret.flags & HyundaiFlags.CANFD_HDA2_ALT_STEERING:
          ret.safetyConfigs[-1].safetyParam |= Panda.FLAG_HYUNDAI_CANFD_HDA2_ALT_STEERING
      if ret.flags & HyundaiFlags.CANFD_ALT_BUTTONS:
        ret.safetyConfigs[-1].safetyParam |= Panda.FLAG_HYUNDAI_CANFD_ALT_BUTTONS
      if ret.flags & HyundaiFlags.CANFD_CAMERA_SCC:
        ret.safetyConfigs[-1].safetyParam |= Panda.FLAG_HYUNDAI_CAMERA_SCC
    else:
      if candidate in LEGACY_SAFETY_MODE_CAR:
        # these cars require a special panda safety mode due to missing counters and checksums in the messages
        ret.safetyConfigs = [get_safety_config(car.CarParams.SafetyModel.hyundaiLegacy)]
      else:
        ret.safetyConfigs = [get_safety_config(car.CarParams.SafetyModel.hyundai, 0)]

      if candidate in CAMERA_SCC_CAR:
        ret.safetyConfigs[0].safetyParam |= Panda.FLAG_HYUNDAI_CAMERA_SCC

      if ret.spFlags & HyundaiFlagsSP.SP_ENHANCED_SCC:
        ret.safetyConfigs[0].safetyParam |= Panda.FLAG_HYUNDAI_ESCC
      if 0x391 in fingerprint[0]:
        ret.spFlags |= HyundaiFlagsSP.SP_CAN_LFA_BTN.value
        ret.safetyConfigs[0].safetyParam |= Panda.FLAG_HYUNDAI_LFA_BTN
      if candidate in NON_SCC_CAR:
        ret.safetyConfigs[0].safetyParam |= Panda.FLAG_HYUNDAI_NON_SCC

    if ret.openpilotLongitudinalControl:
      ret.safetyConfigs[-1].safetyParam |= Panda.FLAG_HYUNDAI_LONG
    if ret.flags & HyundaiFlags.HYBRID:
      ret.safetyConfigs[-1].safetyParam |= Panda.FLAG_HYUNDAI_HYBRID_GAS
    elif ret.flags & HyundaiFlags.EV:
      ret.safetyConfigs[-1].safetyParam |= Panda.FLAG_HYUNDAI_EV_GAS

    if candidate in (CAR.HYUNDAI_KONA, CAR.HYUNDAI_KONA_EV, CAR.HYUNDAI_KONA_HEV, CAR.HYUNDAI_KONA_EV_2022, CAR.HYUNDAI_KONA_NON_SCC):
      ret.flags |= HyundaiFlags.ALT_LIMITS.value
      ret.safetyConfigs[-1].safetyParam |= Panda.FLAG_HYUNDAI_ALT_LIMITS

    ret.centerToFront = ret.wheelbase * 0.4

    # Detect smartMDPS, which bypasses EPS low speed lockout, allowing sunnypilot to send steering commands down to 0
    if 0x2AA in fingerprint[0]:
      ret.minSteerSpeed = 0.

    if Params().get_bool("HkgSmoothStop"):
      ret.vEgoStopping = 0.1

    return ret

  @staticmethod
  def init(CP, logcan, sendcan):
    if CP.openpilotLongitudinalControl and not ((CP.flags & HyundaiFlags.CANFD_CAMERA_SCC.value) or (CP.spFlags & HyundaiFlagsSP.SP_ENHANCED_SCC)) and \
      CP.carFingerprint not in CAMERA_SCC_CAR:
      addr, bus = 0x7d0, 0
      if CP.flags & HyundaiFlags.CANFD_HDA2.value:
        addr, bus = 0x730, CanBus(CP).ECAN
      disable_ecu(logcan, sendcan, bus=bus, addr=addr, com_cont_req=b'\x28\x83\x01')

    # for blinkers
    if CP.flags & HyundaiFlags.ENABLE_BLINKERS:
      disable_ecu(logcan, sendcan, bus=CanBus(CP).ECAN, addr=0x7B1, com_cont_req=b'\x28\x83\x01')

    # for enabling radar tracks on startup
    # some CAN platforms are able to enable radar tracks config at the radar ECU,
    # but the config is reset after ignition cycle
    if CP.spFlags & HyundaiFlagsSP.SP_RADAR_TRACKS:
      enable_radar_tracks(logcan, sendcan, bus=0, addr=0x7d0, config_data_id=b'\x01\x42')

  def _update(self, c):
    ret = self.CS.update(self.cp, self.cp_cam)
    self.sp_update_params()

    buttonEvents = create_button_events(self.CS.cruise_buttons[-1], self.CS.prev_cruise_buttons, BUTTONS_DICT)

    self.CS.accEnabled = self.get_sp_v_cruise_non_pcm_state(ret, self.CS.accEnabled,
                                                            buttonEvents, c.vCruise)

    self.CS.mads_enabled = False if not self.mads_main_toggle else self.CS.mads_enabled

    if ret.cruiseState.available:
      if not self.CP.pcmCruiseSpeed:
        if self.CS.prev_main_buttons == 1:
          if self.CS.main_buttons[-1] != 1:
            self.CS.accEnabled = True
          elif self.CS.prev_cruise_buttons == 4:
            if self.CS.cruise_buttons[-1] != 4:
              self.accEnabled = True
      if self.enable_mads:
        if not self.CS.prev_mads_enabled and self.CS.mads_enabled:
          self.CS.madsEnabled = True
        if self.CS.prev_lfa_enabled != 1 and self.CS.lfa_enabled == 1:
          self.CS.madsEnabled = not self.CS.madsEnabled
        self.CS.madsEnabled = self.get_acc_mads(ret.cruiseState.enabled, self.CS.accEnabled, self.CS.madsEnabled)
    else:
      self.CS.madsEnabled = False

    if not self.CP.pcmCruise or not self.CP.pcmCruiseSpeed:
      if not self.CP.pcmCruise:
        if any(b.type == ButtonType.cancel for b in buttonEvents):
          self.CS.madsEnabled, self.CS.accEnabled = self.get_sp_cancel_cruise_state(self.CS.madsEnabled)
      if not self.CP.pcmCruiseSpeed:
        if not ret.cruiseState.enabled:
          self.CS.madsEnabled, self.CS.accEnabled = self.get_sp_cancel_cruise_state(self.CS.madsEnabled)
    if self.get_sp_pedal_disengage(ret):
      self.CS.madsEnabled, self.CS.accEnabled = self.get_sp_cancel_cruise_state(self.CS.madsEnabled)
      ret.cruiseState.enabled = False if self.CP.pcmCruise else self.CS.accEnabled

    ret, self.CS = self.get_sp_common_state(ret, self.CS, gap_button=(self.CS.cruise_buttons[-1] == 3))

    # MADS BUTTON
    if self.CS.out.madsEnabled != self.CS.madsEnabled:
      if self.mads_event_lock:
        buttonEvents.append(create_mads_event(self.mads_event_lock))
        self.mads_event_lock = False
    else:
      if not self.mads_event_lock:
        buttonEvents.append(create_mads_event(self.mads_event_lock))
        self.mads_event_lock = True

    ret.buttonEvents = buttonEvents

    # On some newer model years, the CANCEL button acts as a pause/resume button based on the PCM state
    # To avoid re-engaging when openpilot cancels, check user engagement intention via buttons
    # Main button also can trigger an engagement on these cars
    allow_enable = any(btn in ENABLE_BUTTONS for btn in self.CS.cruise_buttons) or any(self.CS.main_buttons)
    events = self.create_common_events(ret, c, extra_gears=[GearShifter.sport, GearShifter.low, GearShifter.manumatic],
                                       pcm_enable=False, allow_enable=allow_enable)

    events, ret = self.create_sp_events(self.CS, ret, events, main_enabled=True, allow_enable=allow_enable)

    # low speed steer alert hysteresis logic (only for cars with steer cut off above 10 m/s)
    if ret.vEgo < (self.CP.minSteerSpeed + 2.) and self.CP.minSteerSpeed > 10.:
      self.low_speed_alert = True
    if ret.vEgo > (self.CP.minSteerSpeed + 4.):
      self.low_speed_alert = False
    if self.low_speed_alert and self.CS.madsEnabled:
      events.add(car.CarEvent.EventName.belowSteerSpeed)

    ret.customStockLong = self.CS.update_custom_stock_long(self.CC.cruise_button, self.CC.final_speed_kph,
                                                           self.CC.target_speed, self.CC.v_set_dis,
                                                           self.CC.speed_diff, self.CC.button_type)

    ret.events = events.to_msg()

    return ret<|MERGE_RESOLUTION|>--- conflicted
+++ resolved
@@ -95,15 +95,9 @@
       if ret.flags & HyundaiFlags.CANFD_CAMERA_SCC and not hda2:
         ret.spFlags |= HyundaiFlagsSP.SP_CAMERA_SCC_LEAD.value
     else:
-<<<<<<< HEAD
-      ret.longitudinalTuning.kpV = [0.5]
-      ret.longitudinalTuning.kiV = [0.0]
       ret.experimentalLongitudinalAvailable = candidate not in (UNSUPPORTED_LONGITUDINAL_CAR | NON_SCC_CAR)
       if candidate in CAMERA_SCC_CAR:
         ret.spFlags |= HyundaiFlagsSP.SP_CAMERA_SCC_LEAD.value
-=======
-      ret.experimentalLongitudinalAvailable = candidate not in (UNSUPPORTED_LONGITUDINAL_CAR | CAMERA_SCC_CAR | NON_SCC_CAR)
->>>>>>> 93a6965c
     ret.openpilotLongitudinalControl = experimental_long and ret.experimentalLongitudinalAvailable
     ret.pcmCruise = not ret.openpilotLongitudinalControl
 
