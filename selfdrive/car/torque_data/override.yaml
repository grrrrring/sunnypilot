legend: [LAT_ACCEL_FACTOR, MAX_LAT_ACCEL_MEASURED, FRICTION]
### angle control
# Nissan appears to have torque
NISSAN X-TRAIL 2017: [.nan, 1.5, .nan]
NISSAN ALTIMA 2020: [.nan, 1.5, .nan]
NISSAN LEAF 2018 Instrument Cluster: [.nan, 1.5, .nan]
NISSAN LEAF 2018: [.nan, 1.5, .nan]
NISSAN ROGUE 2019: [.nan, 1.5, .nan]

# New subarus angle based controllers
SUBARU FORESTER 2022: [.nan, 3.0, .nan]
SUBARU OUTBACK 7TH GEN: [.nan, 3.0, .nan]
SUBARU ASCENT 2023: [.nan, 3.0, .nan]

# Tesla has high torque
TESLA AP1 MODEL S: [.nan, 2.5, .nan]
TESLA AP2 MODEL S: [.nan, 2.5, .nan]

# Guess
FORD BRONCO SPORT 1ST GEN: [.nan, 1.5, .nan]
FORD ESCAPE 4TH GEN: [.nan, 1.5, .nan]
FORD EXPLORER 6TH GEN: [.nan, 1.5, .nan]
FORD F-150 14TH GEN: [.nan, 1.5, .nan]
FORD FOCUS 4TH GEN: [.nan, 1.5, .nan]
FORD MAVERICK 1ST GEN: [.nan, 1.5, .nan]
###

# No steering wheel
COMMA BODY: [.nan, 1000, .nan]

# Totally new cars
RAM 1500 5TH GEN: [2.0, 2.0, 0.05]
RAM HD 5TH GEN: [1.4, 1.4, 0.05]
SUBARU OUTBACK 6TH GEN: [2.0, 2.0, 0.2]
CADILLAC ESCALADE 2017: [1.899999976158142, 1.842270016670227, 0.1120000034570694]
CHEVROLET BOLT EUV 2022: [2.0, 2.0, 0.05]
CHEVROLET SILVERADO 1500 2020: [1.9, 1.9, 0.112]
CHEVROLET TRAILBLAZER 2021: [1.33, 1.9, 0.16]
CHEVROLET EQUINOX 2019: [2.0, 2.0, 0.05]
VOLKSWAGEN PASSAT NMS: [2.5, 2.5, 0.1]
VOLKSWAGEN SHARAN 2ND GEN: [2.5, 2.5, 0.1]
HYUNDAI SANTA CRUZ 1ST GEN: [2.7, 2.7, 0.1]
KIA SPORTAGE 5TH GEN: [2.7, 2.7, 0.1]
KIA SPORTAGE HYBRID 5TH GEN: [2.5, 2.5, 0.1]
GENESIS GV70 1ST GEN: [2.42, 2.42, 0.1]
KIA SORENTO PLUG-IN HYBRID 4TH GEN: [2.5, 2.5, 0.1]
GENESIS GV60 ELECTRIC 1ST GEN: [2.5, 2.5, 0.1]
KIA SORENTO 4TH GEN: [2.5, 2.5, 0.1]
KIA NIRO HYBRID 2ND GEN: [2.42, 2.5, 0.12]
KIA NIRO EV 2ND GEN: [2.05, 2.5, 0.14]
GENESIS GV80 2023: [2.5, 2.5, 0.1]
KIA CARNIVAL 4TH GEN: [1.75, 1.75, 0.15]
GMC ACADIA DENALI 2018: [1.6, 1.6, 0.2]
LEXUS IS 2023: [2.0, 2.0, 0.1]
KIA SORENTO HYBRID 4TH GEN: [2.5, 2.5, 0.1]
HYUNDAI KONA ELECTRIC 2ND GEN: [2.5, 2.5, 0.1]
HYUNDAI IONIQ 6 2023: [2.5, 2.5, 0.1]
<<<<<<< HEAD
HONDA ACCORD 4CYL 9TH GEN: [1.7, 0.35, 0.21]
=======
HYUNDAI AZERA 6TH GEN: [1.8, 1.8, 0.1]
KIA K8 HYBRID 1ST GEN: [2.5, 2.5, 0.1]
TOYOTA RAV4 2023: [2.5, 2.5, 0.1]
TOYOTA RAV4 HYBRID 2023: [2.5, 2.5, 0.1]
>>>>>>> 7e548824

# Dashcam or fallback configured as ideal car
mock: [10.0, 10, 0.0]

# Manually checked
HONDA CIVIC 2022: [2.5, 1.2, 0.15]
HONDA HR-V 2023: [2.5, 1.2, 0.2]<|MERGE_RESOLUTION|>--- conflicted
+++ resolved
@@ -55,14 +55,11 @@
 KIA SORENTO HYBRID 4TH GEN: [2.5, 2.5, 0.1]
 HYUNDAI KONA ELECTRIC 2ND GEN: [2.5, 2.5, 0.1]
 HYUNDAI IONIQ 6 2023: [2.5, 2.5, 0.1]
-<<<<<<< HEAD
 HONDA ACCORD 4CYL 9TH GEN: [1.7, 0.35, 0.21]
-=======
 HYUNDAI AZERA 6TH GEN: [1.8, 1.8, 0.1]
 KIA K8 HYBRID 1ST GEN: [2.5, 2.5, 0.1]
 TOYOTA RAV4 2023: [2.5, 2.5, 0.1]
 TOYOTA RAV4 HYBRID 2023: [2.5, 2.5, 0.1]
->>>>>>> 7e548824
 
 # Dashcam or fallback configured as ideal car
 mock: [10.0, 10, 0.0]
