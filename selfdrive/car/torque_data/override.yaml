<<<<<<< HEAD
legend: [LAT_ACCEL_FACTOR, MAX_LAT_ACCEL_MEASURED, FRICTION]
### angle control
# Nissan appears to have torque
NISSAN X-TRAIL 2017: [.nan, 1.5, .nan]
NISSAN ALTIMA 2020: [.nan, 1.5, .nan]
NISSAN LEAF 2018 Instrument Cluster: [.nan, 1.5, .nan]
NISSAN LEAF 2018: [.nan, 1.5, .nan]
NISSAN ROGUE 2019: [.nan, 1.5, .nan]

# New subarus angle based controllers
SUBARU FORESTER 2022: [.nan, 3.0, .nan]
SUBARU OUTBACK 7TH GEN: [.nan, 3.0, .nan]
SUBARU ASCENT 2023: [.nan, 3.0, .nan]

# Toyota LTA also has torque
TOYOTA RAV4 2023: [.nan, 3.0, .nan]

# Tesla has high torque
TESLA AP1 MODEL S: [.nan, 2.5, .nan]
TESLA AP2 MODEL S: [.nan, 2.5, .nan]

# Guess
FORD BRONCO SPORT 1ST GEN: [.nan, 1.5, .nan]
FORD ESCAPE 4TH GEN: [.nan, 1.5, .nan]
FORD EXPLORER 6TH GEN: [.nan, 1.5, .nan]
FORD F-150 14TH GEN: [.nan, 1.5, .nan]
FORD FOCUS 4TH GEN: [.nan, 1.5, .nan]
FORD MAVERICK 1ST GEN: [.nan, 1.5, .nan]
FORD F-150 LIGHTNING 1ST GEN: [.nan, 1.5, .nan]
FORD MUSTANG MACH-E 1ST GEN: [.nan, 1.5, .nan]
###

# No steering wheel
COMMA BODY: [.nan, 1000, .nan]

# Totally new cars
RAM 1500 5TH GEN: [2.0, 2.0, 0.05]
RAM HD 5TH GEN: [1.4, 1.4, 0.05]
SUBARU OUTBACK 6TH GEN: [2.0, 2.0, 0.2]
CADILLAC ESCALADE 2017: [1.899999976158142, 1.842270016670227, 0.1120000034570694]
CADILLAC ESCALADE ESV 2019: [1.15, 1.3, 0.2]
CHEVROLET BOLT EUV 2022: [2.0, 2.0, 0.05]
CHEVROLET SILVERADO 1500 2020: [1.9, 1.9, 0.112]
CHEVROLET TRAILBLAZER 2021: [1.33, 1.9, 0.16]
CHEVROLET EQUINOX 2019: [2.0, 2.0, 0.05]
VOLKSWAGEN PASSAT NMS: [2.5, 2.5, 0.1]
VOLKSWAGEN SHARAN 2ND GEN: [2.5, 2.5, 0.1]
HYUNDAI SANTA CRUZ 1ST GEN: [2.7, 2.7, 0.1]
KIA SPORTAGE 5TH GEN: [2.7, 2.7, 0.1]
KIA SPORTAGE HYBRID 5TH GEN: [2.5, 2.5, 0.1]
GENESIS GV70 1ST GEN: [2.42, 2.42, 0.1]
KIA SORENTO PLUG-IN HYBRID 4TH GEN: [2.5, 2.5, 0.1]
GENESIS GV60 ELECTRIC 1ST GEN: [2.5, 2.5, 0.1]
KIA SORENTO 4TH GEN: [2.5, 2.5, 0.1]
KIA NIRO HYBRID 2ND GEN: [2.42, 2.5, 0.12]
KIA NIRO EV 2ND GEN: [2.05, 2.5, 0.14]
GENESIS GV80 2023: [2.5, 2.5, 0.1]
KIA CARNIVAL 4TH GEN: [1.75, 1.75, 0.15]
GMC ACADIA DENALI 2018: [1.6, 1.6, 0.2]
LEXUS IS 2023: [2.0, 2.0, 0.1]
KIA SORENTO HYBRID 4TH GEN: [2.5, 2.5, 0.1]
HYUNDAI KONA ELECTRIC 2ND GEN: [2.5, 2.5, 0.1]
HYUNDAI IONIQ 6 2023: [2.5, 2.5, 0.1]
HONDA ACCORD 4CYL 9TH GEN: [1.7, 0.35, 0.21]
HYUNDAI AZERA 6TH GEN: [1.8, 1.8, 0.1]
HYUNDAI AZERA HYBRID 6TH GEN: [1.8, 1.8, 0.1]
KIA K8 HYBRID 1ST GEN: [2.5, 2.5, 0.1]
HYUNDAI CUSTIN 1ST GEN: [2.5, 2.5, 0.1]

# Dashcam or fallback configured as ideal car
mock: [10.0, 10, 0.0]

# Manually checked
HONDA CIVIC 2022: [2.5, 1.2, 0.15]
HONDA HR-V 2023: [2.5, 1.2, 0.2]
=======
>>>>>>> 019257eb
<|MERGE_RESOLUTION|>--- conflicted
+++ resolved
@@ -1,4 +1,3 @@
-<<<<<<< HEAD
 legend: [LAT_ACCEL_FACTOR, MAX_LAT_ACCEL_MEASURED, FRICTION]
 ### angle control
 # Nissan appears to have torque
@@ -38,7 +37,8 @@
 RAM 1500 5TH GEN: [2.0, 2.0, 0.05]
 RAM HD 5TH GEN: [1.4, 1.4, 0.05]
 SUBARU OUTBACK 6TH GEN: [2.0, 2.0, 0.2]
-CADILLAC ESCALADE 2017: [1.899999976158142, 1.842270016670227, 0.1120000034570694]
+CADILLAC ESCALADE 2017:
+  [1.899999976158142, 1.842270016670227, 0.1120000034570694]
 CADILLAC ESCALADE ESV 2019: [1.15, 1.3, 0.2]
 CHEVROLET BOLT EUV 2022: [2.0, 2.0, 0.05]
 CHEVROLET SILVERADO 1500 2020: [1.9, 1.9, 0.112]
@@ -73,6 +73,4 @@
 
 # Manually checked
 HONDA CIVIC 2022: [2.5, 1.2, 0.15]
-HONDA HR-V 2023: [2.5, 1.2, 0.2]
-=======
->>>>>>> 019257eb
+HONDA HR-V 2023: [2.5, 1.2, 0.2]