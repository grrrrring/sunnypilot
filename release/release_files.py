--- conflicted
+++ resolved
@@ -89,11 +89,7 @@
   "conftest.py",
   "poetry.lock",
   ".git-crypt/",
-<<<<<<< HEAD
-  ".venv"
-=======
   ".venv",
->>>>>>> 3683e9eb
 ]
 
 # Merge the blacklists
