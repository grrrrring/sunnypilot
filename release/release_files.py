--- conflicted
+++ resolved
@@ -90,48 +90,6 @@
   "poetry.lock",
 ]
 
-<<<<<<< HEAD
-# Sunnypilot blacklist
-sunnypilot_blacklist = [
-  "system/loggerd/sunnylink_uploader.py",  # Temporarily, until we are ready to roll it out widely
-  "system/manager/gitlab_runner.sh",
-  ".idea/",
-  ".run/",
-  ".run/",
-  ".*__pycache__/.*",
-  ".*\.pyc",
-  "tinygrad/*",
-  "teleoprtc/*",
-  "third_party/snpe/x86_64/*",
-  "body/board/canloader.py",
-  "body/board/flash_base.sh",
-  "body/board/flash_knee.sh",
-  "body/board/recover.sh",
-  ".*/test/",
-  ".*/tests/",
-  ".*tinygrad_repo/tinygrad/renderer/",
-  "README.md",
-  ".*internal/",
-  "docs/.*",
-  ".sconsign.dblite",
-  "release/ci/scons_cache/",
-  ".gitlab-ci.yml",
-  ".clang-tidy",
-  ".dockerignore",
-  ".editorconfig",
-  ".gitmodules",
-  ".pre-commit-config.yaml",
-  ".python-version",
-  "Dockerfile",
-  "dockerfile",
-  "SECURITY.md",
-  "codecov.yml",
-  "conftest.py",
-  "poetry.lock",
-]
-
-=======
->>>>>>> 27fbb3a6
 # Merge the blacklists
 blacklist += sunnypilot_blacklist
 
