#!/usr/bin/bash -e

# git diff --name-status origin/release3-staging | grep "^A" | less

DIR="$(cd "$(dirname "${BASH_SOURCE[0]}")" >/dev/null && pwd)"

cd $DIR

BUILD_DIR=/data/openpilot
SOURCE_DIR="$(git rev-parse --show-toplevel)"

FILES_SRC="release/files_tici"
RELEASE_BRANCH="release-c3"


# set git identity
source $DIR/identity.sh
export GIT_SSH_COMMAND="ssh -i /data/gitkey"

echo "[-] Setting up repo T=$SECONDS"
rm -rf $BUILD_DIR
mkdir -p $BUILD_DIR
cd $BUILD_DIR
git init
# set git username/password
source /data/identity.sh
git remote add origin https://github.com/sunnyhaibin/sunnypilot.git
git fetch origin $RELEASE_BRANCH

# do the files copy
echo "[-] copying files T=$SECONDS"
cd $SOURCE_DIR
cp -pR --parents $(cat release/files_common) $BUILD_DIR/
cp -pR --parents $(cat $FILES_SRC) $BUILD_DIR/

# in the directory
cd $BUILD_DIR

rm -f panda/board/obj/panda.bin.signed
rm -f panda/board/obj/panda_h7.bin.signed
rm -f panda/board/obj/bootstub.panda.bin
rm -f panda/board/obj/bootstub.panda_h7.bin

VERSION=$(cat common/version.h | awk -F[\"-]  '{print $2}')
echo "#define COMMA_VERSION \"$VERSION-release\"" > common/version.h

echo "[-] committing version $VERSION T=$SECONDS"
git add -f .
git commit -a -m "sunnypilot v$VERSION release"
git branch --set-upstream-to=origin/$RELEASE_BRANCH

# Build
export PYTHONPATH="$BUILD_DIR"
scons -j$(nproc)

# release panda fw
scons -j$(nproc) panda/

# Ensure no submodules in release
if test "$(git submodule--helper list | wc -l)" -gt "0"; then
  echo "submodules found:"
  git submodule--helper list
  exit 1
fi
git submodule status

# Cleanup
find . -name '*.a' -delete
find . -name '*.o' -delete
find . -name '*.os' -delete
find . -name '*.pyc' -delete
find . -name 'moc_*' -delete
find . -name '*.cc' -delete
find . -name '__pycache__' -delete
find selfdrive/ui/ -name '*.h' -delete
rm -rf .sconsign.dblite Jenkinsfile release/
rm selfdrive/modeld/models/supercombo.onnx
rm -rf selfdrive/ui/replay/

# Restore third_party
git checkout third_party/

# Mark as prebuilt release
touch prebuilt

# include source commit hash and build date in commit
GIT_HASH=$(git --git-dir=$SOURCE_DIR/.git rev-parse HEAD)
DATETIME=$(date '+%Y-%m-%dT%H:%M:%S')
SP_VERSION=$(cat $SOURCE_DIR/common/version.h | awk -F\" '{print $2}')

# Add built files to git
git add -f .
git commit --amend -m "sunnypilot v$VERSION"
git branch -m release-c3

# Run tests
#TEST_FILES="tools/"
#cd $SOURCE_DIR
#cp -pR -n --parents $TEST_FILES $BUILD_DIR/
#cd $BUILD_DIR
#RELEASE=1 selfdrive/test/test_onroad.py
#selfdrive/manager/test/test_manager.py
#selfdrive/car/tests/test_car_interfaces.py
#rm -rf $TEST_FILES

<<<<<<< HEAD
if [ ! -z "$PUSH" ]; then
  echo "[-] pushing T=$SECONDS"
  git push -f origin $RELEASE_BRANCH
fi

=======
>>>>>>> daae551e
echo "[-] done T=$SECONDS"<|MERGE_RESOLUTION|>--- conflicted
+++ resolved
@@ -103,12 +103,9 @@
 #selfdrive/car/tests/test_car_interfaces.py
 #rm -rf $TEST_FILES
 
-<<<<<<< HEAD
-if [ ! -z "$PUSH" ]; then
-  echo "[-] pushing T=$SECONDS"
-  git push -f origin $RELEASE_BRANCH
+if [ ! -z "$RELEASE_BRANCH" ]; then
+  echo "[-] pushing release T=$SECONDS"
+  git push -f origin $RELEASE_BRANCH:$RELEASE_BRANCH
 fi
 
-=======
->>>>>>> daae551e
 echo "[-] done T=$SECONDS"